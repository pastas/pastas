<<<<<<< HEAD
numpy>=1.17, < 1.24
=======
numpy>=1.17, <1.24
>>>>>>> 93d88d6a

matplotlib>=3.1

pandas>=1.1

scipy>=1.3

jupyter>=1.0.0

numba>=0.51

lmfit>=1.0.0

corner

emcee

tqdm<|MERGE_RESOLUTION|>--- conflicted
+++ resolved
@@ -1,8 +1,4 @@
-<<<<<<< HEAD
-numpy>=1.17, < 1.24
-=======
 numpy>=1.17, <1.24
->>>>>>> 93d88d6a
 
 matplotlib>=3.1
 
