{
 "cells": [
  {
   "cell_type": "markdown",
   "id": "ed9008bd",
   "metadata": {},
   "source": [
    "# Uncertainty quantification\n",
    "*R.A. Collenteur, University of Graz, WIP (May-2021)*\n",
    "\n",
    "In this notebook it is shown how to compute the uncertainty of the model simulation using the built-in uncertainty quantification options of Pastas. \n",
    "\n",
    "- Confidence interval of simulation\n",
    "- Prediction interval of simulation\n",
    "- Confidence interval of step response\n",
    "- Confidence interval of block response\n",
    "- Confidence interval of contribution\n",
    "- Custom confidence intervals\n",
    "\n",
    "The compute the confidence intervals, parameters sets are drawn from a multivariate normal distribution based on the jacobian matrix obtained during parameter optimization. This method to quantify uncertainties has some underlying assumptions on the model residuals (or noise) that should be checked. This notebook only deals with parameter uncertainties and not with model structure uncertainties."
   ]
  },
  {
   "cell_type": "code",
   "execution_count": null,
   "id": "985c67e7",
   "metadata": {},
   "outputs": [],
   "source": [
    "import pandas as pd\n",
    "import pastas as ps\n",
    "\n",
    "import matplotlib.pyplot as plt\n",
    "\n",
    "ps.set_log_level(\"ERROR\")\n",
    "ps.show_versions()"
   ]
  },
  {
   "cell_type": "markdown",
   "id": "00e9bf80",
   "metadata": {},
   "source": [
    "## Create a model\n",
    "\n",
    "We first create a toy model to simulate the groundwater levels in southeastern Austria. We will use this model to illustrate how the different methods for uncertainty quantification can be used.  "
   ]
  },
  {
   "cell_type": "code",
   "execution_count": null,
   "id": "207cbe07",
   "metadata": {},
   "outputs": [],
   "source": [
    "gwl = (\n",
    "    pd.read_csv(\"data_wagna/head_wagna.csv\", index_col=0, parse_dates=True, skiprows=2)\n",
    "    .squeeze()\n",
    "    .loc[\"2006\":]\n",
    "    .iloc[0::10]\n",
    ")\n",
    "gwl = gwl.loc[~gwl.index.duplicated(keep=\"first\")]\n",
    "\n",
    "evap = pd.read_csv(\n",
    "    \"data_wagna/evap_wagna.csv\", index_col=0, parse_dates=True, skiprows=2\n",
    ").squeeze()\n",
    "prec = pd.read_csv(\n",
    "    \"data_wagna/rain_wagna.csv\", index_col=0, parse_dates=True, skiprows=2\n",
    ").squeeze()\n",
    "\n",
    "# Model settings\n",
    "tmin = pd.Timestamp(\"2007-01-01\")  # Needs warmup\n",
    "tmax = pd.Timestamp(\"2016-12-31\")\n",
    "\n",
    "ml = ps.Model(gwl)\n",
    "sm = ps.RechargeModel(\n",
    "    prec, evap, recharge=ps.rch.FlexModel(), rfunc=ps.Exponential(), name=\"rch\"\n",
    ")\n",
    "ml.add_stressmodel(sm)\n",
    "\n",
    "# Add the ARMA(1,1) noise model and solve the Pastas model\n",
<<<<<<< HEAD
    "ml.add_noisemodel(ps.ArmaModel())\n",
    "ml.solve(tmin=tmin, tmax=tmax, noise=True, report=\"full\")"
=======
    "ml.add_noisemodel(ps.ArmaNoiseModel())\n",
    "ml.solve(tmin=tmin, tmax=tmax)"
>>>>>>> ad26470c
   ]
  },
  {
   "cell_type": "markdown",
   "id": "4fe52f9b",
   "metadata": {},
   "source": [
    "## Diagnostic Checks\n",
    "\n",
    "Before we perform the uncertainty quantification, we should check if the underlying statistical assumptions are met. We refer to the notebook on Diagnostic checking for more details on this."
   ]
  },
  {
   "cell_type": "code",
   "execution_count": null,
   "id": "eb6e620d",
   "metadata": {},
   "outputs": [],
   "source": [
    "ml.plots.diagnostics();"
   ]
  },
  {
   "cell_type": "markdown",
   "id": "26c33c5c",
   "metadata": {},
   "source": [
    "## Confidence intervals\n",
    "\n",
    "After the model is calibrated, a `solver` attribute is added to the Pastas `Model` object (`ml.solver`). This object contains information about the optimizations (e.g., the jacobian matrix) and a number of methods that can be used to quantify uncertainties."
   ]
  },
  {
   "cell_type": "code",
   "execution_count": null,
   "id": "b46d9653",
   "metadata": {},
   "outputs": [],
   "source": [
    "ci = ml.solver.ci_simulation(alpha=0.05, n=1000)\n",
    "ax = ml.plot(figsize=(10, 3))\n",
    "ax.fill_between(ci.index, ci.iloc[:, 0], ci.iloc[:, 1], color=\"lightgray\")\n",
    "ax.legend([\"Observations\", \"Simulation\", \"95% Confidence interval\"], ncol=3, loc=2)"
   ]
  },
  {
   "cell_type": "markdown",
   "id": "29d450c6",
   "metadata": {},
   "source": [
    "## Prediction interval"
   ]
  },
  {
   "cell_type": "code",
   "execution_count": null,
   "id": "8ed06690",
   "metadata": {},
   "outputs": [],
   "source": [
    "ci = ml.solver.prediction_interval(n=1000)\n",
    "ax = ml.plot(figsize=(10, 3))\n",
    "ax.fill_between(ci.index, ci.iloc[:, 0], ci.iloc[:, 1], color=\"lightgray\")\n",
    "ax.legend([\"Observations\", \"Simulation\", \"95% Prediction interval\"], ncol=3, loc=2)"
   ]
  },
  {
   "cell_type": "markdown",
   "id": "7b9f2e54",
   "metadata": {},
   "source": [
    "## Uncertainty of step response "
   ]
  },
  {
   "cell_type": "code",
   "execution_count": null,
   "id": "6a89f6c1",
   "metadata": {},
   "outputs": [],
   "source": [
    "ci = ml.solver.ci_step_response(\"rch\")\n",
    "ax = ml.plots.step_response(figsize=(6, 2))\n",
    "ax.fill_between(ci.index, ci.iloc[:, 0], ci.iloc[:, 1], color=\"lightgray\")\n",
    "ax.legend([\"Simulation\", \"95% Prediction interval\"], ncol=3, loc=4)"
   ]
  },
  {
   "cell_type": "markdown",
   "id": "542b1929",
   "metadata": {},
   "source": [
    "## Uncertainty of block response"
   ]
  },
  {
   "cell_type": "code",
   "execution_count": null,
   "id": "ca6e3cdc",
   "metadata": {},
   "outputs": [],
   "source": [
    "ci = ml.solver.ci_block_response(\"rch\")\n",
    "ax = ml.plots.block_response(figsize=(6, 2))\n",
    "ax.fill_between(ci.index, ci.iloc[:, 0], ci.iloc[:, 1], color=\"lightgray\")\n",
    "ax.legend([\"Simulation\", \"95% Prediction interval\"], ncol=3, loc=1)"
   ]
  },
  {
   "cell_type": "markdown",
   "id": "dc9700e4",
   "metadata": {},
   "source": [
    "## Uncertainty of the contributions"
   ]
  },
  {
   "cell_type": "code",
   "execution_count": null,
   "id": "fe9763d3",
   "metadata": {},
   "outputs": [],
   "source": [
    "ci = ml.solver.ci_contribution(\"rch\")\n",
    "r = ml.get_contribution(\"rch\")\n",
    "ax = r.plot(figsize=(10, 3))\n",
    "ax.fill_between(ci.index, ci.iloc[:, 0], ci.iloc[:, 1], color=\"lightgray\")\n",
    "ax.legend([\"Simulation\", \"95% Prediction interval\"], ncol=3, loc=1)\n",
    "plt.tight_layout()"
   ]
  },
  {
   "cell_type": "markdown",
   "id": "6dff9e0d",
   "metadata": {},
   "source": [
    "## Custom Confidence intervals\n",
    "It is also possible to compute the confidence intervals manually, for example to estimate the uncertainty in the recharge or statistics (e.g., SGI, NSE). We can call `ml.solver.get_parameter_sample` to obtain random parameter samples from a multivariate normal distribution using the optimal parameters and the covariance matrix. Next, we use the parameter sets to obtain multiple simulations of 'something', here the recharge."
   ]
  },
  {
   "cell_type": "code",
   "execution_count": null,
   "id": "4912c10f",
   "metadata": {},
   "outputs": [],
   "source": [
    "params = ml.solver.get_parameter_sample(n=1000, name=\"rch\")\n",
    "data = {}\n",
    "\n",
    "# Here we run the model n times with different parameter samples\n",
    "for i, param in enumerate(params):\n",
    "    data[i] = ml.stressmodels[\"rch\"].get_stress(p=param)\n",
    "\n",
    "df = pd.DataFrame.from_dict(data, orient=\"columns\").loc[tmin:tmax].resample(\"A\").sum()\n",
    "ci = df.quantile([0.025, 0.975], axis=1).transpose()\n",
    "\n",
    "r = ml.get_stress(\"rch\").resample(\"A\").sum()\n",
    "ax = r.plot.bar(figsize=(10, 2), width=0.5, yerr=[r - ci.iloc[:, 0], ci.iloc[:, 1] - r])\n",
    "ax.set_xticklabels(labels=r.index.year, rotation=0, ha=\"center\")\n",
    "ax.set_ylabel(\"Recharge [mm a$^{-1}$]\")\n",
    "ax.legend(ncol=3);"
   ]
  },
  {
   "cell_type": "markdown",
   "id": "ed5c69b7",
   "metadata": {},
   "source": [
    "## Uncertainty of the NSE\n",
    "The code pattern shown above can be used for many types of uncertainty analyses. Another example is provided below, where we compute the uncertainty of the Nash-Sutcliffe efficacy."
   ]
  },
  {
   "cell_type": "code",
   "execution_count": null,
   "id": "89fd060b",
   "metadata": {},
   "outputs": [],
   "source": [
    "params = ml.solver.get_parameter_sample(n=1000)\n",
    "data = []\n",
    "\n",
    "# Here we run the model n times with different parameter samples\n",
    "for i, param in enumerate(params):\n",
    "    sim = ml.simulate(p=param)\n",
    "    data.append(ps.stats.nse(obs=ml.observations(), sim=sim))\n",
    "\n",
    "fig, ax = plt.subplots(1, 1, figsize=(4, 3))\n",
    "plt.hist(data, bins=50, density=True)\n",
    "ax.axvline(ml.stats.nse(), linestyle=\"--\", color=\"k\")\n",
    "ax.set_xlabel(\"NSE [-]\")\n",
    "ax.set_ylabel(\"frequency [-]\")\n",
    "\n",
    "from scipy.stats import norm\n",
    "import numpy as np\n",
    "\n",
    "mu, std = norm.fit(data)\n",
    "\n",
    "# Plot the PDF.\n",
    "xmin, xmax = ax.set_xlim()\n",
    "x = np.linspace(xmin, xmax, 100)\n",
    "p = norm.pdf(x, mu, std)\n",
    "ax.plot(x, p, \"k\", linewidth=2)"
   ]
  }
 ],
 "metadata": {
  "kernelspec": {
   "display_name": "Python 3 (ipykernel)",
   "language": "python",
   "name": "python3"
  },
  "language_info": {
   "codemirror_mode": {
    "name": "ipython",
    "version": 3
   },
   "file_extension": ".py",
   "mimetype": "text/x-python",
   "name": "python",
   "nbconvert_exporter": "python",
   "pygments_lexer": "ipython3",
<<<<<<< HEAD
   "version": "3.10.13"
=======
   "version": "3.10.12"
>>>>>>> ad26470c
  }
 },
 "nbformat": 4,
 "nbformat_minor": 5
}<|MERGE_RESOLUTION|>--- conflicted
+++ resolved
@@ -79,13 +79,8 @@
     "ml.add_stressmodel(sm)\n",
     "\n",
     "# Add the ARMA(1,1) noise model and solve the Pastas model\n",
-<<<<<<< HEAD
-    "ml.add_noisemodel(ps.ArmaModel())\n",
-    "ml.solve(tmin=tmin, tmax=tmax, noise=True, report=\"full\")"
-=======
     "ml.add_noisemodel(ps.ArmaNoiseModel())\n",
-    "ml.solve(tmin=tmin, tmax=tmax)"
->>>>>>> ad26470c
+    "ml.solve(tmin=tmin, tmax=tmax, report=\"full\")"
    ]
   },
   {
@@ -309,11 +304,7 @@
    "name": "python",
    "nbconvert_exporter": "python",
    "pygments_lexer": "ipython3",
-<<<<<<< HEAD
    "version": "3.10.13"
-=======
-   "version": "3.10.12"
->>>>>>> ad26470c
   }
  },
  "nbformat": 4,
