--- conflicted
+++ resolved
@@ -2,11 +2,7 @@
  "cells": [
   {
    "cell_type": "markdown",
-<<<<<<< HEAD
-   "id": "18fee0a5",
-=======
    "id": "50090af9",
->>>>>>> db33a67d
    "metadata": {},
    "source": [
     "## Changing response functions\n",
@@ -19,11 +15,7 @@
   {
    "cell_type": "code",
    "execution_count": null,
-<<<<<<< HEAD
-   "id": "cbdc7d39",
-=======
    "id": "4fd7c43e",
->>>>>>> db33a67d
    "metadata": {},
    "outputs": [],
    "source": [
@@ -38,11 +30,7 @@
   },
   {
    "cell_type": "markdown",
-<<<<<<< HEAD
-   "id": "9b569771",
-=======
    "id": "f64dd3fa",
->>>>>>> db33a67d
    "metadata": {},
    "source": [
     "## 1. Load the data"
@@ -51,11 +39,7 @@
   {
    "cell_type": "code",
    "execution_count": null,
-<<<<<<< HEAD
-   "id": "a4bb966f",
-=======
    "id": "fa1a8b85",
->>>>>>> db33a67d
    "metadata": {},
    "outputs": [],
    "source": [
@@ -75,11 +59,7 @@
   },
   {
    "cell_type": "markdown",
-<<<<<<< HEAD
-   "id": "d0ce6293",
-=======
    "id": "167417e7",
->>>>>>> db33a67d
    "metadata": {},
    "source": [
     "## 2. The weighting factor\n",
@@ -90,11 +70,7 @@
   {
    "cell_type": "code",
    "execution_count": null,
-<<<<<<< HEAD
-   "id": "c7b6efe9",
-=======
    "id": "54e244ad",
->>>>>>> db33a67d
    "metadata": {},
    "outputs": [],
    "source": [
@@ -116,11 +92,7 @@
   },
   {
    "cell_type": "markdown",
-<<<<<<< HEAD
-   "id": "b6e068f6",
-=======
    "id": "b773618e",
->>>>>>> db33a67d
    "metadata": {},
    "source": [
     "## 3. Make a model\n",
@@ -133,11 +105,7 @@
   {
    "cell_type": "code",
    "execution_count": null,
-<<<<<<< HEAD
-   "id": "8b6b05da",
-=======
    "id": "92783392",
->>>>>>> db33a67d
    "metadata": {},
    "outputs": [],
    "source": [
@@ -165,11 +133,7 @@
   },
   {
    "cell_type": "markdown",
-<<<<<<< HEAD
-   "id": "2c848673",
-=======
    "id": "d319b7ac",
->>>>>>> db33a67d
    "metadata": {},
    "source": [
     "The second model shows a better fit, but also the step trend changed.  "
@@ -178,11 +142,7 @@
   {
    "cell_type": "code",
    "execution_count": null,
-<<<<<<< HEAD
-   "id": "68fa97fa",
-=======
    "id": "80d08e59",
->>>>>>> db33a67d
    "metadata": {},
    "outputs": [],
    "source": [
@@ -193,11 +153,7 @@
   {
    "cell_type": "code",
    "execution_count": null,
-<<<<<<< HEAD
-   "id": "c84374cc",
-=======
    "id": "bbade6d3",
->>>>>>> db33a67d
    "metadata": {},
    "outputs": [],
    "source": [
@@ -206,11 +162,7 @@
   },
   {
    "cell_type": "markdown",
-<<<<<<< HEAD
-   "id": "f4e4f059",
-=======
    "id": "89145651",
->>>>>>> db33a67d
    "metadata": {},
    "source": [
     "## 4. Compare the response functions\n",
@@ -220,11 +172,7 @@
   {
    "cell_type": "code",
    "execution_count": null,
-<<<<<<< HEAD
-   "id": "2eec6f4d",
-=======
    "id": "171d6a10",
->>>>>>> db33a67d
    "metadata": {},
    "outputs": [],
    "source": [
@@ -240,11 +188,7 @@
   },
   {
    "cell_type": "markdown",
-<<<<<<< HEAD
-   "id": "c55505d7",
-=======
    "id": "67041afc",
->>>>>>> db33a67d
    "metadata": {},
    "source": [
     "## 5. Another way\n",
@@ -254,11 +198,7 @@
   {
    "cell_type": "code",
    "execution_count": null,
-<<<<<<< HEAD
-   "id": "cbaf4a3f",
-=======
    "id": "7cb3e1f4",
->>>>>>> db33a67d
    "metadata": {},
    "outputs": [],
    "source": [
@@ -281,11 +221,7 @@
   },
   {
    "cell_type": "markdown",
-<<<<<<< HEAD
-   "id": "d70788a8",
-=======
    "id": "35ed498d",
->>>>>>> db33a67d
    "metadata": {},
    "source": [
     "## How do the results compare?"
@@ -294,11 +230,7 @@
   {
    "cell_type": "code",
    "execution_count": null,
-<<<<<<< HEAD
-   "id": "b43b08fd",
-=======
    "id": "e3d0e83b",
->>>>>>> db33a67d
    "metadata": {},
    "outputs": [],
    "source": [
@@ -317,11 +249,7 @@
   },
   {
    "cell_type": "markdown",
-<<<<<<< HEAD
-   "id": "d578aa24",
-=======
    "id": "cbb77044",
->>>>>>> db33a67d
    "metadata": {},
    "source": [
     "## References\n",
