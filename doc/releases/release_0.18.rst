--- conflicted
+++ resolved
@@ -10,12 +10,9 @@
 - Improve method :meth:`pastas.Model._check_parameters_bounds()` (used by
   above).
 - Improve parameter bounds for HantushWellModel, no longer limited by maximum distance.
-<<<<<<< HEAD
 - `pastas.Model.__init__()` now accepts the `freq` argument, which can be
   used to set the simulation frequency of the Model at creating.
-=======
 - :meth:`ps.plots.series` is added to quickly visualise the input time series.
->>>>>>> 08c4b524
 
 Deprecations
 ************
