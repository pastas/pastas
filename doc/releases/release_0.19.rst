Version 0.19 (Expected 1st of December 2021)
--------------------------------------------
Minor update introducing a few new features and fixes some smaller bugs.

New Features / Enhancements
***************************

- :class:`ps.ChangeModel` is added, simulating a response that changes over
<<<<<<< HEAD
  time.
- :method:`ps.utils.get_equidistant_series` is added, a method to get
  equidistant timeseries using nearest reindexing.
=======
time.
- :class:`ps.rfunc.Kraijenhoff` is added, simulating the response in a 
domain between two drainage channels.
>>>>>>> 645e70b4

Deprecations
************
- No methods have been deprecated in this version.

Backwards incompatible API changes
**********************************


New Example Notebooks
*********************

- An example notebook for the :class:`ps.ChangeModel` is added.<|MERGE_RESOLUTION|>--- conflicted
+++ resolved
@@ -6,15 +6,11 @@
 ***************************
 
 - :class:`ps.ChangeModel` is added, simulating a response that changes over
-<<<<<<< HEAD
   time.
 - :method:`ps.utils.get_equidistant_series` is added, a method to get
   equidistant timeseries using nearest reindexing.
-=======
-time.
 - :class:`ps.rfunc.Kraijenhoff` is added, simulating the response in a 
 domain between two drainage channels.
->>>>>>> 645e70b4
 
 Deprecations
 ************
@@ -27,4 +23,5 @@
 New Example Notebooks
 *********************
 
-- An example notebook for the :class:`ps.ChangeModel` is added.+- An example notebook for the :class:`ps.ChangeModel` is added.
+- An example notebook showcasing methods for creating equidistant timeseries is added.