from setuptools import setup, find_packages

# from setuptools import find_packages
# from os import path
# from codecs import open  # To use a consistent encoding
# here = path.abspath(path.dirname(__file__))

l_d = ''
try:
    import pypandoc

    l_d = pypandoc.convert('README.md', 'rst')
except:
    pass

# Set the version. Possibly this can be converted to another method such as Numpy
#  is using in the future. https://github.com/numpy/numpy/blob/master/setup.py
# DO NOT USE from pasta import __version__ as it causes problems with Travis.

MAJOR = 0
MINOR = 0
MICRO = 1
ISRELEASED = False
VERSION = '%d.%d.%d' % (MAJOR, MINOR, MICRO)

setup(
    name='pasta',

    # Versions should comply with PEP440. For a discussion on single-sourcing
    # the version across setup.py and the project code, see
    # http://packaging.python.org/en/latest/tutorial.html#version
    version=VERSION,

    description='Open Source Time Series Analysis',
    long_description=l_d,

    # The project's main homepage.
    url='https://github.com/pastas/pasta',
    author='Mark Bakker, Raoul Collenteur, Ruben Calje, Frans Schaars',
    author_email='markbak@gmail.com, r.collenteur@artesia-water.nl, '
                 'r.calje@artesia-water.nl, f.schaars@artesia-water.nl',
    license='MIT',
    classifiers=[
        'Development Status :: 4 - Beta',
        'Intended Audience :: Groundwater Modelers, Hydrologists',
        'License :: OSI Approved :: MIT License',
        'Programming Language :: Python :: 2.7'
        'Programming Language :: Python :: 3.5'
    ],
    platforms='Windows, Mac OS-X',
<<<<<<< HEAD
    install_requires=['numpy>=1.9', 'matplotlib>=1.4', 'lmfit>=0.9',
                      'pandas>=0.15', 'scipy>=0.15', 'statsmodels>=0.5'],
=======
    install_requires=['numpy>=1.9', 'matplotlib>=1.4', 'lmfit>=0.9', 'pandas>=0.15',
                      'scipy>=0.15', 'statsmodels>=0.5', 'requests',
                      'pyproj'],
>>>>>>> 35c5e05b
    packages=find_packages(exclude=[]),
    include_package_data=True,
)<|MERGE_RESOLUTION|>--- conflicted
+++ resolved
@@ -1,6 +1,5 @@
 from setuptools import setup, find_packages
 
-# from setuptools import find_packages
 # from os import path
 # from codecs import open  # To use a consistent encoding
 # here = path.abspath(path.dirname(__file__))
@@ -48,14 +47,8 @@
         'Programming Language :: Python :: 3.5'
     ],
     platforms='Windows, Mac OS-X',
-<<<<<<< HEAD
     install_requires=['numpy>=1.9', 'matplotlib>=1.4', 'lmfit>=0.9',
                       'pandas>=0.15', 'scipy>=0.15', 'statsmodels>=0.5'],
-=======
-    install_requires=['numpy>=1.9', 'matplotlib>=1.4', 'lmfit>=0.9', 'pandas>=0.15',
-                      'scipy>=0.15', 'statsmodels>=0.5', 'requests',
-                      'pyproj'],
->>>>>>> 35c5e05b
     packages=find_packages(exclude=[]),
     include_package_data=True,
 )