from setuptools import find_packages, setup

with open("README.rst", "r") as fh:
    long_description = fh.read()

# Get the version.
version = {}
with open("pastas/version.py") as fp:
    exec(fp.read(), version)

setup(
    name="pastas",
    version=version["__version__"],
    description="Python package to perform time series analysis of "
    "hydrological time series.",
    long_description=long_description,
    url="https://github.com/pastas/pastas",
    author="R.A. Collenteur, M. Bakker, R. Calje, F. Schaars",
    author_email="raoulcollenteur@gmail.com, markbak@gmail.com, "
    "r.calje@artesia-water.nl",
    project_urls={
        "Source": "https://github.com/pastas/pastas",
        "Documentation": "http://pastas.readthedocs.io/en/latest/",
        "Tracker": "https://github.com/pastas/pastas/issues",
        "Help": "https://github.com/pastas/pastas/discussions",
    },
    license="MIT",
    classifiers=[
        "Development Status :: 4 - Beta",
        "Intended Audience :: Science/Research",
        "Intended Audience :: Other Audience",
        "License :: OSI Approved :: MIT License",
        "Programming Language :: Python :: 3.7",
        "Programming Language :: Python :: 3.8",
        "Programming Language :: Python :: 3.9",
        "Programming Language :: Python :: 3.10",
        "Topic :: Scientific/Engineering :: Hydrology",
    ],
    platforms="Windows, Mac OS-X",
    install_requires=[
        "numpy>=1.17",
        "matplotlib>=3.1",
        "pandas>=1.1",
        "scipy>=1.3",
    ],
<<<<<<< HEAD
=======
    platforms='Windows, Mac OS-X',
    install_requires=['numpy>=1.17, <1.24',
                      'matplotlib>=3.1',
                      'pandas>=1.1',
                      'scipy>=1.3'],
>>>>>>> 11b73439
    packages=find_packages(exclude=[]),
    extras_require={
        "full": ["numba>=0.51", "lmfit>=1.0.0"],
        "numbascipy": ["numba-scipy>=0.3.1"]
    },
)<|MERGE_RESOLUTION|>--- conflicted
+++ resolved
@@ -36,21 +36,11 @@
         "Programming Language :: Python :: 3.10",
         "Topic :: Scientific/Engineering :: Hydrology",
     ],
-    platforms="Windows, Mac OS-X",
-    install_requires=[
-        "numpy>=1.17",
-        "matplotlib>=3.1",
-        "pandas>=1.1",
-        "scipy>=1.3",
-    ],
-<<<<<<< HEAD
-=======
     platforms='Windows, Mac OS-X',
     install_requires=['numpy>=1.17, <1.24',
                       'matplotlib>=3.1',
                       'pandas>=1.1',
                       'scipy>=1.3'],
->>>>>>> 11b73439
     packages=find_packages(exclude=[]),
     extras_require={
         "full": ["numba>=0.51", "lmfit>=1.0.0"],
