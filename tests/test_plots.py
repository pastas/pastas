from pandas import Series

from pastas import Model
<<<<<<< HEAD
from pastas.plots import TrackSolve, compare, pairplot
=======
from pastas.plotting.plots import TrackSolve, compare
>>>>>>> 2e346fbe

# mpl.use("Agg")  # prevent _tkinter.TclError: Can't find a usable tk.tcl error


def test_plot(ml: Model) -> None:
    _ = ml.plot()


def test_decomposition(ml: Model) -> None:
    _ = ml.plots.decomposition(min_ylim_diff=0.1)


def test_results(ml: Model) -> None:
    _ = ml.plots.results()


def test_stacked_results(ml: Model) -> None:
    _ = ml.plots.stacked_results()


def test_block_response(ml: Model) -> None:
    _ = ml.plots.block_response()


def test_step_response(ml: Model) -> None:
    _ = ml.plots.step_response()


def test_diagnostics(ml: Model) -> None:
    _ = ml.plots.diagnostics(acf_options=dict(min_obs=10))


def test_stresses(ml: Model) -> None:
    _ = ml.plots.stresses()


def test_contributions_pie(ml: Model) -> None:
    _ = ml.plots.contributions_pie()


def test_compare(ml: Model) -> None:
    ml2 = ml.copy()
    models = [ml, ml2]
    _ = compare(models, names=["ml1", "ml2"])


def test_tracksolve(ml: Model) -> None:
    track = TrackSolve(ml)
    _ = ml.solve(callback=track.plot_track_solve)


def test_summary_pdf(ml: Model) -> None:
    _ = ml.plots.summary_pdf()


def test_pairplot(prec: Series, pevap: Series, head: Series) -> None:
    _ = pairplot([prec, pevap, head])<|MERGE_RESOLUTION|>--- conflicted
+++ resolved
@@ -1,11 +1,7 @@
 from pandas import Series
 
 from pastas import Model
-<<<<<<< HEAD
 from pastas.plots import TrackSolve, compare, pairplot
-=======
-from pastas.plotting.plots import TrackSolve, compare
->>>>>>> 2e346fbe
 
 # mpl.use("Agg")  # prevent _tkinter.TclError: Can't find a usable tk.tcl error
 
