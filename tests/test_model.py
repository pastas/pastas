--- conflicted
+++ resolved
@@ -117,19 +117,17 @@
             )
         ).all()
 
-<<<<<<< HEAD
-    def test_add_multiple_stressmodels(
-        self, ml_basic: ps.Model, prec: pd.Series, evap: pd.Series
-    ) -> None:
-=======
+
     def test_set_oseries(self, simple_model: ps.Model) -> None:
         s0 = simple_model.oseries.series_original
         s1 = s0 + 1.0
         simple_model.set_oseries(s1)
         assert (simple_model.oseries.series_original == s1).all()
 
-    def test_add_multiple_stressmodels(self, simple_model: ps.Model) -> None:
->>>>>>> 2953bdb0
+
+    def test_add_multiple_stressmodels(
+        self, ml_basic: ps.Model, prec: pd.Series, evap: pd.Series
+    ) -> None:
         """Test adding multiple stress models at once."""
 
         sm1 = ps.StressModel(stress=prec, rfunc=ps.Exponential(), name="precipitation")
