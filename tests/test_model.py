--- conflicted
+++ resolved
@@ -102,12 +102,7 @@
     for icol in ["initial", "optimal", "pmin", "pmax", "stderr"]:
         ml.parameters[icol] = ml.parameters[icol].astype(float)
     ml.parameters["vary"] = ml.parameters["vary"].astype(bool)
-<<<<<<< HEAD
     
-=======
-    ml2.parameters["vary"] = ml.parameters["vary"].astype(bool)
-
->>>>>>> 5df65fc7
     # check if parameters and pcov dataframes are equal
     assert ml.parameters.equals(ml2.parameters)
     assert ml.fit.pcov.equals(ml2.fit.pcov)
