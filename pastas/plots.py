"""This module contains all the plotting methods in Pastas.


"""

import logging

import matplotlib.pyplot as plt
import numpy as np
<<<<<<< HEAD
from pandas import Series, DataFrame, Timestamp
from scipy.stats import gaussian_kde, norm, probplot

from .stats.core import acf as get_acf
from .stats.metrics import rmse, evp
from .modelcompare import CompareModels

# Type Hinting
from typing import Optional, List, Tuple
from pastas.typing import Array_Like, Axes, Figure, Tminmax, Model

=======
from pandas import DataFrame, Timestamp
from scipy.stats import gaussian_kde, norm, probplot

from pastas.modelcompare import CompareModels
from pastas.stats.core import acf as get_acf
from pastas.stats.metrics import evp, rmse
>>>>>>> 4dbeed08

logger = logging.getLogger(__name__)

__all__ = ["compare", "Series", "acf", "diagnostics", "cum_frequency",
           "TrackSolve"]


def compare(models: List[Model], adjust_height: bool = True, **kwargs) -> Axes:
    """Plot multiple Pastas models in one figure to visually compare models.

    Note
    ----
    The models must have the same stressmodel names, otherwise the
    contributions will not be plotted, and parameters table will not
    display nicely.

    Parameters
    ----------
    models: list
        List of pastas Models, works for N models, but certain
        things might not display nicely if the list gets too long.
    adjust_height: bool, optional
        Adjust the height of the graphs, so that the vertical scale of all
        the subplots on the left is equal. Default is False, in which case the
        axes are not rescaled to include all data, so certain data might
        not be visible. Set to False to ensure you can see all data.
    **kwargs
        Kwargs are passed to the CompareModels.plot() function.

    Returns
    -------
    matplotlib.axes
    """
    mc = CompareModels(models)
    mc.plot(adjust_height=adjust_height, **kwargs)

    return mc.axes


def series(head: Optional[Series] = None, stresses: Optional[List[Series]] = None, hist: bool = True, kde: bool = False, titles: bool = True,
           tmin: Optional[Tminmax] = None, tmax: Optional[Tminmax] = None, labels: Optional[List[str]] = None, figsize: tuple = (10, 5)) -> Axes:
    """Plot all the input time Series in a single plot.

    Parameters
    ----------
    head: pd.Series
        Pandas time series with DatetimeIndex.
    stresses: List of pd.Series
        List with Pandas time series with DatetimeIndex.
    hist: bool
        Histogram for the series. The number of bins is determined with Sturges
        rule. Returns the number of observations, mean, skew and kurtosis.
    kde: bool
        Kernel density estimate for the series. The kde is obtained from
        scipy.gaussian_kde using scott to calculate the estimator bandwidth.
        Returns the number of observations, mean, skew and kurtosis.
    titles: bool
        Set the titles or not. Taken from the name attribute of the series.
    tmin: str or pd.Timestamp
    tmax: str or pd.Timestamp
    labels: List of str
        List with the labels for each subplot.
    figsize: tuple
        Set the size of the figure.

    Returns
    -------
    matplotlib.Axes
    """
    rows = 0
    if head is not None:
        rows += 1
        if tmin is None:
            tmin = head.index[0]
        if tmax is None:
            tmax = head.index[-1]
    if stresses is not None:
        rows += len(stresses)
    sharex = True
    gridspec_kw = {}
    cols = 1
    if hist or kde:
        sharex = False
        gridspec_kw["width_ratios"] = (3, 1, 1)
        cols = 3
    _, axes = plt.subplots(rows, cols, figsize=figsize, sharex=sharex,
                           sharey="row", gridspec_kw=gridspec_kw)
    if rows == 1 and cols == 1:
        axes = np.array([[axes]])
    elif rows == 1:
        axes = axes[np.newaxis]
    elif cols == 1:
        axes = axes[:, np.newaxis]
    if hist:
        axes[-1, 1].set_xlabel("Frequency [%]")
    if kde:
        axes[-1, 1].set_xlabel("Density [-]")
    if head is not None:
        head = head[tmin:tmax].dropna()
        head.plot(ax=axes[0, 0], marker=".", linestyle=" ", color="k")
        if titles:
            axes[0, 0].set_title(head.name)
        if labels is not None:
            axes[0, 0].set_ylabel(labels[0])
        if hist and kde is False:
            head.hist(ax=axes[0, 1], orientation="horizontal", color="k",
                      weights=np.ones(len(head)) / len(head) * 100,
                      bins=int(np.ceil(1 + np.log2(len(head)))), grid=False)
        if kde and hist:
            head.hist(ax=axes[0, 1], orientation="horizontal", color="k",
                      bins=int(np.ceil(1 + np.log2(len(head)))),
                      grid=False, density=True)
        if kde:
            gkde = gaussian_kde(head, bw_method='scott')
            sample_range = np.max(head) - np.min(head)
            ind = np.linspace(np.min(head) - 0.1 * sample_range,
                              np.max(head) + 0.1 * sample_range, 1000)
            if hist:
                colour = 'C1'
            else:
                colour = 'k'
            axes[0, 1].plot(gkde.evaluate(ind), ind, color=colour)
        if hist or kde:
            # stats table
            head_stats = [["Count", f"{head.count():0.0f}"],
                          ["Mean", f"{head.mean():0.2f}"],
                          ["Max", f"{head.max():0.2f}"],
                          ["Min", f"{head.min():0.2f}"],
                          ["Skew", f"{head.skew():0.2f}"],
                          ["Kurtosis", f"{head.kurtosis():0.2f}"]]
            axes[0, 2].table(bbox=(0.0, 0.0, 1, 1), colWidths=(1.5, 1),
                             cellText=head_stats)
            axes[0, 2].axis("off")

    if stresses is not None:
        for i, stress in enumerate(stresses, start=rows - len(stresses)):
            stress = stress[tmin:tmax].dropna()
            stress.plot(ax=axes[i, 0], color="k")
            if titles:
                axes[i, 0].set_title(stress.name)
            if labels is not None:
                axes[i, 0].set_ylabel(labels[i])
            if hist:
                # histogram
                stress.hist(ax=axes[i, 1], orientation="horizontal", color="k",
                            weights=np.ones(len(stress)) / len(stress) * 100,
                            bins=int(np.ceil(1 + np.log2(len(stress)))),
                            grid=False)
            if kde and hist:
                stress.hist(ax=axes[i, 1], orientation="horizontal", color="k",
                            bins=int(np.ceil(1 + np.log2(len(stress)))),
                            grid=False, density=True)
            if kde:
                gkde = gaussian_kde(stress, bw_method='scott')
                sample_range = np.max(stress) - np.min(stress)
                ind = np.linspace(np.min(stress) - 0.1 * sample_range,
                                  np.min(stress) + 0.1 * sample_range, 1000)
                if hist:
                    colour = 'C1'
                else:
                    colour = 'k'
                axes[i, 1].plot(gkde.evaluate(ind), ind, color=colour)
            if hist or kde:
                if i > 0:
                    axes[i, 0].sharex(axes[0, 0])
                # stats table
                stress_stats = [["Count", f"{stress.count():0.0f}"],
                                ["Mean", f"{stress.mean():0.2f}"],
                                ["Skew", f"{stress.skew():0.2f}"],
                                ["Kurtosis", f"{stress.kurtosis():0.2f}"]]
                axes[i, 2].table(bbox=(0, 0, 1, 1), colWidths=(1.5, 1),
                                 cellText=stress_stats)
                axes[i, 2].axis("off")
    axes[0, 0].set_xlim([tmin, tmax])
    axes[0, 0].minorticks_off()

    plt.tight_layout()
    return axes


def acf(series: Series, alpha: float = 0.05, lags: int = 365, acf_options: Optional[dict] = None, smooth_conf: bool = True,
        color: str = "k", ax: Optional[Axes] = None, figsize: tuple = (5, 2)) -> Axes:
    """Plot of the autocorrelation function of a time series.

    Parameters
    ----------
    series: pandas.Series
        Residual series to plot the autocorrelation function for.
    alpha: float, optional
        Significance level to calculate the (1-alpha)-confidence intervals.
        For 95% confidence intervals, alpha should be 0.05.
    lags: int, optional
        Maximum number of lags (in days) to compute the autocorrelation for.
    acf_options: dict, optional
        Dictionary with keyword arguments passed on to pastas.stats.acf.
    smooth_conf: bool, optional
        For irregular time series the confidence interval may be
    color: str, optional
        Color of the vertical autocorrelation lines.
    ax: matplotlib.axes.Axes, optional
        Matplotlib Axes instance to plot the ACF on. A new Figure and Axes
        is created when no value for ax is provided.
    figsize: Tuple, optional
        2-D Tuple to determine the size of the figure created. Ignored if ax
        is also provided.

    Returns
    -------
    ax: matplotlib.axes.Axes

    Examples
    --------
    >>> res = pd.Series(index=pd.date_range(start=0, periods=1000, freq="D"),
    >>>                 data=np.random.rand(1000))
    >>> ps.plots.acf(res)
    """
    if ax is None:
        _, ax = plt.subplots(1, 1, figsize=figsize)

    # Plot the autocorrelation
    if acf_options is None:
        acf_options = {}
    r = get_acf(series, full_output=True, alpha=alpha, lags=lags,
                **acf_options)

    if r.empty:
        raise ValueError("The computed autocorrelation function has no "
                         "values. Changing the input arguments ('acf_options')"
                         " for calculating ACF may help.")

    if smooth_conf:
        conf = r.stderr.rolling(10, min_periods=1).mean().values
    else:
        conf = r.stderr.values

    ax.fill_between(r.index.days, conf, -conf, alpha=0.3)
    ax.vlines(r.index.days, [0], r.loc[:, "acf"].values, color=color)

    ax.set_xlabel("Lag [Days]")
    ax.set_xlim(0, r.index.days.max())
    ax.set_ylabel('Autocorrelation [-]')
    ax.set_title("Autocorrelation plot")

    ax.grid(True)
    return ax


def diagnostics(series: Series, sim: Optional[Series] = None, alpha: float = 0.05, bins: int = 50, acf_options: Optional[dict] = None,
                figsize: tuple = (10, 5), fig: Optional[Figure] = None, heteroscedasicity: bool = True, **kwargs) -> Axes:
    """Plot that helps in diagnosing basic model assumptions.

    Parameters
    ----------
    series: pandas.Series
        Pandas Series with the residual time series to diagnose.
    sim: pandas.Series, optional
        Pandas series with the simulated time series. Used to diagnose on
        heteroscedasticity. Ignored if heteroscedasticity is set to False.
    alpha: float, optional
        Significance level to calculate the (1-alpha)-confidence intervals.
    bins: int optional
        Number of bins used for the histogram. 50 is default.
    acf_options: dict, optional
        Dictionary with keyword arguments passed on to pastas.stats.acf.
    figsize: tuple, optional
        Tuple with the height and width of the figure in inches.
    fig: Matplotib.Figure instance, optional
        Optionally provide a Matplotib.Figure instance to plot onto.
    heteroscedasicity: bool, optional
        Create two additional subplots to check for heteroscedasticity. If
        true, a simulated time series has to be provided with the sim argument.
    **kwargs: dict, optional
        Optional keyword arguments, passed on to plt.figure.

    Returns
    -------
    axes: matplotlib.axes.Axes

    Examples
    --------
    >>> res = pd.Series(index=pd.date_range(start=0, periods=1000, freq="D"),
    >>>                 data=np.random.normal(0, 1, 1000))
    >>> ps.stats.plot_diagnostics(res)

    Note
    ----
    The two right-hand side plots assume that the noise or residuals follow a
    Normal distribution.

    See Also
    --------
    pastas.stats.acf
        Method that computes the autocorrelation.
    scipy.stats.probplot
        Method use to plot the probability plot.
    """
    # Create the figure and axes
    if fig is None:
        fig = plt.figure(figsize=figsize, constrained_layout=True, **kwargs)

    if heteroscedasicity:
        if sim is None:
            msg = "A simulated time series has to be provided to make plots " \
                  "to diagnose heteroscedasticity. Provide 'sim' argument."
            logger.error(msg=msg)
            raise KeyError(msg)

        gs = fig.add_gridspec(ncols=3, nrows=2, width_ratios=[3, 1, 1])
        ax4 = fig.add_subplot(gs[0, 2])
        ax5 = fig.add_subplot(gs[1, 2])
    else:
        gs = fig.add_gridspec(ncols=2, nrows=2, width_ratios=[3, 1])
    ax = fig.add_subplot(gs[0, 0])
    ax2 = fig.add_subplot(gs[0, 1])
    ax1 = fig.add_subplot(gs[1, 0])
    ax3 = fig.add_subplot(gs[1, 1])

    # Plot the residuals or noise series
    ax.axhline(0, c="k")
    series.plot(ax=ax)
    ax.set_ylabel(series.name)
    ax.set_xlim(series.index.min(), series.index.max())
    ax.set_title(f"{series.name} (n={series.size :.0f}, $\\mu$"
                 f"={series.mean() :.2f})")
    ax.grid()
    ax.tick_params(axis='x', labelrotation=0)
    for label in ax.get_xticklabels():
        label.set_horizontalalignment('center')

    # Plot the autocorrelation
    acf(series, alpha=alpha, acf_options=acf_options, ax=ax1)
    ax1.set_title(None)

    # Plot the histogram for normality and add a 'best fit' line
    _, bins, _ = ax2.hist(series.values, bins=bins, density=True)
    y = norm.pdf(bins, series.mean(), series.std())
    ax2.plot(bins, y, 'k--')
    ax2.set_ylabel("Probability density")
    ax2.set_title("Histogram")

    # Plot the probability plot
    _, (_, _, r) = probplot(series, plot=ax3, dist="norm", rvalue=False)
    c = ax.get_lines()[1].get_color()
    ax3.get_lines()[0].set_color(c)
    ax3.get_lines()[1].set_color("k")

    # Plot R2 here because probplot has suboptimal positioning
    ax3.text(0.5, 0.1, "$R^2={:.2f}$".format(r ** 2), transform=ax3.transAxes)

    if heteroscedasicity and sim is not None:
        # Plot residuals vs. simulation
        # interpolate simulation to times of observations
        sim = sim.loc[series.index]
        ax4.plot(sim, series, marker=".", linestyle=" ", color=c, alpha=0.7)
        ax4.grid()
        ax4.set_xlabel("Simulated values")
        ax4.set_ylabel("Residuals")

        # Plot residuals vs. simulation
        ax5.plot(sim, np.sqrt(series.abs()), marker=".", linestyle=" ",
                 color=c, alpha=0.7)
        ax5.set_xlabel("Simulated values")
        ax5.set_ylabel("$\\sqrt{|Residuals|}$")
        ax5.grid()

    return fig.axes


def cum_frequency(obs: Series, sim: Optional[Series] = None, ax: Optional[Axes] = None, figsize: tuple = (5, 2)) -> Axes:
    """Plot of the cumulative frequency of a time Series.

    Parameters
    ----------
    sim: pandas.Series
        Series with the simulated values.
    obs: pandas.Series
        Series with the observed values.
    ax: matplotlib.axes.Axes, optional
        Matplotlib Axes instance to create the plot on. A new Figure and Axes
        is created when no value for ax is provided.
    figsize: Tuple, optional
        2-D Tuple to determine the size of the figure created. Ignored if ax
        is also provided.

    Returns
    -------
    ax: matplotlib.axes.Axes

    Examples
    --------
    >>> obs = pd.Series(index=pd.date_range(start=0, periods=1000, freq="D"),
    >>>                 data=np.random.normal(0, 1, 1000))
    >>> ps.stats.plot_cum_frequency(obs)
    """
    if ax is None:
        _, ax = plt.subplots(1, 1, figsize=figsize)

    ax.plot(obs.sort_values(), np.arange(0, obs.size) / obs.size * 100,
            color="k", marker=".", linestyle=" ")
    if sim is not None:
        ax.plot(sim.sort_values(), np.arange(0, sim.size) / sim.size * 100)
    ax.legend(["Observations", "Simulation"])
    ax.set_xlabel("Head")
    ax.set_ylabel("Cum. Frequency [%]")
    ax.grid()
    plt.tight_layout()

    return ax


class TrackSolve:
    """Track and/or visualize optimization progress for Pastas models.

    Parameters
    ----------
    ml : pastas.Model
        pastas Model to track
    tmin : str or pandas.Timestamp, optional
        start time for simulation, by default None which
        defaults to first index in ml.oseries.Series
    tmax : str or pandas.Timestamp, optional
        end time for simulation, by default None which
        defaults to last index in ml.oseries.Series
    update_iter : int, optional
        if visualizing optimization progress, update plot every update_iter
        iterations, by default nparam

    Notes
    -----
    Interactive plotting of optimization progress requires a matplotlib
    backend that supports interactive plotting, e.g. `mpl.use("TkAgg")` and
    `mpl.interactive(True)`. Some possible speedups on the matplotlib side
    include:
        - mpl.style.use("fast")
        - mpl.rcParams['path.simplify_threshold'] = 1.0

    Examples
    --------
    Set matplotlib backend and interactive mode (put this at the top
    of your script)::

        import matplotlib as mpl
        mpl.use("TkAgg")
        import matplotlib.pyplot as plt
        plt.ion()

    Create a TrackSolve object for your model::

        track = TrackSolve(ml)

    Solve model and store intermediate optimization results::

        ml.solve(callback=track.track_solve)

    Calculated parameters per iteration are stored in a pandas.DataFrame::

        track.parameters

    Other stored statistics include `track.evp` (explained variance
    percentage), `track.rmse_res` (root-mean-squared error of the residuals),
    `track.rmse_noise` (root mean squared error of the noise, only if
    noise=True).

    To interactively plot model optimization progress while solving pass
    `track.plot_track_solve` as callback function::

        ml.solve(callback=track.plot_track_solve)

    Access the resulting figure through `track.fig`.
    """

    def __init__(self, ml: Model, tmin: Optional[Tminmax] = None, tmax: Optional[Tminmax] = None, update_iter: Optional[int] = None) -> None:
        logger.warning("TrackSolve feature under development. If you find any "
                       "bugs please post an issue on GitHub: "
                       "https://github.com/pastas/pastas/issues")

        self.ml = ml
        self.viewlim = 75  # no of iterations on axes by default
        if update_iter is None:
            self.update_iter = len(
                self.ml.parameters.loc[self.ml.parameters.vary].index)
        else:
            self.update_iter = update_iter  # update plot every update_iter

        # get tmin/tmax
        if tmin is None:
            self.tmin = self.ml.oseries.series.index[0]
        else:
            self.tmin = Timestamp(tmin)

        if tmax is None:
            self.tmax = self.ml.oseries.series.index[-1]
        else:
            self.tmax = Timestamp(tmax)

        # parameters
        self.parameters = DataFrame(columns=self.ml.parameters.index)
        self.parameters.loc[0] = self.ml.parameters.initial.values

        # iteration counter
        self.itercount = 0

        # calculate RMSE residuals
        res = self._residuals(self.ml.parameters.initial.values)
        self.rmse_res = np.array([rmse(res=res)])

        # calculate RMSE noise
        if self.ml.settings["noise"] and self.ml.noisemodel is not None:
            noise = self._noise(self.ml.parameters.initial.values)
            self.rmse_noise = np.array([rmse(res=noise)])
        else:
            # drop noise parameter if noisemodel exists but noise
            # in settings is False
            self.parameters.drop(columns=["noise_alpha"], inplace=True)

        # get observations
        self.obs = self.ml.observations(tmin=self.tmin, tmax=self.tmax)
        # calculate EVP
        self.evp = np.array([evp(obs=self.obs, res=res)])

    def track_solve(self, params: Array_Like) -> None:
        """Append parameters to self.parameters DataFrame and update itercount,
        rmse values and evp.

        Parameters
        ----------
        params : array_like
            array containing parameters
        """
        # update tmin/tmax and freq once after starting solve
        if self.itercount == 0:
            self._update_settings()

        # update itercount
        self.itercount += 1

        # add parameters to DataFrame
        self.parameters.loc[self.itercount,
                            self.ml.parameters.index] = params.copy()

        # calculate new RMSE values
        r_res = self._residuals(params)
        self.rmse_res = np.r_[self.rmse_res, rmse(res=r_res)]

        if self.ml.settings["noise"] and self.ml.noisemodel is not None:
            n_res = self._noise(params)
            self.rmse_noise = np.r_[self.rmse_noise, rmse(res=n_res)]

        # recalculate EVP
        self.evp = np.r_[self.evp, evp(obs=self.obs, res=r_res)]

    def _update_axes(self) -> None:
        """extend xlim if number of iterations exceeds current window."""
        for iax in self.axes[1:]:
            iax.set_xlim(right=self.viewlim)
            self.fig.canvas.draw()

    def _update_settings(self) -> None:
        self.tmin = self.ml.settings["tmin"]
        self.tmax = self.ml.settings["tmax"]
        self.freq = self.ml.settings["freq"]

    def _noise(self, params: Array_Like) -> Array_Like:
        """get noise.

        Parameters
        ----------
        params: array_like
            array containing parameters

        Returns
        -------
        noise: array_like
            array containing noise
        """
        noise = self.ml.noise(p=params,
                              tmin=self.tmin,
                              tmax=self.tmax)
        return noise

    def _residuals(self, params: Array_Like) -> Array_Like:
        """calculate residuals.

        Parameters
        ----------
        params: np.array
            array containing parameters

        Returns
        -------
        res: array_like
            array containing residuals
        """
        res = self.ml.residuals(p=params,
                                tmin=self.tmin,
                                tmax=self.tmax)
        return res

    def _simulate(self) -> Series:
        """simulate model with last entry in self.parameters.

        Returns
        -------
        sim: pd.Series
            Series containing model evaluation
        """
        sim = self.ml.simulate(p=self.parameters.iloc[-1, :].values,
                               tmin=self.tmin, tmax=self.tmax,
                               freq=self.ml.settings["freq"])
        return sim

    def initialize_figure(self, figsize: Tuple[int] = (10, 8), dpi: int = 100) -> Figure:
        """Initialize figure for plotting optimization progress.

        Parameters
        ----------
        figsize : tuple, optional
            figure size, passed to plt.subplots(), by default (10, 8)
        dpi : int, optional
            dpi of the figure passed to plt.subplots(), by default 100

        Returns
        -------
        fig : matplotlib.pyplot.Figure
            handle to the figure
        """
        # create plot
        self.fig, self.axes = plt.subplots(3, 1, figsize=figsize, dpi=dpi)
        self.ax0, self.ax1, self.ax2 = self.axes

        # share x-axes between 2nd and 3rd axes
        self.ax1.get_shared_x_axes().join(self.ax1, self.ax2)

        # plot oseries
        self.ax0.plot(self.obs.index, self.obs,
                      marker=".", ls="none", label="observations",
                      color="k", ms=4)

        # plot simulation
        sim = self._simulate()
        self.simplot, = self.ax0.plot(sim.index, sim, label="simulation")
        self.ax0.set_ylabel("head")
        self.ax0.set_title(
            "Iteration: {0} (EVP: {1:.2f}%)".format(self.itercount,
                                                    self.evp[-1]))
        self.ax0.legend(loc=(0, 1), frameon=False, ncol=2)
        omax = self.obs.max()
        omin = self.obs.min()
        vspace = 0.05 * (omax - omin)
        self.ax0.set_ylim(bottom=omin - vspace, top=omax + vspace)

        # plot RMSE (residuals and/or residuals)
        plt.sca(self.ax1)
        plt.yscale("log")
        legend_handles = []
        self.r_rmse_plot_line, = self.ax1.plot(
            [0], self.rmse_res[0:1], c="k", ls="solid", label="residuals")
        self.r_rmse_plot_dot, = self.ax1.plot(
            self.itercount, self.rmse_res[-1], c="k", marker="o", ls="none")
        legend_handles.append(self.r_rmse_plot_line)
        self.ax1.set_xlim(0, self.viewlim)
        self.ax1.set_ylim(1e-2, 2 * self.rmse_res[-1])
        self.ax1.set_ylabel("RMSE")

        if self.ml.settings["noise"] and self.ml.noisemodel is not None:
            self.n_rmse_plot_line, = self.ax1.plot(
                [0], self.rmse_noise[0:1], c="C0", ls="solid",
                label="noise")
            self.n_rmse_plot_dot, = self.ax1.plot(
                self.itercount, self.rmse_res[-1], c="C0", marker="o",
                ls="none")
            legend_handles.append(self.n_rmse_plot_line)
        legend_labels = [i.get_label() for i in legend_handles]
        self.ax1.legend(legend_handles, legend_labels, loc=(0, 1),
                        frameon=False, ncol=2)

        # plot parameters values on semilogy
        plt.sca(self.ax2)
        plt.yscale("log")
        self.param_plot_handles = []
        legend_handles = []
        for pname, row in self.ml.parameters.iterrows():
            if pname.startswith("noise"):
                if (not self.ml.settings["noise"] or
                        self.ml.noisemodel is None):
                    continue
            pa, = self.ax2.plot(
                [0], np.abs(row.initial), marker=".",
                ls="none", label=pname)
            pb, = self.ax2.plot([0],
                                np.abs(row.initial), ls="solid",
                                c=pa.get_color())
            self.param_plot_handles.append((pa, pb))
            legend_handles.append(pa)

        legend_labels = [i.get_label() for i in legend_handles]
        self.ax2.legend(legend_handles, legend_labels, loc=(0, 1),
                        ncol=6, frameon=False)
        self.ax2.set_xlim(0, self.viewlim)
        self.ax2.set_ylim(1e-3, 1e4)
        self.ax2.set_ylabel("Parameter values")
        self.ax2.set_xlabel("Iteration")

        # set grid for each plot
        for iax in [self.ax0, self.ax1, self.ax2]:
            iax.grid(visible=True)

        self.fig.align_ylabels()
        self.fig.tight_layout()
        return self.fig

    def plot_track_solve(self, params: Array_Like) -> None:
        """Method to plot model simulation while model is being solved. Pass
        this method to ml.solve(), e.g.:

        >>> track = TrackSolve(ml)
        >>> ml.solve(callback=track.plot_track_solve)

        Parameters
        ----------
        params : array_like
            array containing parameters
        """
        if not hasattr(self, "fig"):
            self.initialize_figure()

        # update parameters
        self.track_solve(params)

        # check if figure should be updated
        if self.itercount % self.update_iter != 0:
            return

        # update view limits if needed
        if self.itercount >= self.viewlim:
            self.viewlim += 50
            self._update_axes()

        # update simulation
        sim = self._simulate()
        self.simplot.set_data(sim.index, sim.values)

        # update rmse residuals
        self.r_rmse_plot_line.set_data(
            range(self.itercount + 1), np.array(self.rmse_res))
        self.r_rmse_plot_dot.set_data(
            np.array([self.itercount]), np.array(self.rmse_res[-1]))

        if self.ml.settings["noise"] and self.ml.noisemodel is not None:
            # update rmse noise
            self.n_rmse_plot_line.set_data(
                range(self.itercount + 1), np.array(self.rmse_noise))
            self.n_rmse_plot_dot.set_data(
                np.array([self.itercount]), np.array(self.rmse_noise[-1]))

        # update parameter plots
        for j, (p1, p2) in enumerate(self.param_plot_handles):
            p1.set_data(np.array([self.itercount]),
                        np.abs(self.parameters.iloc[-1, j]))
            p2.set_data(range(self.itercount + 1),
                        self.parameters.iloc[:, j].abs().values)

        # update title
        self.ax0.set_title(
            "Iteration: {0} (EVP: {1:.2f}%)".format(self.itercount,
                                                    self.evp[-1]))
        plt.pause(1e-10)
        self.fig.canvas.draw()

    def plot_track_solve_history(self, fig: Optional[Figure] = None) -> List[Axes]:
        """Plot optimization history.

        Parameters
        ----------
        fig : matplotlib.pyplot.Figure, optional
            figure handle, by default None, which constructs a new
            figure with `self.initialize_figure()`

        Returns
        -------
        axes : list of matplotlib.pyplot.Axes
            list of axes handles in figure
        """

        if fig is None:
            fig = self.initialize_figure()
        self.plot_track_solve(self.ml.parameters.optimal.values)

        self.fig.axes[1].autoscale(tight=False, axis="both")
        self.fig.axes[2].autoscale(tight=False, axis="both")

        self.fig.axes[1].set_xlim(left=0)
        # because of bug with autoscaling log axis?
        self.fig.axes[1].set_ylim(top=1.05 * self.rmse_res.max())

        return fig.axes


def _table_formatter_params(s: float) -> str:
    """Internal method for formatting parameters in tables in Pastas plots.

    Parameters
    ----------
    s : float
        value to format

    Returns
    -------
    str
        float formatted as str
    """
    if np.isnan(s):
        return ''
    elif np.floor(np.log10(np.abs(s))) <= -2:
        return f"{s:.2e}"
    elif np.floor(np.log10(np.abs(s))) > 5:
        return f"{s:.2e}"
    else:
        return f"{s:.2f}"


def _table_formatter_stderr(s: float) -> str:
    """Internal method for formatting stderrs in tables in Pastas plots.

    Parameters
    ----------
    s : float
        value to format

    Returns
    -------
    str
        float formatted as str
    """
    if np.isnan(s):
        return ''
    elif np.floor(np.log10(np.abs(s))) <= -4:
        return f"{s * 100.:.2e}%"
    elif np.floor(np.log10(np.abs(s))) > 3:
        return f"{s * 100.:.2e}%"
    else:
        return f"{s:.2%}"<|MERGE_RESOLUTION|>--- conflicted
+++ resolved
@@ -7,26 +7,17 @@
 
 import matplotlib.pyplot as plt
 import numpy as np
-<<<<<<< HEAD
 from pandas import Series, DataFrame, Timestamp
 from scipy.stats import gaussian_kde, norm, probplot
 
-from .stats.core import acf as get_acf
-from .stats.metrics import rmse, evp
-from .modelcompare import CompareModels
+from pastas.modelcompare import CompareModels
+from pastas.stats.core import acf as get_acf
+from pastas.stats.metrics import evp, rmse
 
 # Type Hinting
 from typing import Optional, List, Tuple
 from pastas.typing import Array_Like, Axes, Figure, Tminmax, Model
 
-=======
-from pandas import DataFrame, Timestamp
-from scipy.stats import gaussian_kde, norm, probplot
-
-from pastas.modelcompare import CompareModels
-from pastas.stats.core import acf as get_acf
-from pastas.stats.metrics import evp, rmse
->>>>>>> 4dbeed08
 
 logger = logging.getLogger(__name__)
 
