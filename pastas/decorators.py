--- conflicted
+++ resolved
@@ -54,11 +54,7 @@
 
 def njit(function):
     try:
-<<<<<<< HEAD
-        from numba import jit
-=======
         from numba import njit as jit
->>>>>>> 1ba2a1d3
         return jit(function)
     except ImportError:
         logger.warning("Numba is not installed. Installing Numba is "
