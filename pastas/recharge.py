--- conflicted
+++ resolved
@@ -1,474 +1,470 @@
-"""This module contains the classes for recharge models.
-
-This module contains the different classes that can be used to simulate the
-effect of precipitation and evapotranspiration on groundwater levels.
-Depending on the mathematical formulation this effect may be interpreted as:
-
-1. seepage to the groundwater
-2. precipitation excess,
-3. groundwater recharge.
-
-For the implementation of each model we refer to the references listed in
-the documentation of each recharge model.
-
-The classes defined here are designed to be used in conjunction with the
-stressmodel "RechargeModel", which requires an instance of one of the
-classes defined here.
-
-.. codeauthor:: R.A. Collenteur, University of Graz
-
-See Also
---------
-pastas.stressmodels.RechargeModel
-    The recharge models listed above are provided to a RechargeModel
-
-Examples
---------
-Using the recharge models is as follows:
-
->>> rch = ps.rch.FlexModel()
->>> sm = ps.RechargeModel(prec, evap, recharge=rch, rfunc=ps.Gamma, name="rch")
->>> ml.add_stressmodel(sm)
-
-After solving a model, the simulated recharge flux can be obtained:
-
->>> rch_sim = ml.get_stress("rch")
-
-"""
-
-from logging import getLogger
-from numpy import add, float64, multiply, exp, zeros, nan_to_num, vstack, where
-from pandas import DataFrame
-
-from pastas.decorators import njit
-from .utils import check_numba
-
-logger = getLogger(__name__)
-
-
-class RechargeBase:
-    """Base class for classes that calculate the recharge.
-
-    """
-
-    def __init__(self):
-        self.snow = False
-        self.nparam = 0
-
-    @staticmethod
-    def get_init_parameters(name="recharge"):
-        """Method to obtain the initial parameters.
-
-        Parameters
-        ----------
-        name: str, optional
-            String with the name that is used as prefix for the parameters.
-
-        Returns
-        -------
-        parameters: pandas.DataFrame
-            Pandas DataFrame with the parameters.
-
-        """
-        parameters = DataFrame(
-            columns=["initial", "pmin", "pmax", "vary", "name"])
-        return parameters
-
-    def simulate(self, prec, evap, p, dt=1.0, **kwargs):
-        pass
-
-
-class Linear(RechargeBase):
-    """Linear model for precipitation excess according to [asmuth_2002]_.
-
-    Notes
-    -----
-    The precipitation excess is calculated as:
-
-    .. math::
-        R = P - f * E
-
-    References
-    ----------
-    .. [asmuth_2002] von Asmuth, J., Bierkens, M., and Maas, K. (2002) Transfer
-       function-noise modeling in continuous time using predefined impulse
-       response functions, Water Resources Research, 38, 23–1–23–12.
-
-    """
-    _name = "Linear"
-
-    def __init__(self):
-        RechargeBase.__init__(self)
-        self.nparam = 1
-
-    def get_init_parameters(self, name="recharge"):
-        parameters = DataFrame(
-            columns=["initial", "pmin", "pmax", "vary", "name"])
-        parameters.loc[name + "_f"] = (-1.0, -2.0, 0.0, True, name)
-        return parameters
-
-    def simulate(self, prec, evap, p, **kwargs):
-        """Simulate the precipitation excess flux.
-
-        Parameters
-        ----------
-        prec, evap: array_like
-            array with the precipitation and evapotranspiration values. These
-            arrays must be of the same length and at the same time steps.
-        p: array_like
-            array_like object with the values as floats representing the
-            model parameters.
-
-        Returns
-        -------
-        recharge: array_like
-            array with the recharge series.
-
-        """
-        return add(prec, multiply(evap, p))
-
-    def get_water_balance(self, prec, evap, p, **kwargs):
-        ea = multiply(evap, p)
-        r = add(prec, multiply(evap, p))
-        data = DataFrame(data=vstack((prec, ea, -r)).T,
-                         columns=["P", "Ea", "R"])
-        return data
-
-
-class FlexModel(RechargeBase):
-    """Recharge to the groundwater calculated according to [collenteur_2021]_.
-
-    Parameters
-    ----------
-    snow: bool, optional
-        Account for snowfall and snowmelt in the model. If True,
-        a temperature series should be provided to the RechargeModel.
-    gw_uptake: bool, optional
-        If True, the potential evaporation that is left after evaporation
-        from the interception reservoir and the root zone reservoir is
-        subtracted from the recharge flux. EXPERIMENTAL FEATURE!
-
-    Notes
-    -----
-    Note that the preferred unit of the precipitation and evaporation is mm/d.
-
-    The water balance for the unsaturated zone reservoir is written as:
-
-    .. math::
-
-        \\frac{dS}{dt} = P_e - E_a - R
-
-    where the recharge is calculated as:
-
-    .. math::
-
-        R = K_s \\left( \\frac{S}{S_u}\\right) ^\\gamma
-
-    For a detailed description of the recharge model and parameters we refer
-    to Collenteur et al. (2021).
-
-    Note that the preferred unit of the precipitation and evaporation is
-    mm/d and the temperature is degree celsius.
-
-    If snow=True, a snow reservoir is added on top. The water balance for
-    the snow reservoir is written as:
-
-    .. math::
-
-        \\frac{dSs}{dt} = Ps - M
-
-    For a detailed description of the degree-day snow model and parameters we
-    refer to Kavetski and Kuczera (2007).
-
-    References
-    ----------
-    .. [collenteur_2021] Collenteur, R. A., Bakker, M., Klammler, G., and
-       Birk, S.: Estimation of groundwater recharge from groundwater levels
-       using nonlinear transfer function noise models and comparison to
-       lysimeter data, Hydrol. Earth Syst. Sci., 25, 2931–2949,
-       https://doi.org/10.5194/hess-25-2931-2021, 2021.
-
-    .. [kavetski_2007] Kavetski, D. and Kuczera, G. (2007). Model smoothing
-       strategies to remove microscale discontinuities and  spurious
-       secondary optima  in  objective  functions  in  hydrological
-       calibration. Water Resources Research, 43(3).
-
-    """
-    _name = "FlexModel"
-
-<<<<<<< HEAD
-    def __init__(self, snow=False, gw_uptake=False):
-=======
-    def __init__(self):
-        check_numba()
->>>>>>> 5065ed33
-        RechargeBase.__init__(self)
-        self.snow = snow
-        self.nparam = 9 if snow else 6
-        self.gw_uptake = gw_uptake
-
-    def get_init_parameters(self, name="recharge"):
-        parameters = DataFrame(
-            columns=["initial", "pmin", "pmax", "vary", "name"])
-        parameters.loc[name + "_srmax"] = (250.0, 1e-5, 1e3, True, name)
-        parameters.loc[name + "_lp"] = (0.25, 1e-5, 1, False, name)
-        parameters.loc[name + "_ks"] = (100.0, 1, 1e4, True, name)
-        parameters.loc[name + "_gamma"] = (4.0, 1e-5, 50.0, True, name)
-        parameters.loc[name + "_simax"] = (2.0, 1e-5, 10.0, False, name)
-        parameters.loc[name + "_kv"] = (1.0, 0.25, 2.0, False, name)
-        if self.snow:
-            parameters.loc[name + "_tp"] = (2.0, -2.0, 2.0, False, name)
-            parameters.loc[name + "_tk"] = (2.0, -2.0, 2.0, False, name)
-            parameters.loc[name + "_k"] = (2.0, 0.0, 10.0, False, name)
-
-        return parameters
-
-    def simulate(self, prec, evap, temp, p, dt=1.0, **kwargs):
-        """Simulate the recharge flux.
-
-        Parameters
-        ----------
-        prec: numpy.array
-            Precipitation flux in mm/d. Has to have the same length as evap.
-        evap: numpy.array
-            Potential evaporation flux in mm/d.
-        temp: numpy.array
-            Temperature in degrees Celcius.
-        p: array_like
-            array_like object with the values as floats representing the
-            model parameters. Has to be length self.nparam.
-        dt: float, optional
-            time step for the calculation of the recharge. Only dt=1 is
-            possible now.
-
-        Returns
-        -------
-        r: numpy.array
-            Recharge flux calculated by the model.
-
-        """
-        if self.snow:
-            ss, ps, pr, m = self.get_snow_balance(prec=prec, temp=temp,
-                                                  tp=p[6], tk=p[7], k=p[8])
-            prec = pr + m
-
-        r, ea, ei, pe, q, sr, si, = \
-            self.get_recharge(prec=prec, evap=evap, srmax=p[0], lp=p[1],
-                              ks=p[2], gamma=p[3], simax=p[4], kv=p[5], dt=dt)
-
-        if self.gw_uptake:
-            # Compute leftover potential evaporation
-            eg = (evap - ea - ei)
-            r = r - eg
-
-        # report big water balance errors (error > 0.1%.)
-        soil_balance = (sr[0] - sr[-1] + (pe - r - ea - q).sum()) / pe.sum()
-        if abs(soil_balance) > 0.1:
-            logger.warning("Water balance error: %s %% of the total pe flux. "
-                           "Parameters: %s", soil_balance.round(2), p.round(2))
-        return r
-
-    @staticmethod
-    @njit
-    def get_recharge(prec, evap, srmax=250.0, lp=0.25, ks=100.0, gamma=4.0,
-                     simax=2.0, kv=1.0, dt=1.0):
-        """
-        Internal method used for the recharge calculation. If Numba is
-        available, this method is significantly faster.
-
-        """
-        n = prec.size
-        evap = evap * kv  # Multiply by crop factor
-        # Create empty arrays to store the fluxes and states
-        su = zeros(n, dtype=float64)  # Root Zone Storage State
-        su[0] = 0.5 * srmax  # Set the initial system state to half-full
-        ea = zeros(n, dtype=float64)  # Actual evaporation Flux
-        r = zeros(n, dtype=float64)  # Recharge Flux
-        si = zeros(n, dtype=float64)  # Interception Storage State
-        pe = zeros(n, dtype=float64)  # Effective precipitation Flux
-        ei = zeros(n, dtype=float64)  # Interception evaporation Flux
-        ep = zeros(n, dtype=float64)  # Updated evaporation Flux
-        q = zeros(n, dtype=float64)  # Surface runoff Flux
-        lp = lp * srmax  # Do this here outside the for-loop for efficiency
-
-        for t in range(n - 1):
-            # Interception bucket
-            pe[t] = max(prec[t] - simax + si[t], 0.0)
-            ei[t] = min(evap[t], si[t])
-            ep[t] = evap[t] - ei[t]
-            si[t + 1] = si[t] + dt * (prec[t] - pe[t] - ei[t])
-
-            # Make sure the solution is larger then 0.0 and smaller than su
-            if su[t] > srmax:
-                q[t] = su[t] - srmax  # Surface runoff
-                su[t] = srmax
-            elif su[t] < 0.0:
-                su[t] = 0.0
-
-            # Calculate actual evapotranspiration
-            if su[t] / lp < 1.0:
-                ea[t] = ep[t] * su[t] / lp
-            else:
-                ea[t] = ep[t]
-
-            # Calculate the recharge flux
-            r[t] = ks * (su[t] / srmax) ** gamma
-            # Calculate state of the root zone storage
-            su[t + 1] = su[t] + dt * (pe[t] - r[t] - ea[t])
-
-        return r, ea, ei, pe, q, su, si
-
-    @staticmethod
-    @njit
-    def get_snow_balance(prec, temp, tp=1.0, tk=1.0, k=2.0):
-        n = prec.size
-        # Create empty arrays to store the fluxes and states
-        ss = zeros(n, dtype=float64)  # Snow Storage
-        ps = where(temp <= tp, prec, 0)  # Snowfall
-        pr = where(temp > tp, prec, 0)  # Rainfall
-        m = zeros(n, dtype=float64)  # Snowmelt
-
-        # Snow bucket
-        for t in range(n - 1):
-            if temp[t] >= tk:
-                m[t] = min(k * (temp[t] - tk), ss[t])
-            ss[t + 1] = ss[t] + ps[t] - m[t]
-
-        return ss, ps, pr, m
-
-    def get_water_balance(self, prec, evap, temp, p, dt=1.0, **kwargs):
-        if self.snow:
-            ss, ps, pr, m = self.get_snow_balance(prec=prec, temp=temp,
-                                                  tp=p[6], tk=p[7], k=p[8])
-            prec = pr + m
-
-        data = self.get_recharge(prec=prec, evap=evap, srmax=p[0], lp=p[1],
-                                 ks=p[2], gamma=p[3], simax=p[4], kv=p[5],
-                                 dt=dt)
-        columns = ["Recharge (R)", "Actual evaporation (Ea)",
-                   "Interception evaporation (Ei)",
-                   "Effective precipitation (Pe)", "Surface Runoff (Q)",
-                   "State Root zone (Sr)", "State Interception (Si)"]
-
-        if self.snow:
-            columns += ["State Snow (Ss)", "Snowmelt (M)", "Snowfall (Ps)"]
-            data += (ss, m, ps)
-
-        data = DataFrame(data=vstack(data).T, columns=columns)
-        return data
-
-
-class Berendrecht(RechargeBase):
-    """Recharge to the groundwater calculated according to [berendrecht_2006]_.
-
-    Notes
-    -----
-    Note that the preferred unit of the precipitation and evaporation is
-    mm/d. The waterbalance for the unsaturated zone reservoir is written as:
-
-    .. math::
-        \\frac{dS_e}{dt} = \\frac{1}{D_e}(f_iP - E_a - R)
-
-    where the recharge is calculated as:
-
-    .. math::
-        R(S_e) = K_sS_e^\\lambda(1-(1-S_e^{1/m})^m)^2
-
-    For a detailed description of the recharge model and parameters we refer
-    to the original publication.
-
-    References
-    ----------
-    .. [berendrecht_2006] Berendrecht, W. L., Heemink, A. W., van Geer, F. C.,
-       and Gehrels, J. C. (2006) A non-linear state space approach to model
-       groundwater fluctuations, Advances in Water Resources, 29, 959–973.
-
-    """
-    _name = "Berendrecht"
-
-    def __init__(self):
-        check_numba()
-        RechargeBase.__init__(self)
-        self.nparam = 7
-
-    def get_init_parameters(self, name="recharge"):
-        parameters = DataFrame(
-            columns=["initial", "pmin", "pmax", "vary", "name"])
-        parameters.loc[name + "_fi"] = (0.9, 0.7, 1.3, False, name)
-        parameters.loc[name + "_fc"] = (1.0, 0.7, 1.3, False, name)
-        parameters.loc[name + "_sr"] = (0.25, 1e-5, 1.0, False, name)
-        parameters.loc[name + "_de"] = (250.0, 20, 1e3, True, name)
-        parameters.loc[name + "_l"] = (2.0, -4, 50, True, name)
-        parameters.loc[name + "_m"] = (0.5, 1e-5, 0.5, False, name)
-        parameters.loc[name + "_ks"] = (100.0, 1, 1e4, True, name)
-        return parameters
-
-    def simulate(self, prec, evap, p, dt=1.0, **kwargs):
-        """Simulate the recharge flux.
-
-        Parameters
-        ----------
-        prec: numpy.array
-            Precipitation flux in mm/d. Has to have the same length as evap.
-        evap: numpy.array
-            Potential evapotranspiration flux in mm/d.
-        p: array_like
-            array_like object with the values as floats representing the
-            model parameters.
-        dt: float, optional
-            time step for the calculation of the recharge. Only dt=1 is
-            possible now.
-
-        Returns
-        -------
-        r: numpy.array
-            Recharge flux calculated by the model.
-
-        """
-        r = self.get_recharge(prec, evap, fi=p[0], fc=p[1], sr=p[2], de=p[3],
-                              l=p[4], m=p[5], ks=p[6], dt=dt)[0]
-        return nan_to_num(r)
-
-    @staticmethod
-    @njit
-    def get_recharge(prec, evap, fi=1.0, fc=1.0, sr=0.5, de=250.0, l=-2.0,
-                     m=0.5, ks=50.0, dt=1.0):
-        """
-        Internal method used for the recharge calculation. If Numba is
-        available, this method is significantly faster.
-
-        """
-        n = prec.size
-        # Create an empty arrays to store the fluxes and states
-        pe = fi * prec  # Effective precipitation flux
-        ep = fc * evap  # Potential evaporation flux
-        s = zeros(n, dtype=float64)  # Root zone storage state
-        s[0] = 0.5  # Set the initial system state
-        r = zeros(n, dtype=float64)  # Recharge flux
-        ea = zeros(n, dtype=float64)  # Actual evaporation flux
-
-        for t in range(n - 1):
-            # Make sure the reservoir is not too full or empty.
-            if s[t] < 0.05:
-                s[t] = 0.05 * exp(20.0 * s[t] - 1.0)
-            elif s[t] > 0.95:
-                s[t] = 1 - (0.05 * exp(19.0 - 20.0 * s[t]))
-
-            # Calculate the actual evaporation
-            ea[t] = (1.0 - exp(-3 * s[t] / sr)) * ep[t]
-
-            # Calculate the recharge flux
-            r[t] = ks * s[t] ** l * (1.0 - (1.0 - s[t] ** (1.0 / m)) ** m) ** 2
-
-            # Calculate the
-            s[t + 1] = s[t] + dt / de * (pe[t] - ea[t] - r[t])
-        return r, s, ea, pe
-
-    def get_water_balance(self, prec, evap, p, dt=1.0, **kwargs):
-        r, s, ea, pe = self.get_recharge(prec, evap, fi=p[0], fc=p[1],
-                                         sr=p[2], de=p[3], l=p[4], m=p[5],
-                                         ks=p[6], dt=dt)
-        s = s * p[3]  # Because S is computed dimensionless in this model
-        data = DataFrame(data=vstack((s, pe, -ea, -r)).T,
-                         columns=["S", "Pe", "Ea", "R"])
-        return data
+"""This module contains the classes for recharge models.
+
+This module contains the different classes that can be used to simulate the
+effect of precipitation and evapotranspiration on groundwater levels.
+Depending on the mathematical formulation this effect may be interpreted as:
+
+1. seepage to the groundwater
+2. precipitation excess,
+3. groundwater recharge.
+
+For the implementation of each model we refer to the references listed in
+the documentation of each recharge model.
+
+The classes defined here are designed to be used in conjunction with the
+stressmodel "RechargeModel", which requires an instance of one of the
+classes defined here.
+
+.. codeauthor:: R.A. Collenteur, University of Graz
+
+See Also
+--------
+pastas.stressmodels.RechargeModel
+    The recharge models listed above are provided to a RechargeModel
+
+Examples
+--------
+Using the recharge models is as follows:
+
+>>> rch = ps.rch.FlexModel()
+>>> sm = ps.RechargeModel(prec, evap, recharge=rch, rfunc=ps.Gamma, name="rch")
+>>> ml.add_stressmodel(sm)
+
+After solving a model, the simulated recharge flux can be obtained:
+
+>>> rch_sim = ml.get_stress("rch")
+
+"""
+
+from logging import getLogger
+from numpy import add, float64, multiply, exp, zeros, nan_to_num, vstack, where
+from pandas import DataFrame
+
+from pastas.decorators import njit
+from .utils import check_numba
+
+logger = getLogger(__name__)
+
+
+class RechargeBase:
+    """Base class for classes that calculate the recharge.
+
+    """
+
+    def __init__(self):
+        self.snow = False
+        self.nparam = 0
+
+    @staticmethod
+    def get_init_parameters(name="recharge"):
+        """Method to obtain the initial parameters.
+
+        Parameters
+        ----------
+        name: str, optional
+            String with the name that is used as prefix for the parameters.
+
+        Returns
+        -------
+        parameters: pandas.DataFrame
+            Pandas DataFrame with the parameters.
+
+        """
+        parameters = DataFrame(
+            columns=["initial", "pmin", "pmax", "vary", "name"])
+        return parameters
+
+    def simulate(self, prec, evap, p, dt=1.0, **kwargs):
+        pass
+
+
+class Linear(RechargeBase):
+    """Linear model for precipitation excess according to [asmuth_2002]_.
+
+    Notes
+    -----
+    The precipitation excess is calculated as:
+
+    .. math::
+        R = P - f * E
+
+    References
+    ----------
+    .. [asmuth_2002] von Asmuth, J., Bierkens, M., and Maas, K. (2002) Transfer
+       function-noise modeling in continuous time using predefined impulse
+       response functions, Water Resources Research, 38, 23–1–23–12.
+
+    """
+    _name = "Linear"
+
+    def __init__(self):
+        RechargeBase.__init__(self)
+        self.nparam = 1
+
+    def get_init_parameters(self, name="recharge"):
+        parameters = DataFrame(
+            columns=["initial", "pmin", "pmax", "vary", "name"])
+        parameters.loc[name + "_f"] = (-1.0, -2.0, 0.0, True, name)
+        return parameters
+
+    def simulate(self, prec, evap, p, **kwargs):
+        """Simulate the precipitation excess flux.
+
+        Parameters
+        ----------
+        prec, evap: array_like
+            array with the precipitation and evapotranspiration values. These
+            arrays must be of the same length and at the same time steps.
+        p: array_like
+            array_like object with the values as floats representing the
+            model parameters.
+
+        Returns
+        -------
+        recharge: array_like
+            array with the recharge series.
+
+        """
+        return add(prec, multiply(evap, p))
+
+    def get_water_balance(self, prec, evap, p, **kwargs):
+        ea = multiply(evap, p)
+        r = add(prec, multiply(evap, p))
+        data = DataFrame(data=vstack((prec, ea, -r)).T,
+                         columns=["P", "Ea", "R"])
+        return data
+
+
+class FlexModel(RechargeBase):
+    """Recharge to the groundwater calculated according to [collenteur_2021]_.
+
+    Parameters
+    ----------
+    snow: bool, optional
+        Account for snowfall and snowmelt in the model. If True,
+        a temperature series should be provided to the RechargeModel.
+    gw_uptake: bool, optional
+        If True, the potential evaporation that is left after evaporation
+        from the interception reservoir and the root zone reservoir is
+        subtracted from the recharge flux. EXPERIMENTAL FEATURE!
+
+    Notes
+    -----
+    Note that the preferred unit of the precipitation and evaporation is mm/d.
+
+    The water balance for the unsaturated zone reservoir is written as:
+
+    .. math::
+
+        \\frac{dS}{dt} = P_e - E_a - R
+
+    where the recharge is calculated as:
+
+    .. math::
+
+        R = K_s \\left( \\frac{S}{S_u}\\right) ^\\gamma
+
+    For a detailed description of the recharge model and parameters we refer
+    to Collenteur et al. (2021).
+
+    Note that the preferred unit of the precipitation and evaporation is
+    mm/d and the temperature is degree celsius.
+
+    If snow=True, a snow reservoir is added on top. The water balance for
+    the snow reservoir is written as:
+
+    .. math::
+
+        \\frac{dSs}{dt} = Ps - M
+
+    For a detailed description of the degree-day snow model and parameters we
+    refer to Kavetski and Kuczera (2007).
+
+    References
+    ----------
+    .. [collenteur_2021] Collenteur, R. A., Bakker, M., Klammler, G., and
+       Birk, S.: Estimation of groundwater recharge from groundwater levels
+       using nonlinear transfer function noise models and comparison to
+       lysimeter data, Hydrol. Earth Syst. Sci., 25, 2931–2949,
+       https://doi.org/10.5194/hess-25-2931-2021, 2021.
+
+    .. [kavetski_2007] Kavetski, D. and Kuczera, G. (2007). Model smoothing
+       strategies to remove microscale discontinuities and  spurious
+       secondary optima  in  objective  functions  in  hydrological
+       calibration. Water Resources Research, 43(3).
+
+    """
+    _name = "FlexModel"
+
+    def __init__(self, snow=False, gw_uptake=False):
+        check_numba()
+        RechargeBase.__init__(self)
+        self.snow = snow
+        self.nparam = 9 if snow else 6
+        self.gw_uptake = gw_uptake
+
+    def get_init_parameters(self, name="recharge"):
+        parameters = DataFrame(
+            columns=["initial", "pmin", "pmax", "vary", "name"])
+        parameters.loc[name + "_srmax"] = (250.0, 1e-5, 1e3, True, name)
+        parameters.loc[name + "_lp"] = (0.25, 1e-5, 1, False, name)
+        parameters.loc[name + "_ks"] = (100.0, 1, 1e4, True, name)
+        parameters.loc[name + "_gamma"] = (4.0, 1e-5, 50.0, True, name)
+        parameters.loc[name + "_simax"] = (2.0, 1e-5, 10.0, False, name)
+        parameters.loc[name + "_kv"] = (1.0, 0.25, 2.0, False, name)
+        if self.snow:
+            parameters.loc[name + "_tp"] = (2.0, -2.0, 2.0, False, name)
+            parameters.loc[name + "_tk"] = (2.0, -2.0, 2.0, False, name)
+            parameters.loc[name + "_k"] = (2.0, 0.0, 10.0, False, name)
+
+        return parameters
+
+    def simulate(self, prec, evap, temp, p, dt=1.0, **kwargs):
+        """Simulate the recharge flux.
+
+        Parameters
+        ----------
+        prec: numpy.array
+            Precipitation flux in mm/d. Has to have the same length as evap.
+        evap: numpy.array
+            Potential evaporation flux in mm/d.
+        temp: numpy.array
+            Temperature in degrees Celcius.
+        p: array_like
+            array_like object with the values as floats representing the
+            model parameters. Has to be length self.nparam.
+        dt: float, optional
+            time step for the calculation of the recharge. Only dt=1 is
+            possible now.
+
+        Returns
+        -------
+        r: numpy.array
+            Recharge flux calculated by the model.
+
+        """
+        if self.snow:
+            ss, ps, pr, m = self.get_snow_balance(prec=prec, temp=temp,
+                                                  tp=p[6], tk=p[7], k=p[8])
+            prec = pr + m
+
+        r, ea, ei, pe, q, sr, si, = \
+            self.get_recharge(prec=prec, evap=evap, srmax=p[0], lp=p[1],
+                              ks=p[2], gamma=p[3], simax=p[4], kv=p[5], dt=dt)
+
+        if self.gw_uptake:
+            # Compute leftover potential evaporation
+            eg = (evap - ea - ei)
+            r = r - eg
+
+        # report big water balance errors (error > 0.1%.)
+        soil_balance = (sr[0] - sr[-1] + (pe - r - ea - q).sum()) / pe.sum()
+        if abs(soil_balance) > 0.1:
+            logger.warning("Water balance error: %s %% of the total pe flux. "
+                           "Parameters: %s", soil_balance.round(2), p.round(2))
+        return r
+
+    @staticmethod
+    @njit
+    def get_recharge(prec, evap, srmax=250.0, lp=0.25, ks=100.0, gamma=4.0,
+                     simax=2.0, kv=1.0, dt=1.0):
+        """
+        Internal method used for the recharge calculation. If Numba is
+        available, this method is significantly faster.
+
+        """
+        n = prec.size
+        evap = evap * kv  # Multiply by crop factor
+        # Create empty arrays to store the fluxes and states
+        su = zeros(n, dtype=float64)  # Root Zone Storage State
+        su[0] = 0.5 * srmax  # Set the initial system state to half-full
+        ea = zeros(n, dtype=float64)  # Actual evaporation Flux
+        r = zeros(n, dtype=float64)  # Recharge Flux
+        si = zeros(n, dtype=float64)  # Interception Storage State
+        pe = zeros(n, dtype=float64)  # Effective precipitation Flux
+        ei = zeros(n, dtype=float64)  # Interception evaporation Flux
+        ep = zeros(n, dtype=float64)  # Updated evaporation Flux
+        q = zeros(n, dtype=float64)  # Surface runoff Flux
+        lp = lp * srmax  # Do this here outside the for-loop for efficiency
+
+        for t in range(n - 1):
+            # Interception bucket
+            pe[t] = max(prec[t] - simax + si[t], 0.0)
+            ei[t] = min(evap[t], si[t])
+            ep[t] = evap[t] - ei[t]
+            si[t + 1] = si[t] + dt * (prec[t] - pe[t] - ei[t])
+
+            # Make sure the solution is larger then 0.0 and smaller than su
+            if su[t] > srmax:
+                q[t] = su[t] - srmax  # Surface runoff
+                su[t] = srmax
+            elif su[t] < 0.0:
+                su[t] = 0.0
+
+            # Calculate actual evapotranspiration
+            if su[t] / lp < 1.0:
+                ea[t] = ep[t] * su[t] / lp
+            else:
+                ea[t] = ep[t]
+
+            # Calculate the recharge flux
+            r[t] = ks * (su[t] / srmax) ** gamma
+            # Calculate state of the root zone storage
+            su[t + 1] = su[t] + dt * (pe[t] - r[t] - ea[t])
+
+        return r, ea, ei, pe, q, su, si
+
+    @staticmethod
+    @njit
+    def get_snow_balance(prec, temp, tp=1.0, tk=1.0, k=2.0):
+        n = prec.size
+        # Create empty arrays to store the fluxes and states
+        ss = zeros(n, dtype=float64)  # Snow Storage
+        ps = where(temp <= tp, prec, 0)  # Snowfall
+        pr = where(temp > tp, prec, 0)  # Rainfall
+        m = zeros(n, dtype=float64)  # Snowmelt
+
+        # Snow bucket
+        for t in range(n - 1):
+            if temp[t] >= tk:
+                m[t] = min(k * (temp[t] - tk), ss[t])
+            ss[t + 1] = ss[t] + ps[t] - m[t]
+
+        return ss, ps, pr, m
+
+    def get_water_balance(self, prec, evap, temp, p, dt=1.0, **kwargs):
+        if self.snow:
+            ss, ps, pr, m = self.get_snow_balance(prec=prec, temp=temp,
+                                                  tp=p[6], tk=p[7], k=p[8])
+            prec = pr + m
+
+        data = self.get_recharge(prec=prec, evap=evap, srmax=p[0], lp=p[1],
+                                 ks=p[2], gamma=p[3], simax=p[4], kv=p[5],
+                                 dt=dt)
+        columns = ["Recharge (R)", "Actual evaporation (Ea)",
+                   "Interception evaporation (Ei)",
+                   "Effective precipitation (Pe)", "Surface Runoff (Q)",
+                   "State Root zone (Sr)", "State Interception (Si)"]
+
+        if self.snow:
+            columns += ["State Snow (Ss)", "Snowmelt (M)", "Snowfall (Ps)"]
+            data += (ss, m, ps)
+
+        data = DataFrame(data=vstack(data).T, columns=columns)
+        return data
+
+
+class Berendrecht(RechargeBase):
+    """Recharge to the groundwater calculated according to [berendrecht_2006]_.
+
+    Notes
+    -----
+    Note that the preferred unit of the precipitation and evaporation is
+    mm/d. The waterbalance for the unsaturated zone reservoir is written as:
+
+    .. math::
+        \\frac{dS_e}{dt} = \\frac{1}{D_e}(f_iP - E_a - R)
+
+    where the recharge is calculated as:
+
+    .. math::
+        R(S_e) = K_sS_e^\\lambda(1-(1-S_e^{1/m})^m)^2
+
+    For a detailed description of the recharge model and parameters we refer
+    to the original publication.
+
+    References
+    ----------
+    .. [berendrecht_2006] Berendrecht, W. L., Heemink, A. W., van Geer, F. C.,
+       and Gehrels, J. C. (2006) A non-linear state space approach to model
+       groundwater fluctuations, Advances in Water Resources, 29, 959–973.
+
+    """
+    _name = "Berendrecht"
+
+    def __init__(self):
+        check_numba()
+        RechargeBase.__init__(self)
+        self.nparam = 7
+
+    def get_init_parameters(self, name="recharge"):
+        parameters = DataFrame(
+            columns=["initial", "pmin", "pmax", "vary", "name"])
+        parameters.loc[name + "_fi"] = (0.9, 0.7, 1.3, False, name)
+        parameters.loc[name + "_fc"] = (1.0, 0.7, 1.3, False, name)
+        parameters.loc[name + "_sr"] = (0.25, 1e-5, 1.0, False, name)
+        parameters.loc[name + "_de"] = (250.0, 20, 1e3, True, name)
+        parameters.loc[name + "_l"] = (2.0, -4, 50, True, name)
+        parameters.loc[name + "_m"] = (0.5, 1e-5, 0.5, False, name)
+        parameters.loc[name + "_ks"] = (100.0, 1, 1e4, True, name)
+        return parameters
+
+    def simulate(self, prec, evap, p, dt=1.0, **kwargs):
+        """Simulate the recharge flux.
+
+        Parameters
+        ----------
+        prec: numpy.array
+            Precipitation flux in mm/d. Has to have the same length as evap.
+        evap: numpy.array
+            Potential evapotranspiration flux in mm/d.
+        p: array_like
+            array_like object with the values as floats representing the
+            model parameters.
+        dt: float, optional
+            time step for the calculation of the recharge. Only dt=1 is
+            possible now.
+
+        Returns
+        -------
+        r: numpy.array
+            Recharge flux calculated by the model.
+
+        """
+        r = self.get_recharge(prec, evap, fi=p[0], fc=p[1], sr=p[2], de=p[3],
+                              l=p[4], m=p[5], ks=p[6], dt=dt)[0]
+        return nan_to_num(r)
+
+    @staticmethod
+    @njit
+    def get_recharge(prec, evap, fi=1.0, fc=1.0, sr=0.5, de=250.0, l=-2.0,
+                     m=0.5, ks=50.0, dt=1.0):
+        """
+        Internal method used for the recharge calculation. If Numba is
+        available, this method is significantly faster.
+
+        """
+        n = prec.size
+        # Create an empty arrays to store the fluxes and states
+        pe = fi * prec  # Effective precipitation flux
+        ep = fc * evap  # Potential evaporation flux
+        s = zeros(n, dtype=float64)  # Root zone storage state
+        s[0] = 0.5  # Set the initial system state
+        r = zeros(n, dtype=float64)  # Recharge flux
+        ea = zeros(n, dtype=float64)  # Actual evaporation flux
+
+        for t in range(n - 1):
+            # Make sure the reservoir is not too full or empty.
+            if s[t] < 0.05:
+                s[t] = 0.05 * exp(20.0 * s[t] - 1.0)
+            elif s[t] > 0.95:
+                s[t] = 1 - (0.05 * exp(19.0 - 20.0 * s[t]))
+
+            # Calculate the actual evaporation
+            ea[t] = (1.0 - exp(-3 * s[t] / sr)) * ep[t]
+
+            # Calculate the recharge flux
+            r[t] = ks * s[t] ** l * (1.0 - (1.0 - s[t] ** (1.0 / m)) ** m) ** 2
+
+            # Calculate the
+            s[t + 1] = s[t] + dt / de * (pe[t] - ea[t] - r[t])
+        return r, s, ea, pe
+
+    def get_water_balance(self, prec, evap, p, dt=1.0, **kwargs):
+        r, s, ea, pe = self.get_recharge(prec, evap, fi=p[0], fc=p[1],
+                                         sr=p[2], de=p[3], l=p[4], m=p[5],
+                                         ks=p[6], dt=dt)
+        s = s * p[3]  # Because S is computed dimensionless in this model
+        data = DataFrame(data=vstack((s, pe, -ea, -r)).T,
+                         columns=["S", "Pe", "Ea", "R"])
+        return data