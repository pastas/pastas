--- conflicted
+++ resolved
@@ -7,11 +7,7 @@
 import pastas.objective_functions as objfunc
 import pastas.recharge as rch
 import pastas.timeseries_utils as ts
-<<<<<<< HEAD
-from pastas import check, extensions, forecast
-=======
-from pastas import check, extensions, stats
->>>>>>> e00fc1a1
+from pastas import check, extensions, forecast, stats
 from pastas.dataset import list_datasets, load_dataset
 from pastas.decorators import set_use_numba
 from pastas.model import Model
