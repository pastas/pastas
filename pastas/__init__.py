--- conflicted
+++ resolved
@@ -3,10 +3,7 @@
 
 import pastas.recharge as rch
 import pastas.stats as stats
-<<<<<<< HEAD
-=======
 import pastas.plots as plots
->>>>>>> fc5e0512
 
 from .model import Model
 from .noisemodels import ArmaModel, NoiseModel
