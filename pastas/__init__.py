--- conflicted
+++ resolved
@@ -2,11 +2,8 @@
 import logging
 
 import pastas.recharge as rch
-<<<<<<< HEAD
 import pastas.stats as stats
-=======
 
->>>>>>> 83decc85
 from .model import Model
 from .noisemodels import ArmaModel, NoiseModel
 from .plots import TrackSolve
