import logging

import pastas.recharge as rch

from .model import Model
from .noisemodels import ArmaModel, NoiseModel
from .plots import TrackSolve
<<<<<<< HEAD
from .read import read_meny, read_dino, read_dino_level_gauge, read_knmi, \
    read_waterbase
from .rfunc import Gamma, Exponential, Hantush, Polder, One, FourParam, \
    DoubleExponential, HantushWellModel
from .solver import LmfitSolve, LeastSquares, LmfitSolveNew
from .stressmodels import StressModel, StressModel2, Constant, \
    RechargeModel, WellModel, StepModel, LinearTrend, TarsoModel, ChangeModel
=======
from .rcparams import rcParams
from .read import (read_dino, read_dino_level_gauge, read_knmi, read_meny,
                   read_waterbase)
from .rfunc import (DoubleExponential, Exponential, FourParam, Gamma, Hantush,
                    HantushWellModel, Kleur, One, Polder)
from .solver import LeastSquares, LmfitSolve, LmfitSolveNew
from .stressmodels import (Constant, LinearTrend, RechargeModel, StepModel,
                           StressModel, StressModel2, TarsoModel, WellModel)
>>>>>>> 3c2ec25c
from .timeseries import TimeSeries
from .transform import ThresholdTransform
from .utils import initialize_logger, set_log_level, show_versions
from .version import __version__

logger = logging.getLogger(__name__)
initialize_logger(logger)

# Register matplotlib converters when using Pastas
# https://github.com/pastas/pastas/issues/92
from pandas.plotting import register_matplotlib_converters

register_matplotlib_converters()<|MERGE_RESOLUTION|>--- conflicted
+++ resolved
@@ -5,15 +5,6 @@
 from .model import Model
 from .noisemodels import ArmaModel, NoiseModel
 from .plots import TrackSolve
-<<<<<<< HEAD
-from .read import read_meny, read_dino, read_dino_level_gauge, read_knmi, \
-    read_waterbase
-from .rfunc import Gamma, Exponential, Hantush, Polder, One, FourParam, \
-    DoubleExponential, HantushWellModel
-from .solver import LmfitSolve, LeastSquares, LmfitSolveNew
-from .stressmodels import StressModel, StressModel2, Constant, \
-    RechargeModel, WellModel, StepModel, LinearTrend, TarsoModel, ChangeModel
-=======
 from .rcparams import rcParams
 from .read import (read_dino, read_dino_level_gauge, read_knmi, read_meny,
                    read_waterbase)
@@ -21,8 +12,8 @@
                     HantushWellModel, Kleur, One, Polder)
 from .solver import LeastSquares, LmfitSolve, LmfitSolveNew
 from .stressmodels import (Constant, LinearTrend, RechargeModel, StepModel,
-                           StressModel, StressModel2, TarsoModel, WellModel)
->>>>>>> 3c2ec25c
+                           StressModel, StressModel2, TarsoModel, WellModel,
+                           ChangeModel)
 from .timeseries import TimeSeries
 from .transform import ThresholdTransform
 from .utils import initialize_logger, set_log_level, show_versions
