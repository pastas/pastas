--- conflicted
+++ resolved
@@ -40,24 +40,11 @@
         model is calibrated. To obtain a list of all statistics that are
         included type:
 
-<<<<<<< HEAD
         >>> print(ml.stats.ops)
-=======
-    def __getobservations__(self, tmin=None, tmax=None):
-        series = self.ml.oseries
-        if tmin is None and tmax is None:
-            return series
-        elif tmin is None:
-            tmin = self.ml.oseries.index.min()
-        elif tmax is None:
-            tmax = self.ml.oseries.index.max()
-        return series.truncate(before=tmin, after=tmax)
->>>>>>> 8203a146
 
         ml: Pastas Model
             ml is a time series Model that is calibrated.
         """
-<<<<<<< HEAD
         # Save a reference to the model.
         self.ml = ml
         # Save all statistics that can be calculated.
@@ -72,28 +59,6 @@
                     'bic': 'Bayesian Information Criterion',
                     'aic': 'Akaike Information Criterion'}
 
-=======
-        Method to easily obtain all four series.
-
-        Parameters
-        ----------
-        tmin
-        tmax
-
-        Returns
-        -------
-        series: pd.Dataframe
-            returns pandas dataframe with all four time series.
-
-        """
-        series = pd.DataFrame()
-        series["simulated"] = self.__getsimulated__(tmin=tmin, tmax=tmax)
-        series["observations"] = self.__getobservations__(tmin=tmin, tmax=tmax)
-        series["residuals"] = self.__getresiduals__(tmin=tmin, tmax=tmax)
-        series["innovations"] = self.__getinnovations__(tmin=tmin, tmax=tmax)
-        return series
- 
->>>>>>> 8203a146
     # The statistical functions
 
     def rmse(self, tmin=None, tmax=None):
@@ -196,7 +161,6 @@
         innovations = self.ml.get_innovations(tmin, tmax)
         return pacf(innovations, nlags=nlags)
 
-<<<<<<< HEAD
     def all(self, tmin=None, tmax=None):
         """Returns a dictionary with all the statistics.
 
@@ -217,9 +181,8 @@
             stats.loc[k] = (getattr(self, k)(tmin, tmax))
 
         return stats
-=======
    
-    def __seriesbykey__(self, key, tmin=None, tmax=None):  
+    def bykey(self, key, tmin=None, tmax=None):  
         """Summary
         Worker function for GHG and GLG statistcs. 
         
@@ -236,9 +199,9 @@
             Description
         """
         if key == 'observations':
-            series = self.__getobservations__(tmin=tmin, tmax=tmax)
+            series = self.ml.get_observations(tmin, tmax)
         elif key == 'simulated':
-            series = self.__getsimulated__(tmin=tmin, tmax=tmax)
+            series = self.ml.get_residuals(tmin, tmax)
         else:
             raise ValueError('no timeseries with key {key:}'.format(key=key))
         return series
@@ -266,7 +229,7 @@
         TYPE
             Description
         """
-        series = self.__seriesbykey__(key=key, tmin=tmin, tmax=tmax)
+        series = self.bykey(key=key, tmin=tmin, tmax=tmax)
         series = series.resample('d').median()
         return series.quantile(q)
 
@@ -292,7 +255,7 @@
         TYPE
             Description
         """
-        series = self.__seriesbykey__(key=key, tmin=tmin, tmax=tmax)
+        series = self.bykey(key=key, tmin=tmin, tmax=tmax)
         series = series.resample('d').median()
         return series.quantile(q)
 
@@ -316,7 +279,7 @@
         TYPE
             Description
         """
-        series = self.__seriesbykey__(key=key, tmin=tmin, tmax=tmax)
+        series = self.bykey(key=key, tmin=tmin, tmax=tmax)
         series = series.resample('d').median()
         isinspring = lambda x: (((x.month == 3) and (x.day >= 15)) or 
                             ((x.month == 4) and (x.day < 16)))
@@ -376,7 +339,6 @@
         """
         return (self.qGVG(key='simulated', tmin=tmin, tmax=tmax) - 
                 self.qGVG(key='observations', tmin=tmin, tmax=tmax))
->>>>>>> 8203a146
 
     # def GHG(self, tmin=None, tmax=None, series='oseries'):
 
@@ -428,11 +390,7 @@
         series.describe()
 
     def plot_diagnostics(self, tmin=None, tmax=None):
-<<<<<<< HEAD
         innovations = self.ml.get_innovations(tmin, tmax)
-=======
-        innovations = self.__getinnovations__(tmin=tmin, tmax=tmax)
->>>>>>> 8203a146
 
         plt.figure()
         gs = plt.GridSpec(2, 3, wspace=0.2)
@@ -452,9 +410,6 @@
 
         plt.subplot(gs[1, 2])
         probplot(innovations, plot=plt)
-<<<<<<< HEAD
-        plt.show()
-=======
         plt.show()
 
     def summary(self, selected='basic', tmin=None, tmax=None):
@@ -511,5 +466,4 @@
         stats = pd.DataFrame(index=list(labels), data=list(values),
             columns=['Value'])
         stats.index.name = 'Statistic'
-        return stats
->>>>>>> 8203a146
+        return stats