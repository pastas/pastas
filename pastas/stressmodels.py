--- conflicted
+++ resolved
@@ -967,16 +967,7 @@
                   "time step."
             raise IndexError(msg)
 
-<<<<<<< HEAD
-        # Dynamically load the required recharge model from string
-        if isinstance(recharge, str):
-            logger.warning("DeprecationWarning: Support for providing a "
-                           "recharge model as a string will be dropped in "
-                           "Pastas version 0.14.0")
-            recharge = getattr(import_module("pastas.recharge"), recharge)()
-=======
         # Store recharge object
->>>>>>> 1ba2a1d3
         self.recharge = recharge
 
         # Store a temperature time series if needed or set to None
