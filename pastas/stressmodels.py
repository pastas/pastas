--- conflicted
+++ resolved
@@ -1518,8 +1518,9 @@
 
     def _get_block(self, p, dt, tmin, tmax):
         """Internal method to get the block-response function.
-<<<<<<< HEAD
-        Cannot be used (yet?) since there is no block response"""
+
+        Cannot be used (yet?) since there is no block response
+        """
         pass
 
 
@@ -1533,10 +1534,4 @@
               "same stress model in the future. "
         logger.warning(msg)
 
-        return RechargeModel(*args, **kwargs)
-=======
-
-        Cannot be used (yet?) since there is no block response
-        """
-        pass
->>>>>>> c0c2975e
+        return RechargeModel(*args, **kwargs)