"""This module contains all the stress models that available in
Pastas. Stress models are used to translate an input time series into a
contribution that explains (part of) the output series.

Supported Stress models
-----------------------
The following stressmodels are currently supported and tested:

.. autosummary::
    :nosignatures:
    :toctree: ./generated

    StressModel
    StressModel2
    RechargeModel
    FactorModel
    StepModel
    WellModel

Examples
--------

>>> sm = ps.StressModel(stress, rfunc=ps.Gamma, name="sm1")
>>> ml.add_stressmodel(stressmodel=sm)

See Also
--------
pastas.model.Model.add_stressmodel

Warnings
--------
All other stressmodels are for research purposes only and are not (yet)
fully supported and tested.

"""

from logging import getLogger

import numpy as np
from pandas import date_range, Series, Timedelta, DataFrame, concat, Timestamp
from scipy.signal import fftconvolve

from .decorators import set_parameter
from .recharge import Linear
from .rfunc import One, Exponential, HantushWellModel
from .timeseries import TimeSeries
from .utils import validate_name

logger = getLogger(__name__)

__all__ = ["StressModel", "StressModel2", "Constant", "StepModel",
           "LinearTrend", "FactorModel", "RechargeModel"]


class StressModelBase:
    """StressModel Base class called by each StressModel object.
    Attributes
    ----------
    name: str
        Name of this stressmodel object. Used as prefix for the parameters.
    parameters: pandas.DataFrame
        Dataframe containing the parameters.

    """
    _name = "StressModelBase"

    def __init__(self, rfunc, name, tmin, tmax, up, meanstress, cutoff):
        self.rfunc = rfunc(up, meanstress, cutoff)
        self.parameters = DataFrame(
            columns=['initial', 'pmin', 'pmax', 'vary', 'name'])
        self.name = validate_name(name)
        self.tmin = tmin
        self.tmax = tmax
        self.freq = None
        self.stress = []

    @property
    def nparam(self):
        return self.parameters.index.size

    def set_init_parameters(self):
        """Set the initial parameters (back) to their default values."""
        pass

    @set_parameter
    def set_initial(self, name, value):
        """Internal method to set the initial parameter value.

        Notes
        -----
        The preferred method for parameter setting is through the model.

        """
        self.parameters.loc[name, 'initial'] = value

    @set_parameter
    def set_pmin(self, name, value):
        """Internal method to set the lower bound of the parameter value.

        Notes
        -----
        The preferred method for parameter setting is through the model.

        """
        self.parameters.loc[name, 'pmin'] = value

    @set_parameter
    def set_pmax(self, name, value):
        """Internal method to set the upper bound of the parameter value.

        Notes
        -----
        The preferred method for parameter setting is through the model.

        """
        self.parameters.loc[name, 'pmax'] = value

    @set_parameter
    def set_vary(self, name, value):
        """Internal method to set if the parameter is varied during
        optimization.

        Notes
        -----
        The preferred method for parameter setting is through the model.

        """
        self.parameters.loc[name, 'vary'] = bool(value)

    def update_stress(self, **kwargs):
        """Method to update the settings of the individual TimeSeries.

        Notes
        -----
        For the individual options for the different settings please refer to
        the docstring from the TimeSeries.update_series() method.

        See Also
        --------
        ps.TimeSeries.update_series

        """
        for stress in self.stress:
            stress.update_series(**kwargs)

        if "freq" in kwargs:
            self.freq = kwargs["freq"]

    def handle_stress(self, stress, settings):
        """Internal method to handle user provided stress in init.

        Parameters
        ----------
        stress: pandas.Series or pastas.timeseries or iterable
        settings: dict or iterable

        Returns
        -------
        stress: dict
            dictionary with strings

        """
        data = []

        if isinstance(stress, Series):
            data.append(TimeSeries(stress, settings))
        elif isinstance(stress, dict):
            for i, value in enumerate(stress.values()):
                data.append(TimeSeries(value, settings=settings[i]))
        elif isinstance(stress, list):
            for i, value in enumerate(stress):
                data.append(TimeSeries(value, settings=settings[i]))
        else:
            logger.warning("provided stress format is unknown. Provide a"
                           "Series, dict or list.")
        return data

    def dump_stress(self, series=True):
        """Method to dump all stresses in the stresses list.

        Parameters
        ----------
        series: bool, optional
            True if time series are to be exported, False if only the name
            of the time series are needed. Settings are always exported.

        Returns
        -------
        data: dict
            dictionary with the dump of the stresses.

        """
        data = []

        for stress in self.stress:
            data.append(stress.to_dict(series=series))

        return data

    def get_stress(self, p=None, tmin=None, tmax=None, freq=None,
                   istress=None, **kwargs):
        """Returns the stress or stresses of the time series object as a pandas
        DataFrame.

        If the time series object has multiple stresses each column
        represents a stress.

        Returns
        -------
        stress: pandas.Dataframe
            Pandas dataframe of the stress(es)

        """
        return self.stress[0].series

    def to_dict(self, series=True):
        """Method to export the StressModel object.

        Returns
        -------
        data: dict
            dictionary with all necessary information to reconstruct the
            StressModel object.

        """
        data = {
            "stressmodel": self._name,
            "name": self.name,
            "stress": self.dump_stress(series)
        }
        return data

    def get_nsplit(self):
        """Determine in how many timeseries the contribution can be splitted"""
        if hasattr(self, 'nsplit'):
            return self.nsplit
        else:
            return len(self.stress)

    def get_block(self, p, dt, tmin, tmax):
        """Internal method to get the block-response function"""
        if tmin is not None and tmax is not None:
            day = Timedelta(1, 'D')
            maxtmax = (Timestamp(tmax) - Timestamp(tmin)) / day
        else:
            maxtmax = None
        b = self.rfunc.block(p, dt, maxtmax=maxtmax)
        return b


class StressModel(StressModelBase):
    """Time series model consisting of the convolution of one stress with one
    response function.

    Parameters
    ----------
    stress: pandas.Series
        pandas Series object containing the stress.
    rfunc: rfunc class
        Response function used in the convolution with the stress.
    name: str
        Name of the stress.
    up: bool or None, optional
        True if response function is positive (default), False if negative.
        None if you don't want to define if response is positive or negative.
    cutoff: float, optional
        float between 0 and 1 to determine how long the response is (default
        is 99% of the actual response time). Used to reduce computation times.
    settings: dict or str, optional
        The settings of the stress. This can be a string referring to a
        predefined settings dict, or a dict with the settings to apply.
        Refer to the docstring of pastas.Timeseries for further information.
    metadata: dict, optional
        dictionary containing metadata about the stress. This is passed onto
        the TimeSeries object.
    meanstress: float, optional
        The mean stress determines the initial parameters of rfunc. The initial
        parameters are chosen in such a way that the gain of meanstress is 1.

    Examples
    --------
    >>> import pastas as ps
    >>> import pandas as pd
    >>> sm = ps.StressModel(stress=pd.Series(), rfunc=ps.Gamma, name="Prec",
    >>>                     settings="prec")

    See Also
    --------
    pastas.rfunc
    pastas.timeseries.TimeSeries

    """
    _name = "StressModel"

    def __init__(self, stress, rfunc, name, up=True, cutoff=0.999,
                 settings=None, metadata=None, meanstress=None):
        if isinstance(stress, list):
            stress = stress[0]  # TODO Temporary fix Raoul, 2017-10-24

        stress = TimeSeries(stress, settings=settings, metadata=metadata)

        if meanstress is None:
            meanstress = stress.series.std()

        StressModelBase.__init__(self, rfunc, name, stress.series.index.min(),
                                 stress.series.index.max(), up, meanstress,
                                 cutoff)
        self.freq = stress.settings["freq"]
        self.stress = [stress]
        self.set_init_parameters()

    def set_init_parameters(self):
        """Set the initial parameters (back) to their default values.

        """
        self.parameters = self.rfunc.get_init_parameters(self.name)

    def simulate(self, p, tmin=None, tmax=None, freq=None, dt=1.0):
        """Simulates the head contribution.

        Parameters
        ----------
        p: numpy.ndarray
           Parameters used for simulation.
        tmin: str, optional
        tmax: str, optional
        freq: str, optional
        dt: int, optional

        Returns
        -------
        pandas.Series
            The simulated head contribution.

        """
        self.update_stress(tmin=tmin, tmax=tmax, freq=freq)
        b = self.get_block(p, dt, tmin, tmax)
        stress = self.stress[0].series
        npoints = stress.index.size
        h = Series(data=fftconvolve(stress, b, 'full')[:npoints],
                   index=stress.index, name=self.name, fastpath=True)
        return h

    def to_dict(self, series=True):
        """Method to export the StressModel object.

        Returns
        -------
        data: dict
            dictionary with all necessary information to reconstruct the
            StressModel object.

        """
        data = {
            "stressmodel": self._name,
            "rfunc": self.rfunc._name,
            "name": self.name,
            "up": self.rfunc.up,
            "cutoff": self.rfunc.cutoff,
            "stress": self.dump_stress(series)
        }
        return data


class StressModel2(StressModelBase):
    """Time series model consisting of the convolution of two stresses with one
    response function. The first stress causes the head to go up and the second
    stress causes the head to go down.

    Parameters
    ----------
    stress: list of pandas.Series or list of pastas.timeseries
        list of two pandas.Series or pastas.timeseries objects containing the
        stresses. Usually the first is the precipitation and the second the
        evaporation.
    rfunc: pastas.rfunc instance
        Response function used in the convolution with the stress.
    name: str
        Name of the stress
    up: bool or None, optional
        True if response function is positive (default), False if negative.
        None if you don't want to define if response is positive or negative.
    cutoff: float, optional
        float between 0 and 1 to determine how long the response is (default
        is 99% of the actual response time). Used to reduce computation times.
    settings: Tuple with two dicts, optional
        The settings of the individual TimeSeries.
    settings: list of dicts or strs, optional
        The settings of the stresses. This can be a string referring to a
        predefined settings dict, or a dict with the settings to apply.
        Refer to the docstring of pastas.Timeseries for further information.
        Default is ("prec", "evap").
    metadata: list of dicts, optional
        dictionary containing metadata about the stress. This is passed onto
        the TimeSeries object.

    Notes
    -----
    The order in which the stresses are provided is the order the metadata
    and settings dictionaries or string are passed onto the TimeSeries
    objects. By default, the precipitation stress is the first and the
    evaporation stress the second stress.

    See Also
    --------
    pastas.rfunc
    pastas.timeseries

    """
    _name = "StressModel2"

    def __init__(self, stress, rfunc, name, up=True, cutoff=0.999,
                 settings=("prec", "evap"), metadata=(None, None),
                 meanstress=None):
        # First check the series, then determine tmin and tmax
        stress0 = TimeSeries(stress[0], settings=settings[0],
                             metadata=metadata[0])
        stress1 = TimeSeries(stress[1], settings=settings[1],
                             metadata=metadata[1])

        # Select indices from validated stress where both series are available.
        index = stress0.series.index.intersection(stress1.series.index)
        if index.empty:
            msg = ('The two stresses that were provided have no '
                   'overlapping time indices. Please make sure the '
                   'indices of the time series overlap.')
            logger.error(msg)
            raise Exception(msg)

        # First check the series, then determine tmin and tmax
        stress0.update_series(tmin=index.min(), tmax=index.max())
        stress1.update_series(tmin=index.min(), tmax=index.max())

        if meanstress is None:
            meanstress = (stress0.series - stress1.series).std()

        StressModelBase.__init__(self, rfunc, name, index.min(), index.max(),
                                 up, meanstress, cutoff)
        self.stress.append(stress0)
        self.stress.append(stress1)

        self.freq = stress0.settings["freq"]
        self.set_init_parameters()

    def set_init_parameters(self):
        """Set the initial parameters back to their default values.

        """
        self.parameters = self.rfunc.get_init_parameters(self.name)
        self.parameters.loc[self.name + '_f'] = \
            (-1.0, -2.0, 0.0, True, self.name)

    def simulate(self, p, tmin=None, tmax=None, freq=None, dt=1, istress=None):
        """Simulates the head contribution.

        Parameters
        ----------
        p: numpy.ndarray
           Parameters used for simulation.
        tmin: str, optional
        tmax: str, optional
        freq: str, optional
        dt: int, optional
        istress: int, optional

        Returns
        -------
        pandas.Series
            The simulated head contribution.

        """
        self.update_stress(tmin=tmin, tmax=tmax, freq=freq)
        b = self.get_block(p[:-1], dt, tmin, tmax)
        stress = self.get_stress(p=p, istress=istress)
        npoints = stress.index.size
        h = Series(data=fftconvolve(stress, b, 'full')[:npoints],
                   index=stress.index, name=self.name, fastpath=True)
        if istress is not None:
            if self.stress[istress].name is not None:
                h.name = h.name + ' (' + self.stress[istress].name + ')'
        # see whether it makes a difference to subtract gain * mean_stress
        # h -= self.rfunc.gain(p) * stress.mean()
        return h

    def get_stress(self, p=None, istress=None, **kwargs):
        if istress is None:
            if p is None:
                p = self.parameters.initial.values
            return self.stress[0].series.add(p[-1] * self.stress[1].series)
        elif istress == 0:
            return self.stress[0].series
        else:
            return p[-1] * self.stress[1].series

    def to_dict(self, series=True):
        """Method to export the StressModel object.

        Returns
        -------
        data: dict
            dictionary with all necessary information to reconstruct the
            StressModel object.

        """
        data = {
            "stressmodel": self._name,
            "rfunc": self.rfunc._name,
            "name": self.name,
            "up": self.rfunc.up,
            "cutoff": self.rfunc.cutoff,
            "stress": self.dump_stress(series)
        }
        return data


class StepModel(StressModelBase):
    """Stressmodel that simulates a step trend.

    Parameters
    ----------
    tstart: str
        String with the start date of the step, e.g. '2018-01-01'. This
        value is fixed by default. Use ml.set_vary("step_tstart", 1) to vary
        the start time of the step trend.
    name: str
        String with the name of the stressmodel.
    rfunc: pastas.rfunc.RfuncBase, optional
        Pastas response function used to simulate the effect of the step.
        Default is rfunc.One(), an instant effect.
    up: bool, optional
        Force a direction of the step.

    Notes
    -----
    This step trend is calculated as follows. First, a binary series is
    created, with zero values before tstart, and ones after the start. This
    series is convoluted with the block response to simulate a step trend.

    """
    _name = "StepModel"

    def __init__(self, tstart, name, rfunc=One, up=None):
        StressModelBase.__init__(self, rfunc, name, Timestamp.min,
                                 Timestamp.max, up, 1.0, 0.99)
        self.tstart = Timestamp(tstart)
        self.set_init_parameters()

    def set_init_parameters(self):
        self.parameters = self.rfunc.get_init_parameters(self.name)
        tmin = Timestamp.min.toordinal()
        tmax = Timestamp.max.toordinal()
        tinit = self.tstart.toordinal()

        self.parameters.loc[self.name + "_tstart"] = (tinit, tmin, tmax,
                                                      False, self.name)

    def simulate(self, p, tmin=None, tmax=None, freq=None, dt=1):
        tstart = Timestamp.fromordinal(int(p[-1]), freq="D")
        tindex = date_range(tmin, tmax, freq=freq)
        h = Series(0, tindex, name=self.name)
        h.loc[h.index > tstart] = 1

        b = self.get_block(p[:-1], dt, tmin, tmax)
        npoints = h.index.size
        h = Series(data=fftconvolve(h, b, 'full')[:npoints],
                   index=h.index, name=self.name, fastpath=True)
        return h

    def to_dict(self, series=True):
        data = {
            "stressmodel": self._name,
            'tstart': self.tstart,
            'name': self.name,
            "up": self.rfunc.up,
            'rfunc': self.rfunc._name
        }
        return data


class LinearTrend(StressModelBase):
    """Stressmodel that simulates a linear trend.

    start: str
        String with a date to start the trend, will be transformed to an
        ordinal number internally. E.g. "2018-01-01"
    end: str
        String with a date to end the trend, will be transformed to an ordinal
        number internally. E.g. "2018-01-01"
    name: str, optional
        String with the name of the stressmodel

    """
    _name = "LinearTrend"

    def __init__(self, start, end, name="linear_trend"):
        StressModelBase.__init__(self, One, name, Timestamp.min,
                                 Timestamp.max, 1, 0, 0)
        self.start = start
        self.end = end
        self.set_init_parameters()

    def set_init_parameters(self):
        start = Timestamp(self.start).toordinal()
        end = Timestamp(self.end).toordinal()
        tmin = Timestamp.min.toordinal()
        tmax = Timestamp.max.toordinal()

        self.parameters.loc[self.name + "_a"] = (
            0, -np.inf, np.inf, True, self.name)
        self.parameters.loc[self.name + "_tstart"] = (
            start, tmin, tmax, True, self.name)
        self.parameters.loc[self.name + "_tend"] = (
            end, tmin, tmax, True, self.name)

    def simulate(self, p, tmin=None, tmax=None, freq=None, dt=1):
        tindex = date_range(tmin, tmax, freq=freq)

        if p[1] < tindex[0].toordinal():
            tmin = tindex[0]
        else:
            tmin = Timestamp.fromordinal(int(p[1]))

        if p[2] >= tindex[-1].toordinal():
            tmax = tindex[-1]
        else:
            tmax = Timestamp.fromordinal(int(p[2]))

        trend = tindex.to_series().diff() / Timedelta(1, "D")
        trend.loc[:tmin] = 0
        trend.loc[tmax:] = 0
        trend = trend.cumsum() * p[0]
        return trend

    def to_dict(self, series=None):
        data = {
            "stressmodel": self._name,
            'start': self.start,
            "end": self.end,
            'name': self.name,
        }
        return data


class Constant(StressModelBase):
    """A constant value that is added to the time series model.

    Parameters
    ----------
    name: str, optional
        Name of the stressmodel
    initial: float, optional
        Initial estimate of the parameter value. E.g. The minimum of the
        observed series.

    """
    _name = "Constant"

    def __init__(self, name="constant", initial=0.0):
        StressModelBase.__init__(self, One, name, Timestamp.min,
                                 Timestamp.max, None, initial, 0)
        self.set_init_parameters()

    def set_init_parameters(self):
        self.parameters = self.rfunc.get_init_parameters(self.name)

    @staticmethod
    def simulate(p=None):
        return p


class WellModel(StressModelBase):
    """
    Convolution of one or more stresses with one response function.

    Parameters
    ----------
    stress: list
        list containing the stresses timeseries.
    rfunc: pastas.rfunc
        this model only works with the HantushWellModel response function.
    name: str
        Name of the stressmodel.
    distances: list or list-like
        list of distances to oseries, must be ordered the same as the
        stresses.
    up: bool, optional
        whether a positive stress has an increasing or decreasing effect on
        the model, by default False, in which case positive stress lowers
        e.g., the groundwater level.
    cutoff: float, optional
        percentage at which to cutoff the step response, by default 0.999.
    settings: str, list of dict, optional
        settings of the timeseries, by default "well".
    sort_wells: bool, optional
        sort wells from closest to furthest, by default True.

    Notes
    -----
    This class implements convolution of multiple series with a the same
    response function. This can be applied when dealing with multiple
    wells in a time series model. The distance from an influence to the
    location of the oseries has to be provided for each stress.

    Warnings
    --------
    This model only works with the HantushWellModel response function.

    """
    _name = "WellModel"

    def __init__(self, stress, rfunc, name, distances, up=False, cutoff=0.999,
                 settings="well", sort_wells=True):
        if not issubclass(rfunc, HantushWellModel):
            raise NotImplementedError("WellModel only supports rfunc "
                                      "HantushWellModel!")

        # sort wells by distance
        self.sort_wells = sort_wells
        if self.sort_wells:
            stress = [s for _, s in sorted(zip(distances, stress),
                                           key=lambda pair: pair[0])]
            if isinstance(settings, list):
                settings = [s for _, s in sorted(zip(distances, settings),
                                                 key=lambda pair: pair[0])]
            distances.sort()

        # get largest std for meanstress
        meanstress = np.max([s.series.std() for s in stress])

        tmin = Timestamp.min
        tmax = Timestamp.max

        StressModelBase.__init__(self, rfunc, name, tmin, tmax,
                                 up, meanstress, cutoff)

        if settings is None or isinstance(settings, str):
            settings = len(stress) * [None]

        self.stress = self.handle_stress(stress, settings)

        # Check if number of stresses and distances match
        if len(self.stress) != len(distances):
            msg = "The number of stresses applied does not match the  number" \
                  "of distances provided."
            logger.error(msg)
            raise ValueError(msg)
        else:
            self.distances = distances

        self.freq = self.stress[0].settings["freq"]
        self.set_init_parameters()

    def set_init_parameters(self):
        self.parameters = self.rfunc.get_init_parameters(self.name)
        # ensure lambda can't get too small
        # r/lambda <= 702 else get_tmax() will yield np.inf
        self.parameters.loc[self.name + "_lab", "pmin"] = \
            np.max(self.distances) / 702.
        # set initial lambda to largest distance
        self.parameters.loc[self.name + "_lab", "initial"] = \
            np.max(self.distances)

    def simulate(self, p=None, tmin=None, tmax=None, freq=None, dt=1,
                 istress=None):
        self.update_stress(tmin=tmin, tmax=tmax, freq=freq)
        h = Series(data=0, index=self.stress[0].series.index,
                   name=self.name)
        stresses = self.get_stress(istress=istress)
        distances = self.get_distances(istress=istress)
        for stress, r in zip(stresses, distances):
            npoints = stress.index.size
            p_with_r = np.concatenate([p, np.asarray([r])])
            b = self.get_block(p_with_r, dt, tmin, tmax)
            c = fftconvolve(stress, b, 'full')[:npoints]
            h = h.add(Series(c, index=stress.index,
                             fastpath=True), fill_value=0.0)
        if istress is not None:
            if self.stress[istress].name is not None:
                h.name = self.stress[istress].name
            else:
                h.name = self.name + "_" + str(istress)
        else:
            h.name = self.name
        return h

    def get_stress(self, p=None, istress=None, **kwargs):
        if istress is None:
            return [s.series for s in self.stress]
        else:
            return [self.stress[istress].series]

    def get_distances(self, istress=None):
        if istress is None:
            return self.distances
        else:
            return [self.distances[istress]]

    def get_parameters(self, model=None, istress=None):
        """ Get parameters including distance to observation point
        and return as array (dimensions (nstresses, 4))

        Parameters
        ----------
        model : pastas.Model, optional
            if not None (default), use optimal model parameters
        istress : int, optional
            if not None (default), return all parameters

        Returns
        -------
        p : np.array
            parameters for each stress as row of array, if istress is used
            returns only one row.

        """
        if model is None:
            p = self.parameters.initial.values
        else:
            p = model.get_parameters(self.name)

        distances = np.array(self.get_distances(istress=istress))
        if len(distances) > 1:
            p_with_r = np.concatenate([np.tile(p, (len(distances), 1)),
                                       distances[:, np.newaxis]], axis=1)
        else:
            p_with_r = np.r_[p, distances]
        return p_with_r

    def to_dict(self, series=True):
        """Internal method to export the WellModel object.

        Returns
        -------
        data: dict
            dictionary with all necessary information to reconstruct the
            WellModel object.

        """
        data = {
            "stressmodel": self._name,
            "rfunc": self.rfunc._name,
            "name": self.name,
            "up": True if self.rfunc.up is 1 else False,
            "distances": self.distances,
            "cutoff": self.rfunc.cutoff,
            "stress": self.dump_stress(series),
            "sort_wells": self.sort_wells
        }
        return data


class FactorModel(StressModelBase):
<<<<<<< HEAD
    """Model that multiplies a stress by a single value. The independent series
    do not have to be equidistant and are allowed to have gaps.
=======
    """Model that multiplies a stress by a single value.
>>>>>>> 61d5e137

    Parameters
    ----------
    stress: pandas.Series or pastas.timeseries
        Stress which will be multiplied by a factor. The stress does not
        have to be equidistant.
    name: str, optional
        String with the name of the stressmodel.
    settings: dict or str, optional
        Dict or String that is forwarded to the TimeSeries object created
        from the stress.
    metadata: dict, optional
        Dictionary with metadata, forwarded to the TimeSeries object created
        from the stress.

    """
    _name = "FactorModel"

    def __init__(self, stress, name="factor", settings=None, metadata=None):
        if isinstance(stress, list):
            stress = stress[0]  # Temporary fix Raoul, 2017-10-24
        tmin = stress.series_original.index.min()
        tmax = stress.series_original.index.max()
        StressModelBase.__init__(self, One, name, tmin=tmin, tmax=tmax,
                                 up=True, meanstress=1, cutoff=0.999)
        self.value = 1.  # Initial value
        stress = TimeSeries(stress, settings=settings, metadata=metadata)
        self.stress = [stress]
        self.set_init_parameters()

    def set_init_parameters(self):
        self.parameters.loc[self.name + "_f"] = (
            self.value, -np.inf, np.inf, True, self.name)

    def simulate(self, p=None, tmin=None, tmax=None, freq=None, dt=1):
        self.update_stress(tmin=tmin, tmax=tmax, freq=freq)
        return self.stress[0].series * p[0]

    def to_dict(self, series=True):
        """Method to export the StressModel object.

        Returns
        -------
        data: dict
            dictionary with all necessary information to reconstruct the
            StressModel object.

        """
        data = {
            "stressmodel": self._name,
            "name": self.name,
            "stress": self.dump_stress(series)
        }
        return data


class RechargeModel(StressModelBase):
    """Stressmodel simulating the effect of groundwater recharge on the
    groundwater head.

    Parameters
    ----------
    prec: pandas.Series or pastas.timeseries
        pandas.Series or pastas.timeseries objects containing the
        precipitation series.
    evap: pandas.Series or pastas.timeseries
        pandas.Series or pastas.timeseries objects containing the
        evaporation series.
    rfunc: pastas.rfunc class, optional
        Response function used in the convolution with the stress. Default
        is Exponential.
    name: str, optional
        Name of the stress. Default is "recharge".
<<<<<<< HEAD
    recharge: pastas.recharge instance, optional
        String with the name of the recharge model. Options are: Linear (
        default), FlexModel and Berendrecht. These can be accessed through
        ps.rch.
    temp: pandas.Series or pastas.TimeSeries, optional
        pandas.Series or pastas.TimeSeries objects containing the
=======
    recharge: string, optional
        String with the name of the recharge model. Options are: "Linear" (
        default).
    temp: pandas.Series or pastas.timeseries, optional
        pandas.Series or pastas.timeseries objects containing the
>>>>>>> 61d5e137
        temperature series. It depends on the recharge model is this
        argument is required or not.
    cutoff: float, optional
        float between 0 and 1 to determine how long the response is (default)
        is 99.9% of the actual response time). Used to reduce computation
        times.
    settings: list of dicts or str, optional
        The settings of the precipitation and evaporation time series,
        in this order. This can be a string referring to a predefined
        settings dict, or a dict with the settings to apply. Refer to the
        docstring of pastas.Timeseries for further information. Default is (
        "prec", "evap").
    metadata: list of dicts, optional
        dictionary containing metadata about the stress. This is passed onto
        the TimeSeries object.

    See Also
    --------
    pastas.rfunc
    pastas.timeseries
    pastas.recharge

    Notes
    -----
    This stress model computes the contribution of precipitation and
    potential evaporation in two steps. In the first step a recharge flux is
    computed by a method determined by the recharge input argument. In the
    second step this recharge flux is convoluted with a response function to
    obtain the contribution of recharge to the groundwater levels.

    Examples
    --------
    >>> rm = ps.RechargeModel(rain, evap, rfunc=ps.Exponential,
    >>>                       recharge=ps.rch.FlexModel)

    """
    _name = "RechargeModel"

    def __init__(self, prec, evap, rfunc=Exponential, name="rch",
                 recharge=Linear(), temp=None, cutoff=0.999,
                 settings=("prec", "evap", "evap"),
                 metadata=(None, None, None)):
        # Store the precipitation and evaporation time series
        self.prec = TimeSeries(prec, settings=settings[0],
                               metadata=metadata[0])
        self.evap = TimeSeries(evap, settings=settings[1],
                               metadata=metadata[1])

        # Check if both series have a regular time step
        if self.prec.freq_original is None:
            msg = "Frequency of the precipitation series could not be " \
                  "determined. Please provide a time series with a regular " \
                  "time step."
            raise IndexError(msg)
        if self.evap.freq_original is None:
            msg = "Frequency of the evaporation series could not be " \
                  "determined. Please provide a time series with a regular " \
                  "time step."
            raise IndexError(msg)

        # Store recharge object
        self.recharge = recharge

        # Store a temperature time series if needed or set to None
        if self.recharge.temp is True:
            if temp is None:
                msg = "Recharge module requires a temperature series. " \
                      "No temperature series were provided"
                raise TypeError(msg)
            else:
                self.temp = TimeSeries(temp, settings=settings[2],
                                       metadata=metadata[2])
        else:
            self.temp = None

        # Select indices from validated stress where both series are available.
        index = self.prec.series.index.intersection(self.evap.series.index)
        if index.empty:
            msg = ("The stresses that were provided have no overlapping"
                   "time indices. Please make sure the indices of the time"
                   "series overlap.")
            logger.error(msg)
            raise Exception(msg)

        # Calculate initial recharge estimation for initial rfunc parameters
        p = self.recharge.get_init_parameters().initial.values
        meanstress = self.get_stress(p=p, tmin=index.min(), tmax=index.max(),
                                     freq=self.prec.settings["freq"]).std()

        StressModelBase.__init__(self, rfunc=rfunc, name=name,
                                 tmin=index.min(), tmax=index.max(),
                                 meanstress=meanstress, cutoff=cutoff,
                                 up=True)

        self.stress = [self.prec, self.evap]
        if self.temp:
            self.stress.append(self.temp)
        self.freq = self.prec.settings["freq"]
        self.set_init_parameters()

        self.nsplit = 1

    def set_init_parameters(self):
        self.parameters = concat(
            [self.rfunc.get_init_parameters(self.name),
             self.recharge.get_init_parameters(self.name)
             ])

    def update_stress(self, **kwargs):
        """Method to update the settings of the individual TimeSeries.

        Notes
        -----
        For the individual options for the different settings please refer to
        the docstring from the TimeSeries.update_series() method.

        See Also
        --------
        ps.TimeSeries.update_series

        """
        self.prec.update_series(**kwargs)
        self.evap.update_series(**kwargs)
        if self.temp is not None:
            self.temp.update_series(**kwargs)

        if "freq" in kwargs:
            self.freq = kwargs["freq"]

    def simulate(self, p=None, tmin=None, tmax=None, freq=None, dt=1.0):
        """Method to simulate the contribution of the groundwater
        recharge to the head.

        Parameters
        ----------
        p: numpy.ndarray
        tmin: string, optional
        tmax: string, optional
        freq: string, optional
        dt: float, optional
            Time step to use in the recharge calculation.

        Returns
        -------
        pandas.Series

        """
        if p is None:
            p = self.parameters.initial.values
        b = self.get_block(p[:-self.recharge.nparam], dt, tmin, tmax)
        stress = self.get_stress(p=p, tmin=tmin, tmax=tmax, freq=freq).values
        return Series(data=fftconvolve(stress, b, 'full')[:stress.size],
                      index=self.prec.series.index, name=self.name,
                      fastpath=True)

    def get_stress(self, p=None, tmin=None, tmax=None, freq=None,
                   istress=None, **kwargs):
        """Method to obtain the recharge stress calculated by the recharge
        model.

        Parameters
        ----------
        p: array, optional
            array with the parameters values. Must be the length self.nparam.
        istress: int, optional
            Return one of the stresses used for the recharge calculation.
            0 for precipitation, 1 for evaporation and 2 for temperature.
        tmin: string, optional
        tmax: string, optional
        freq: string, optional
        kwargs

        Returns
        -------
        stress: pandas.Series
            When no istress is selected, this return the estimated recharge
            flux that is convoluted with a response function on the
            "simulate" method.

        """
        if tmin is None:
            tmin = self.tmin
        if tmax is None:
            tmax = self.tmax

        self.update_stress(tmin=tmin, tmax=tmax, freq=freq)

        if istress is None:
            prec = self.prec.series.values
            evap = self.evap.series.values
            if self.temp is not None:
                temp = self.temp.series.values
            else:
                temp = None
            if p is None:
                p = self.parameters.initial.values

            stress = self.recharge.simulate(prec=prec, evap=evap, temp=temp,
                                            p=p[-self.recharge.nparam:])

            return Series(data=stress, index=self.prec.series.index,
                          name="recharge", fastpath=True)
        elif istress == 0:
            return self.prec.series
        elif istress == 1:
            return self.evap.series
        else:
            return self.temp.series

    def to_dict(self, series=True):
        data = {
            "stressmodel": self._name,
            "prec": self.prec.to_dict(),
            "evap": self.evap.to_dict(),
            "rfunc": self.rfunc._name,
            "name": self.name,
            "recharge": self.recharge._name,
            "cutoff": self.rfunc.cutoff,
            "temp": self.temp.to_dict() if self.temp else None
        }
        return data<|MERGE_RESOLUTION|>--- conflicted
+++ resolved
@@ -850,12 +850,7 @@
 
 
 class FactorModel(StressModelBase):
-<<<<<<< HEAD
-    """Model that multiplies a stress by a single value. The independent series
-    do not have to be equidistant and are allowed to have gaps.
-=======
     """Model that multiplies a stress by a single value.
->>>>>>> 61d5e137
 
     Parameters
     ----------
@@ -929,20 +924,12 @@
         is Exponential.
     name: str, optional
         Name of the stress. Default is "recharge".
-<<<<<<< HEAD
     recharge: pastas.recharge instance, optional
         String with the name of the recharge model. Options are: Linear (
         default), FlexModel and Berendrecht. These can be accessed through
         ps.rch.
     temp: pandas.Series or pastas.TimeSeries, optional
         pandas.Series or pastas.TimeSeries objects containing the
-=======
-    recharge: string, optional
-        String with the name of the recharge model. Options are: "Linear" (
-        default).
-    temp: pandas.Series or pastas.timeseries, optional
-        pandas.Series or pastas.timeseries objects containing the
->>>>>>> 61d5e137
         temperature series. It depends on the recharge model is this
         argument is required or not.
     cutoff: float, optional
