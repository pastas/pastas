--- conflicted
+++ resolved
@@ -686,13 +686,8 @@
         return ax
 
     @model_tmin_tmax
-<<<<<<< HEAD
     def stacked_results(self, tmin: Optional[pstTm] = None, tmax: Optional[pstTm] = None, figsize: Optional[tuple] = (10, 8),
                         stacklegend: Optional[bool] = False, **kwargs) -> pstAx:
-=======
-    def stacked_results(self, tmin=None, tmax=None, figsize=(10, 8),
-                        stacklegend=False, stacklegend_kws=None, **kwargs):
->>>>>>> de2b6ce5
         """Create a results plot, similar to `ml.plots.results()`, in which the
         individual contributions of stresses (in stressmodels with multiple
         stresses) are stacked.
