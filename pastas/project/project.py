"""This files contains the Project class that deals with multiple models at
once.

Notes
-----
This module is created at Artesia Water by Raoul Collenteur.

Usage
-----

>>> mls = Project()

"""

from logging import getLogger
from os import getlogin
import warnings

import numpy as np
import pandas as pd
from ..rfunc import Gamma
from ..timeseries import TimeSeries
from ..io.base import dump
from ..model import Model
from ..version import __version__
from ..stressmodels import StressModel2

from .maps import Map
from .plots import Plot

logger = getLogger(__name__)


class Project:
    """The Project class is a placeholder when multiple time series models
    are analyzed in a batch.

    """

    def __init__(self, name, metadata=None):
        """Initialize a Project instance.

        Parameters
        ----------
        name: str
            Name of the project
        metadata: dict
            Dictionary with any metadata information on the project.

        """
        self.models = {}
        self.name = name
        # Store the data in Pandas dataframes
        self.data = pd.DataFrame()

        # DataFrames to store the data of the oseries and stresses
        self.stresses = pd.DataFrame(columns=["name", "series", "kind", "x",
                                              "y", "z"])
        self.oseries = pd.DataFrame(columns=["name", "series", "kind", "x",
                                             "y", "z"])
        self.oseries.index.astype(str)

        # Project metadata and file information
        self.metadata = self.get_metadata(metadata)
        self.file_info = self._get_file_info()

        # Load other modules
        self.plots = Plot(self)
        self.maps = Map(self)

    def add_series(self, series, name=None, kind=None, metadata=None,
                   settings=None, **kwargs):
        """Method to add series to the oseries or stresses database.

        Parameters
        ----------
        series: pandas.Series / pastas.TimeSeries
            Series object.
        name: str
            String with the name of the series that will be maintained in
            the database.
        kind: str
            The kind of series that is added. When oseries are added it is
            necessary to state "oseries" here.
        metadata: dict
            Dictionary with any metadata that will be passed to the
            TimeSeries object that is created internally.
        settings: dict or str
            Dictionary with any settings that will be passed to the
            TimeSeries object that is created internally.

        Returns
        -------

        """
        if name is None:
            name = series.name

        if not isinstance(name, str):
            name = str(name)

        series.name = name

        if kind == "oseries":
            data = self.oseries
            if settings is None:
                settings = 'oseries'
        else:
            data = self.stresses

        if name in data.index:
            warning = ("Time series with name {} is already present in the "
                       "database. Existing series is overwitten.").format(name)
            logger.warning(warning)
        try:
            ts = TimeSeries(series=series, name=name, settings=settings,
                            metadata=metadata, **kwargs)
        except:
            logger.error("An error occurred. Time series {} is omitted "
                         "from the database.".format(name))
            return

        data.at[name, "name"] = name
        data.at[name, "series"] = ts  # Do not add as first!
        data.at[name, "kind"] = kind

        # Transfer the metadata (x, y and z) to dataframe as well to increase speed.
        for i in ts.metadata.keys():
            value = ts.metadata[i]
            data.at[name, i] = value

    def add_oseries(self, series, name=None, metadata=None, settings="oseries",
                    **kwargs):
        """Convenience method to add oseries to project

        Parameters
        ----------
        series: pandas.Series / pastas.TimeSeries
            Series object.
        name: str
            String with the name of the series that will be maintained in
            the database.
        metadata: dict
            Dictionary with any metadata that will be passed to the
            TimeSeries object that is created internally.
        settings: dict or str
            Dictionary with any settings that will be passed to the
            TimeSeries object that is created internally.

        Returns
        -------

        """
        self.add_series(series, name=name, metadata=metadata,
                        settings=settings, kind="oseries", **kwargs)

    def add_stress(self, series, name=None, kind=None, metadata=None,
                   settings=None, **kwargs):
        """Convenience method to add stress series to project

        Parameters
        ----------
        series: pandas.Series / pastas.TimeSeries
            Series object.
        name: str
            String with the name of the series that will be maintained in
            the database.
        metadata: dict
            Dictionary with any metadata that will be passed to the
            TimeSeries object that is created internally.
        settings: dict or str
            Dictionary with any settings that will be passed to the
            TimeSeries object that is created internally.

        Returns
        -------

        """
        self.add_series(series, name=name, metadata=metadata,
                        settings=settings, kind=kind, **kwargs)

    def del_oseries(self, name):
        """Method that savely removes oseries from the project. It validates
        that the oseries is not used in any model.

        Parameters
        ----------
        name: str
            string with a single oseries name.

        """
        if name not in self.oseries.index:
            error = ("Time series with name {} is not present in the database."
                     " Please provide a different name.").format(name)
            logger.error(error)
        else:
            self.oseries.drop(name, inplace=True)
            logger.info(
                "Oseries with name {} deleted from the database.".format(name))

    def del_stress(self, name):
        """Method that removes oseries from the project.

        Parameters
        ----------
        name: list or str
            list with multiple or string with a single stress name.

        """
        if name not in self.stresses.index:
            error = ("Stress with name {} is not present in the database."
                     " Please provide a different name.").format(name)
            logger.error(error)
        else:
            self.stresses.drop(name, inplace=True)
            logger.info(
                "Stress with name {} deleted from the database.".format(name))

    def add_model(self, oseries, model_name=None, **kwargs):
        """Method to add a Pastas Model instance based on one of the oseries.

        Parameters
        ----------
        oseries: str
            string with the exact names of one of the oseries indices.
        model_name: str
            Name of the model
        kwargs: dict
            any arguments that are taken by the Pastas Model instance can be
            provided.

        Returns
        -------
        ml: pastas.Model
            Pastas Model generated with the oseries and arguments provided.

        """
        if model_name is None:
            model_name = oseries

        # Validate name and ml_name before continuing
        if model_name in self.models.keys():
            warning = ("Model name {} is not unique, existing model is "
                       "overwritten.").format(model_name)
            logger.warning(warning)
        if oseries not in self.oseries.index:
            error = ("Oseries name {} is not present in the database. Make "
                     "sure to provide a valid name.").format(model_name)
            logger.error(error)
            return

        oseries = self.oseries.loc[oseries, "series"]
        ml = Model(oseries, name=model_name, **kwargs)

        # Add new model to the models dictionary
        self.models[model_name] = ml

        return ml
    
    def add_models(self, oseries='all', model_name_prefix='', **kwargs):
        """Method to add multiple Pastas Model instances based on one 
        or more of the oseries.

        Parameters
        ----------
        oseries: str or list, optional
            names of the oseries, if oseries is 'all' all series in self.series
            are used
        model_name_prefix: str, optional
            prefix to use for model names
        kwargs: dict
            any arguments that are taken by the Pastas Model instance can be
            provided.

        Returns
        -------
        ml: pastas.Model
            Pastas Model generated with the oseries and arguments provided.

        """
        
        if oseries=='all':
            oseries_list = self.oseries.index
        elif type(oseries)==str:
            oseries_list = [oseries]
        elif type(oseries)==list:
            oseries_list = oseries
        
        ml_list = []
        for oseries_name in oseries_list:
            
            model_name = model_name_prefix + oseries_name
    
            # Validate name and ml_name before continuing
            if model_name in self.models.keys():
                warning = ("Model name {} is not unique, overwrite existing"
                           "model").format(model_name)
                logger.warning(warning)
            if oseries_name not in self.oseries.index:
                error = ("Oseries name {} is not present in the database. Make "
                         "sure to provide a valid name.").format(oseries_name)
                logger.error(error)
                return

            oseries_series = self.oseries.loc[oseries_name, "series"]
            ml = Model(oseries_series, name=model_name, **kwargs)
    
            # Add new model to the models dictionary
            self.models[model_name] = ml
            ml_list.append(ml)
        
        return ml_list
        

    def del_model(self, ml_name):
        """Method to safe-delete a model from the project.

        Parameters
        ----------
        ml_name: str
            String with the model name.

        """
        name = self.models.pop(ml_name, None)
        info = "Model with name {} deleted from the database.".format(name)
        logger.info(info)

    def update_model_series(self):
        """Update all the Model series by their originals in self.oseries and
        self.stresses. This can for example be useful when new data is
        added to any of the series in pr.oseries and pr.stresses

        """
        for name in self.models:
            ml = self.models[name]
            ml.oseries.series_original = self.oseries.loc[
                name, 'series'].series_original
            for sm in ml.stressmodels:
                for st in ml.stressmodels[sm].stress:
                    st.series_original = self.stresses.loc[
                        st.name, 'series'].series_original
            # set oseries_calib empty, so it is determined again the next time
            ml.oseries_calib = None

    def add_recharge(self, ml_list=None, rfunc=Gamma, name="recharge", **kwargs):
        """Add a recharge element to the time series model. The
        selection of the precipitation and evaporation time series is based
        on the shortest distance to the a stresses in the stresseslist.

        Parameters
        ----------
        ml_list: list, optional
            list with pastas.Model objects, if None all models in project are used
        rfunc: pastas.rfunc, optional
            response function, default is the Gamma function
        name: str, optional
            name of the stress
        **kwargs: arguments are pass to the StressModel2 function

        Returns
        -------

        """
<<<<<<< HEAD
        if ml_list==None:
            ml_list = self.models.values()
        elif type(ml_list)==Model:
            ml_list = [ml_list]
        
            
        for ml in ml_list:
            key = str(ml.oseries.name)
            prec_name = self.get_nearest_stresses(key, kind="prec").iloc[0][0]
            prec = self.stresses.loc[prec_name, "series"]
            evap_name = self.get_nearest_stresses(key, kind="evap").iloc[0][0]
            evap = self.stresses.loc[evap_name, "series"]
    
            recharge = StressModel2([prec, evap], rfunc, name=name, **kwargs)
    
            ml.add_stressmodel(recharge)
            
    def solve_models(self, ml_list=None, report=False, 
                     ignore_solve_errors=False, verbose=False, **kwargs):
        """Solves the models in ml_list
        
        ml_list: list, optional
            list with pastas.Model objects, if None all models in project are solved
        report: boolean, optional
            determines if a report is printed when the model is solved
        ignore_solve_errors: boolean, optional
            if True ValueErrors emerging from the solve method are ignored
        **kwargs: arguments are passsed to the solve method
            
        
        """
        if ml_list==None:
            ml_list = self.models.values()
        elif type(ml_list)==Model:
            ml_list = [ml_list]
            
        for ml in ml_list:
            if verbose:
                print('solving model for -> {}'.format(ml.name))
            if ignore_solve_errors:
                try:
                    ml.solve(report=report, **kwargs)
                except ValueError:
                    warnings.warn('solve error ignored for -> {}'.format(ml.name))
            else:
                ml.solve(report=report, **kwargs)
        
        
=======
        key = str(ml.oseries.name)
        if 'prec' not in self.stresses['kind'].values:
            logger.error('No precipitation-series (kind="prec") in project')
            return
        prec_name = self.get_nearest_stresses(key, kind="prec").iloc[0][0]
        prec = self.stresses.loc[prec_name, "series"]
        if 'evap' not in self.stresses['kind'].values:
            logger.error('No evaporation-series (kind="evap") in project')
            return
        evap_name = self.get_nearest_stresses(key, kind="evap").iloc[0][0]
        evap = self.stresses.loc[evap_name, "series"]

        recharge = StressModel2([prec, evap], rfunc, name=name, **kwargs)

        ml.add_stressmodel(recharge)

>>>>>>> 77cbc010
    def get_nearest_stresses(self, oseries=None, stresses=None, kind=None,
                             n=1):
        """Method to obtain the nearest (n) stresses of a specific kind.

        Parameters
        ----------
        oseries: str
            String with the name of the oseries
        kind:
            String with the name of the stresses
        n: int
            Number of stresses to obtain

        Returns
        -------
        stresses:
            List with the names of the stresses.

        """

        distances = self.get_distances(oseries, stresses, kind)

        data = pd.DataFrame(columns=np.arange(n))

        for series in distances.index:
            series = pd.Series(distances.loc[series].sort_values().index[:n],
                               name=series)
            data = data.append(series)

        return data

    def get_distances(self, oseries=None, stresses=None, kind=None, ):
        """Method to obtain the distances in meters between the stresses and
        oseries.

        Parameters
        ----------
        oseries: str or list of str
        stresses: str or list of str
        kind: str

        Returns
        -------
        distances: pandas.DataFrame
            Pandas DataFrame with the distances between the oseries (index)
            and the stresses (columns).

        """
        if isinstance(oseries, str):
            oseries = [oseries]
        elif oseries is None:
            oseries = self.oseries.index

        if stresses is None and kind is None:
            stresses = self.stresses.index
        elif stresses is None:
            stresses = self.stresses[self.stresses.kind == kind].index
        elif stresses is not None and kind is not None:
            mask = self.stresses.kind == kind
            stresses = self.stresses.loc[stresses].loc[mask].index

        xo = pd.to_numeric(self.oseries.loc[oseries, "x"])
        xt = pd.to_numeric(self.stresses.loc[stresses, "x"])
        yo = pd.to_numeric(self.oseries.loc[oseries, "y"])
        yt = pd.to_numeric(self.stresses.loc[stresses, "y"])

        xh, xi = np.meshgrid(xt, xo)
        yh, yi = np.meshgrid(yt, yo)

        distances = pd.DataFrame(np.sqrt((xh - xi) ** 2 + (yh - yi) ** 2),
                                 index=oseries, columns=stresses)

        return distances

    def get_parameters(self, parameters, models=None, param_value="optimal"):
        """Method to get the parameters from each model. NaN-values are
        returned when the parameters is not present in the model.

        Parameters
        ----------
        parameters: list
            List with the names of the parameters. The parameter does not
            have to be used in all models.
        models: list
            List with the names of the models. These have to be in the
            Project models dictionary.
        param_value: str
            String with the parameter value that needs to be collected:
            Options are: initial, optimal (default), pmax, pmin and vary.

        Returns
        -------
        data: pandas.DataFrame or pandas.Series
            Returns a pandas DataFrame with the models name as the index and
            the parameters as columns. A pandas Series is returned when only
            one parameter values is collected.

        """
        if models is None:
            models = self.models.keys()

        data = pd.DataFrame(index=models, columns=parameters)

        for ml_name in models:
            ml = self.models[ml_name]
            for parameter in parameters:
                if parameter in ml.parameters.index:
                    value = ml.parameters.loc[parameter, param_value]
                    data.loc[ml_name, parameter] = value

        data = data.squeeze()
        return data.astype(float)

    def get_statistics(self, statistics, models=None, **kwargs):
        """Method to get the statistics for each model.

        Parameters
        ----------
        statistics: list
            List with the names of the statistics to calculate for each model.
        models: list
            List with the names of the models. These have to be in the
            Project models dictionary.

        Returns
        -------
        data: pandas.DataFrame or pandas.Series

        """
        if models is None:
            models = self.models.keys()

        data = pd.DataFrame(index=models, columns=statistics)

        for ml_name in models:
            ml = self.models[ml_name]
            for statistic in statistics:
                value = ml.stats.__getattribute__(statistic)(**kwargs)
                data.loc[ml_name, statistic] = value

        data = data.squeeze()
        return data.astype(float)

    def get_locations_geodataframe(self, models=None, **kwargs):
        import geopandas as gpd
        from shapely.geometry import Point

        if models is None:
            models = self.models.keys()

        data = pd.DataFrame(index=models)

        data = data.join(self.oseries.loc[models, ["x", "y", "z"]])
        data["geometry"] = [Point(xy[0], xy[1]) for xy in
                            self.oseries.loc[models, ["x", "y"]].values]
        data = gpd.GeoDataFrame(data, geometry="geometry", **kwargs)
        return data

    def get_oseries_metadata(self, oseries, metadata):
        """

        Parameters
        ----------
        oseries
        metadata

        Returns
        -------
        data: pandas.DataFrame

        """
        data = pd.DataFrame(data=None, index=oseries, columns=metadata)

        for oseries in data.index:
            meta = self.oseries.loc[oseries, "series"].metadata
            for key in metadata:
                data.loc[oseries, key] = meta[key]

        return data

    def get_oseries_settings(self, oseries, settings):
        """Method to obtain the settings from each oseries TimeSeries object.

        Parameters
        ----------
        oseries
        settings

        Returns
        -------
        data: pandas.DataFrame
            Pandas DataFrame with the oseries as index, settings as columns
            and the values as data.

        """
        data = pd.DataFrame(data=None, index=oseries, columns=settings)

        for oseries in data.index:
            sets = self.oseries.loc[oseries, "series"].settings
            for key in settings:
                data.loc[oseries, key] = sets[key]

        return data

    def get_metadata(self, meta=None):
        metadata = dict(
            projection=None
        )
        if meta:
            metadata.update(meta)

        return metadata

    def _get_file_info(self):
        file_info = dict()
        file_info["date_created"] = pd.Timestamp.now()
        file_info["date_modified"] = pd.Timestamp.now()
        file_info["pastas_version"] = __version__
        try:
            file_info["owner"] = getlogin()
        except:
            file_info["owner"] = "Unknown"
        return file_info

    def dump(self, fname=None, **kwargs):
        """Method to write a Pastas project to a file.

        Parameters
        ----------
        fname

        Returns
        -------

        """
        data = self.dump_data(**kwargs)
        return dump(fname, data)

    def dump_data(self, series=False, sim_series=False):
        """Method to export a Pastas Project and return a dictionary with
        the data to be exported.

        Parameters
        ----------
        series: bool
            export model input-series when True. Only export the name of
            the model input_series when False

        sim_series: bool
            export model output-series when True

        Returns
        -------
        data: dict
            A dictionary with all the project data

        """
        data = dict(
            name=self.name,
            models=dict(),
            metadata=self.metadata,
            file_info=self.file_info
        )

        # Series DataFrame
        data["oseries"] = self._series_to_dict(self.oseries)
        data["stresses"] = self._series_to_dict(self.stresses)

        # Models
        data["models"] = dict()
        for name, ml in self.models.items():
            data["models"][name] = ml.dump_data(series=series,
                                                sim_series=sim_series,
                                                file_info=False)

        return data

    def _series_to_dict(self, series):
        series = series.to_dict(orient="index")

        for name in series.keys():
            ts = series[name]["series"]
            series[name]["series"] = ts.dump(series=True)

        return series<|MERGE_RESOLUTION|>--- conflicted
+++ resolved
@@ -361,7 +361,6 @@
         -------
 
         """
-<<<<<<< HEAD
         if ml_list==None:
             ml_list = self.models.values()
         elif type(ml_list)==Model:
@@ -410,24 +409,7 @@
                 ml.solve(report=report, **kwargs)
         
         
-=======
-        key = str(ml.oseries.name)
-        if 'prec' not in self.stresses['kind'].values:
-            logger.error('No precipitation-series (kind="prec") in project')
-            return
-        prec_name = self.get_nearest_stresses(key, kind="prec").iloc[0][0]
-        prec = self.stresses.loc[prec_name, "series"]
-        if 'evap' not in self.stresses['kind'].values:
-            logger.error('No evaporation-series (kind="evap") in project')
-            return
-        evap_name = self.get_nearest_stresses(key, kind="evap").iloc[0][0]
-        evap = self.stresses.loc[evap_name, "series"]
-
-        recharge = StressModel2([prec, evap], rfunc, name=name, **kwargs)
-
-        ml.add_stressmodel(recharge)
-
->>>>>>> 77cbc010
+
     def get_nearest_stresses(self, oseries=None, stresses=None, kind=None,
                              n=1):
         """Method to obtain the nearest (n) stresses of a specific kind.
