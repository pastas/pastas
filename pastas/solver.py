"""This module contains the different solvers that are available for Pastas.

All solvers inherit from the BaseSolver class, which contains general method
for selecting the correct time series to misfit and options to weight the
residuals or noise series.


To solve a model the following syntax can be used:

>>> ml.solve(solver=ps.LeastSquares)
"""

from logging import getLogger

import numpy as np
from pandas import DataFrame, Series
from scipy.linalg import svd
from scipy.optimize import least_squares

from pastas.typeh import Type, Optional, Tuple, pstAL, pstMl, pstCB, pstFu

logger = getLogger(__name__)


class BaseSolver:
    _name = "BaseSolver"
    __doc__ = """All solver instances inherit from the BaseSolver class.

    Attributes
    ----------
    model: pastas.Model instance
    pcov: pandas.DataFrame
        Pandas DataFrame with the correlation between the optimized parameters.
    pcor: pandas.DataFrame
        Based on pcov, cannot be parsed.
        Pandas DataFrame with the correlation between the optimized parameters.
    nfev: int
        Number of times the model is called during optimization.
    result: object
        The object returned by the minimization method that is used. It depends
        on the solver what is actually returned.

    """

    def __init__(self, ml: pstMl, pcov: Optional[Type[DataFrame]] = None, nfev: Optional[int] = None, obj_func: Optional[pstFu] = None, **kwargs):
        self.ml = ml
        self.pcov = pcov  # Covariances of the parameters
        if pcov is None:
            self.pcor = None  # Correlation between parameters
        else:
            self.pcor = self._get_correlations(pcov)
        self.nfev = nfev  # number of function evaluations
        self.obj_func = obj_func
        self.result = None  # Object returned by the optimization method

    def misfit(self, p: pstAL, noise: bool, weights: Optional[Type[Series]] = None, callback: Optional[pstCB] = None,
               returnseparate: Optional[bool] = False) -> pstAL:
        """This method is called by all solvers to obtain a series that are
        minimized in the optimization process. It handles the application of
        the weights, a noisemodel and other optimization options.

        Parameters
        ----------
        p: array_like
            array_like object with the values as floats representing the
            model parameters.
        noise: Boolean
        weights: pandas.Series, optional
            pandas Series by which the residual or noise series are
            multiplied. Typically values between 0 and 1.
        callback: ufunc, optional
            function that is called after each iteration. the parameters are
            provided to the func. E.g. "callback(parameters)"
        returnseparate: bool, optional
            return residuals, noise, noiseweights

        Returns
        -------
        rv: array_like
            residuals array (if noise=False) or noise array (if noise=True)
        """
        # Get the residuals or the noise
        if noise:
<<<<<<< HEAD
            rv = self.ml.noise(p) * \
                self.ml.noise_weights(p)
=======
            rv = self.ml.noise(p) * self.ml.noise_weights(p)
>>>>>>> de2b6ce5
        else:
            rv = self.ml.residuals(p)

        # Determine if weights need to be applied
        if weights is not None:
            weights = weights.reindex(rv.index)
            weights.fillna(1.0, inplace=True)
            rv = rv.multiply(weights)

        if callback:
            callback(p)

        if returnseparate:
<<<<<<< HEAD
            return self.ml.residuals(p).values, \
                self.ml.noise(p).values, \
                self.ml.noise_weights(p).values
=======
            return (self.ml.residuals(p).values,
                    self.ml.noise(p).values,
                    self.ml.noise_weights(p).values)
>>>>>>> de2b6ce5

        return rv.values

    def prediction_interval(self, n: Optional[int] = 1000, alpha: Optional[float] = 0.05, max_iter: Optional[int] = 10, **kwargs) -> Type[DataFrame]:
        """Method to calculate the prediction interval for the simulation.

        Returns
        -------
        data : Pandas.DataFrame
            DataFrame of length number of observations and two columns labeled
            0.025 and 0.975 (numerical values) containing the 2.5% and 97.5%
            prediction interval (for alpha=0.05)

        Notes
        -----
        Add residuals assuming a Normal distribution with standard deviation
        equal to the standard deviation of the residuals.
        """

        sigr = self.ml.residuals().std()

        data = self._get_realizations(func=self.ml.simulate, n=n, name=None,
                                      max_iter=max_iter, **kwargs)
        data = data + sigr * np.random.randn(data.shape[0], data.shape[1])

        q = [alpha / 2, 1 - alpha / 2]
        rv = data.quantile(q, axis=1).transpose()
        return rv

    def ci_simulation(self, n: Optional[int] = 1000, alpha: Optional[float] = 0.05, max_iter: Optional[int] = 10, **kwargs) -> Type[DataFrame]:
        """Method to calculate the confidence interval for the simulation.

        Returns
        -------
        data : Pandas.DataFrame
            DataFrame of length number of observations and two columns labeled
            0.025 and 0.975 (numerical values) containing the 2.5% and 97.5%
            interval (for alpha=0.05)

        Notes
        -----
        The confidence interval shows the uncertainty in the simulation due
        to parameter uncertainty. In other words, there is a 95% probability
        that the true best-fit line for the observed data lies within the
        95% confidence interval.
        """
        return self._get_confidence_interval(func=self.ml.simulate, n=n,
                                             alpha=alpha, max_iter=max_iter,
                                             **kwargs)

    def ci_block_response(self, name: str, n: Optional[int] = 1000, alpha: Optional[float] = 0.05, max_iter: Optional[int] = 10, **kwargs) -> Type[DataFrame]:
        """Method to calculate the confidence interval for the block response.

        Returns
        -------
        data : Pandas.DataFrame
            DataFrame of length number of observations and two columns labeled
            0.025 and 0.975 (numerical values) containing the 2.5% and 97.5%
            interval (for alpha=0.05)

        Notes
        -----
        The confidence interval shows the uncertainty in the simulation due
        to parameter uncertainty. In other words, there is a 95% probability
        that the true best-fit line for the observed data lies within the
        95% confidence interval.
        """
        dt = self.ml.get_block_response(name=name).index.values
        return self._get_confidence_interval(func=self.ml.get_block_response,
                                             n=n, alpha=alpha, name=name,
                                             max_iter=max_iter, dt=dt,
                                             **kwargs)

    def ci_step_response(self, name: str, n: Optional[int] = 1000, alpha: Optional[float] = 0.05, max_iter: Optional[int] = 10, **kwargs) -> Type[DataFrame]:
        """Method to calculate the confidence interval for the step response.

        Returns
        -------
        data : Pandas.DataFrame
            DataFrame of length number of observations and two columns labeled
            0.025 and 0.975 (numerical values) containing the 2.5% and 97.5%
            interval (for alpha=0.05)

        Notes
        -----
        The confidence interval shows the uncertainty in the simulation due
        to parameter uncertainty. In other words, there is a 95% probability
        that the true best-fit line for the observed data lies within the
        95% confidence interval.
        """
        dt = self.ml.get_block_response(name=name).index.values
        return self._get_confidence_interval(func=self.ml.get_step_response,
                                             n=n, alpha=alpha, name=name,
                                             max_iter=max_iter, dt=dt,
                                             **kwargs)

    def ci_contribution(self, name: str, n: Optional[int] = 1000, alpha: Optional[float] = 0.05, max_iter: Optional[int] = 10, **kwargs) -> Type[DataFrame]:
        """Method to calculate the confidence interval for the contribution.

        Returns
        -------
        data : Pandas.DataFrame
            DataFrame of length number of observations and two columns labeled
            0.025 and 0.975 (numerical values) containing the 2.5% and 97.5%
            interval (for alpha=0.05)

        Notes
        -----
        The confidence interval shows the uncertainty in the simulation due
        to parameter uncertainty. In other words, there is a 95% probability
        that the true best-fit line for the observed data lies within the
        95% confidence interval.
        """
        return self._get_confidence_interval(func=self.ml.get_contribution,
                                             n=n, alpha=alpha, name=name,
                                             max_iter=max_iter,
                                             **kwargs)

    def get_parameter_sample(self, name: Optional[str] = None, n: Optional[int] = None, max_iter: Optional[int] = 10) -> pstAL:
        """Method to obtain a parameter sets for monte carlo analyses.

        Parameters
        ----------
        name: str, optional
            Name of the stressmodel or model component to obtain the
            parameters for.
        n: int, optional
            Number of random samples drawn from the bivariate normal
            distribution.
        max_iter : int, optional
            maximum number of iterations for truncated multivariate
            sampling, default is 10. Increase this value if number of
            accepted parameter samples is lower than n.

        Returns
        -------
        array_like
            array with N parameter samples.
        """
        p = self.ml.get_parameters(name=name)
        pcov = self._get_covariance_matrix(name=name)

        if name is None:
            parameters = self.ml.parameters
        else:
            parameters = self.ml.parameters.loc[
                self.ml.parameters.name == name]

        pmin = parameters.pmin.fillna(-np.inf).values
        pmax = parameters.pmax.fillna(np.inf).values

        if n is None:
            # only use parameters that are varied.
            n = int(10 ** parameters.vary.sum())

        samples = np.zeros((0, p.size))

        # Start truncated multivariate sampling
        it = 0
        while samples.shape[0] < n:
            s = np.random.multivariate_normal(p, pcov, size=(n,),
                                              check_valid="ignore")
            accept = s[(np.min(s - pmin, axis=1) >= 0) &
                       (np.max(s - pmax, axis=1) <= 0)]
            samples = np.concatenate((samples, accept), axis=0)

            # Make sure there's no endless while loop
            if it > max_iter:
                break
            else:
                it += 1

        if samples.shape[0] < n:
            logger.warning("Parameter sample size is smaller than n: "
                           f"{samples.shape[0]}/{n}. Increase 'max_iter'.")
        return samples[:n, :]

    def _get_realizations(self, func: pstFu, n: Optional[int] = None, name: Optional[str] = None, max_iter: Optional[int] = 10,
                          **kwargs) -> Type[DataFrame]:
        """Internal method to obtain n number of parameter realizations."""
        if name:
            kwargs["name"] = name

        parameter_sample = self.get_parameter_sample(n=n, name=name,
                                                     max_iter=max_iter)
        data = {}

        for i, p in enumerate(parameter_sample):
            data[i] = func(p=p, **kwargs)

        return DataFrame.from_dict(data, orient="columns", dtype=float)

    def _get_confidence_interval(self,  func: pstFu, n: Optional[int] = None, name: Optional[str] = None, max_iter: Optional[int] = 10, alpha: Optional[float] = 0.05, **kwargs) -> Type[DataFrame]:
        """Internal method to obtain a confidence interval."""
        q = [alpha / 2, 1 - alpha / 2]
        data = self._get_realizations(func=func, n=n, name=name,
                                      max_iter=max_iter, **kwargs)
        return data.quantile(q=q, axis=1).transpose()

    def _get_covariance_matrix(self, name: Optional[str] = None) -> Type[DataFrame]:
        """Internal method to obtain the covariance matrix from the model.

        Parameters
        ----------
        name: str, optional
            Name of the stressmodel or model component to obtain the
            parameters for.

        Returns
        -------
        pcov: pandas.DataFrame
            Pandas DataFrame with the covariances for the parameters.
        """
        if name:
            index = self.ml.parameters.loc[
                self.ml.parameters.loc[:, "name"] == name].index
        else:
            index = self.ml.parameters.index

        pcov = self.pcov.reindex(index=index, columns=index).fillna(0)

        return pcov

    @staticmethod
    def _get_correlations(pcov: Type[DataFrame]) -> Type[DataFrame]:
        """Internal method to obtain the parameter correlations from the
        covariance matrix.

        Parameters
        ----------
        pcov: pandas.DataFrame
            n x n Pandas DataFrame with the covariances.

        Returns
        -------
        pcor: pandas.DataFrame
            n x n Pandas DataFrame with the correlations.
        """
        index = pcov.index
        pcov = pcov.to_numpy()
        v = np.sqrt(np.diag(pcov))
        with np.errstate(divide='ignore', invalid='ignore'):
            corr = pcov / np.outer(v, v)
        corr[pcov == 0] = 0
        pcor = DataFrame(data=corr, index=index, columns=index)
        return pcor

    def to_dict(self):
        data = {
            "name": self._name,
            "pcov": self.pcov,
            "nfev": self.nfev,
            "obj_func": self.obj_func
        }
        return data


class LeastSquares(BaseSolver):
    _name = "LeastSquares"

<<<<<<< HEAD
    def __init__(self, ml: pstMl, pcov: Optional[Type[DataFrame]] = None, nfev: Optional[int] = None, **kwargs):
        """Solver based on Scipy's least_squares method [scipy_ref]_.
=======
    def __init__(self, ml, pcov=None, nfev=None, **kwargs):
        """Solver based on Scipy's least_squares method.
>>>>>>> de2b6ce5

        Notes
        -----
        This class is the default solve method called by the pastas Model solve
        method. All kwargs provided to the Model.solve() method are forwarded
        to the solver. From there, they are forwarded to Scipy least_squares
        solver.

        Examples
        --------

        >>> ml.solve(solver=ps.LeastSquares)

        Notes
        -----
        https://docs.scipy.org/doc/scipy/reference/generated/scipy.optimize.least_squares.html

        """
        BaseSolver.__init__(self, ml=ml, pcov=pcov, nfev=nfev, **kwargs)

    def solve(self, noise: Optional[bool] = True, weights: Optional[Type[Series]] = None, callback: Optional[pstCB] = None, **kwargs) -> Tuple[bool, pstAL, pstAL]:
        self.vary = self.ml.parameters.vary.values.astype(bool)
        self.initial = self.ml.parameters.initial.values.copy()
        parameters = self.ml.parameters.loc[self.vary]

        # Set the boundaries
        bounds = (np.where(parameters.pmin.isnull(), -np.inf, parameters.pmin),
                  np.where(parameters.pmax.isnull(), np.inf, parameters.pmax))

        self.result = least_squares(self.objfunction, bounds=bounds,
                                    x0=parameters.initial.values,
                                    args=(noise, weights, callback), **kwargs)

        self.pcov = DataFrame(self._get_covariances(self.result.jac,
                                                    self.result.cost),
                              index=parameters.index, columns=parameters.index)
        self.pcor = self._get_correlations(self.pcov)
        self.nfev = self.result.nfev
        self.obj_func = self.result.cost

        # Prepare return values
        success = self.result.success
        optimal = self.initial
        optimal[self.vary] = self.result.x
        stderr = np.zeros(len(optimal)) * np.nan
        stderr[self.vary] = np.sqrt(np.diag(self.pcov))

        return success, optimal, stderr

    def objfunction(self, p: pstAL, noise: bool, weights: Type[Series], callback: pstCB) -> pstAL:
        par = self.initial
        par[self.vary] = p
        return self.misfit(p=par, noise=noise, weights=weights,
                           callback=callback)

    def _get_covariances(self, jacobian: pstAL, cost: float, absolute_sigma: Optional[bool] = False) -> pstAL:
        """Internal method to get the covariance matrix from the jacobian.

        Parameters
        ----------
        jacobian: array_like
        cost: float
        absolute_sigma: bool
            Default is False

        Returns
        -------
<<<<<<< HEAD
        pcov: array_like
            array with the covariance matrix.
=======
        pcov: numpy.Array
            numpy array with the covariance matrix.
>>>>>>> de2b6ce5

        Notes
        -----
        This method is copied from Scipy, please refer to:
        https://github.com/scipy/scipy/blob/v1.0.0/scipy/optimize/optimize.py
        """
        cost = 2 * cost  # res.cost is half sum of squares!

        # Do Moore-Penrose inverse discarding zero singular values.
        _, s, VT = svd(jacobian, full_matrices=False)
        threshold = np.finfo(float).eps * max(jacobian.shape) * s[0]
        s = s[s > threshold]
        VT = VT[:s.size]
        pcov = np.dot(VT.T / s ** 2, VT)
        n_param = self.ml.parameters.index.size
        warn_cov = False
        if pcov is None:
            # indeterminate covariance
            pcov = np.zeros((n_param, n_param), dtype=float)
            pcov.fill(np.inf)
            warn_cov = True
        elif not absolute_sigma:
            if self.ml.oseries.series.index.size > n_param:
                s_sq = cost / (self.ml.oseries.series.index.size - n_param)
                pcov = pcov * s_sq
            else:
                pcov.fill(np.inf)
                warn_cov = True

        if warn_cov:
            logger.warning(
                'Covariance of the parameters could not be estimated')

        return pcov


class LmfitSolve(BaseSolver):
    _name = "LmfitSolve"

<<<<<<< HEAD
    def __init__(self, ml: pstMl, pcov: Optional[Type[DataFrame]] = None, nfev: Optional[int] = None, **kwargs):
        """Solving the model using the LmFit solver [LM]_.
=======
    def __init__(self, ml, pcov=None, nfev=None, **kwargs):
        """Solving the model using the LmFit solver.
>>>>>>> de2b6ce5

         This is basically a wrapper around the scipy solvers, adding some
         cool functionality for boundary conditions.

        Notes
        -----
        https://github.com/lmfit/lmfit-py/

        """
        try:
            global lmfit
            import lmfit as lmfit  # Import Lmfit here, so it is no dependency
        except ImportError:
            msg = "lmfit not installed. Please install lmfit first."
            raise ImportError(msg)
        BaseSolver.__init__(self, ml=ml, pcov=pcov, nfev=nfev, **kwargs)

    def solve(self, noise: Optional[bool] = True, weights: Optional[Type[Series]] = None, callback: Optional[pstCB] = None, method: Optional[str] = "leastsq",
              **kwargs) -> Tuple[bool, pstAL, pstAL]:

        # Deal with the parameters
        parameters = lmfit.Parameters()
        p = self.ml.parameters.loc[:, ['initial', 'pmin', 'pmax', 'vary']]
        for k in p.index:
            pp = np.where(p.loc[k].isnull(), None, p.loc[k])
            parameters.add(k, value=pp[0], min=pp[1], max=pp[2], vary=pp[3])

        # Create the Minimizer object and minimize
        self.mini = lmfit.Minimizer(userfcn=self.objfunction, calc_covar=True,
                                    fcn_args=(noise, weights, callback),
                                    params=parameters, **kwargs)
        self.result = self.mini.minimize(method=method)

        # Set all parameter attributes
        pcov = None
        if hasattr(self.result, "covar"):
            if self.result.covar is not None:
                pcov = self.result.covar

        names = self.result.var_names
        self.pcov = DataFrame(pcov, index=names, columns=names, dtype=float)
        self.pcor = self._get_correlations(self.pcov)

        # Set all optimization attributes
        self.nfev = self.result.nfev
        self.obj_func = self.result.chisqr

        if hasattr(self.result, "success"):
            success = self.result.success
        else:
            success = True
        optimal = np.array([p.value for p in self.result.params.values()])
        stderr = np.array([p.stderr for p in self.result.params.values()])

        idx = None
        if "is_weighted" in kwargs:
            if not kwargs["is_weighted"]:
                idx = -1

        return success, optimal[:idx], stderr[:idx]

    def objfunction(self, parameters: Type[DataFrame], noise: bool, weights: Type[Series], callback: pstCB) -> pstAL:
        p = np.array([p.value for p in parameters.values()])
        return self.misfit(p=p, noise=noise, weights=weights, callback=callback)<|MERGE_RESOLUTION|>--- conflicted
+++ resolved
@@ -54,7 +54,7 @@
         self.result = None  # Object returned by the optimization method
 
     def misfit(self, p: pstAL, noise: bool, weights: Optional[Type[Series]] = None, callback: Optional[pstCB] = None,
-               returnseparate: Optional[bool] = False) -> pstAL:
+               returnseparate: Optional[bool] = False) -> Union[pstAL, Tuple[pstAL, pstAL, pstAL]]:
         """This method is called by all solvers to obtain a series that are
         minimized in the optimization process. It handles the application of
         the weights, a noisemodel and other optimization options.
@@ -81,12 +81,8 @@
         """
         # Get the residuals or the noise
         if noise:
-<<<<<<< HEAD
-            rv = self.ml.noise(p) * \
-                self.ml.noise_weights(p)
-=======
             rv = self.ml.noise(p) * self.ml.noise_weights(p)
->>>>>>> de2b6ce5
+
         else:
             rv = self.ml.residuals(p)
 
@@ -100,15 +96,9 @@
             callback(p)
 
         if returnseparate:
-<<<<<<< HEAD
-            return self.ml.residuals(p).values, \
-                self.ml.noise(p).values, \
-                self.ml.noise_weights(p).values
-=======
             return (self.ml.residuals(p).values,
                     self.ml.noise(p).values,
                     self.ml.noise_weights(p).values)
->>>>>>> de2b6ce5
 
         return rv.values
 
@@ -369,13 +359,8 @@
 class LeastSquares(BaseSolver):
     _name = "LeastSquares"
 
-<<<<<<< HEAD
     def __init__(self, ml: pstMl, pcov: Optional[Type[DataFrame]] = None, nfev: Optional[int] = None, **kwargs):
         """Solver based on Scipy's least_squares method [scipy_ref]_.
-=======
-    def __init__(self, ml, pcov=None, nfev=None, **kwargs):
-        """Solver based on Scipy's least_squares method.
->>>>>>> de2b6ce5
 
         Notes
         -----
@@ -443,13 +428,9 @@
 
         Returns
         -------
-<<<<<<< HEAD
         pcov: array_like
             array with the covariance matrix.
-=======
-        pcov: numpy.Array
-            numpy array with the covariance matrix.
->>>>>>> de2b6ce5
+
 
         Notes
         -----
@@ -489,13 +470,8 @@
 class LmfitSolve(BaseSolver):
     _name = "LmfitSolve"
 
-<<<<<<< HEAD
     def __init__(self, ml: pstMl, pcov: Optional[Type[DataFrame]] = None, nfev: Optional[int] = None, **kwargs):
         """Solving the model using the LmFit solver [LM]_.
-=======
-    def __init__(self, ml, pcov=None, nfev=None, **kwargs):
-        """Solving the model using the LmFit solver.
->>>>>>> de2b6ce5
 
          This is basically a wrapper around the scipy solvers, adding some
          cool functionality for boundary conditions.
