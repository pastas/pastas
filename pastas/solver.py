--- conflicted
+++ resolved
@@ -152,11 +152,8 @@
                                              alpha=alpha, max_iter=max_iter,
                                              **kwargs)
 
-<<<<<<< HEAD
     def ci_block_response(self, name, n=1000, alpha=0.05, max_iter=10,
                           **kwargs):
-=======
-    def ci_block_response(self, name, n=1000, alpha=0.05, **kwargs):
         """Method to calculate the confidence interval for the block response.
 
         Returns
@@ -174,18 +171,14 @@
         95% confidence interval.
 
         """
->>>>>>> de571ab0
         dt = self.ml.get_block_response(name=name).index.values
         return self._get_confidence_interval(func=self.ml.get_block_response,
                                              n=n, alpha=alpha, name=name,
                                              max_iter=max_iter, dt=dt,
                                              **kwargs)
 
-<<<<<<< HEAD
     def ci_step_response(self, name, n=1000, alpha=0.05, max_iter=10,
                          **kwargs):
-=======
-    def ci_step_response(self, name, n=1000, alpha=0.05, **kwargs):
         """Method to calculate the confidence interval for the step response.
 
         Returns
@@ -203,43 +196,13 @@
         95% confidence interval.
 
         """
->>>>>>> de571ab0
         dt = self.ml.get_block_response(name=name).index.values
         return self._get_confidence_interval(func=self.ml.get_step_response,
                                              n=n, alpha=alpha, name=name,
                                              max_iter=max_iter, dt=dt,
                                              **kwargs)
 
-<<<<<<< HEAD
     def ci_contribution(self, name, n=1000, alpha=0.05, max_iter=10, **kwargs):
-        return self._get_confidence_interval(func=self.ml.get_contribution,
-                                             n=n, alpha=alpha, name=name,
-                                             max_iter=max_iter,
-                                             **kwargs)
-
-    def _get_realizations(self, func, n=None, name=None, max_iter=10,
-                          **kwargs):
-        """Internal method to obtain n number of parameter realizations."""
-        if name:
-            kwargs["name"] = name
-
-        parameter_sample = self._get_parameter_sample(n=n, name=name,
-                                                      max_iter=max_iter)
-        data = {}
-
-        for i, p in enumerate(parameter_sample):
-            data[i] = func(p=p, **kwargs)
-
-        return DataFrame.from_dict(data, orient="columns")
-
-    def _get_confidence_interval(self, func, n=None, name=None, alpha=0.05,
-                                 max_iter=10, **kwargs):
-        """Internal method to obtain a confidence interval."""
-        q = [alpha / 2, 1 - alpha / 2]
-        data = self._get_realizations(func=func, n=n, name=name,
-                                      max_iter=max_iter, **kwargs)
-=======
-    def ci_contribution(self, name, n=1000, alpha=0.05, **kwargs):
         """Method to calculate the confidence interval for the contribution.
 
         Returns
@@ -255,20 +218,15 @@
         to parameter uncertainty. In other words, there is a 95% probability
         that the true best-fit line for the observed data lies within the
         95% confidence interval.
->>>>>>> de571ab0
 
         """
         return self._get_confidence_interval(func=self.ml.get_contribution,
                                              n=n, alpha=alpha, name=name,
+                                             max_iter=max_iter,
                                              **kwargs)
 
-<<<<<<< HEAD
-    def _get_parameter_sample(self, name=None, n=None, max_iter=10):
-        """Internal method to obtain a parameter sets.
-=======
-    def get_parameter_sample(self, name=None, n=None):
+    def get_parameter_sample(self, name=None, n=None, max_iter=10):
         """Method to obtain a parameter sets for monte carlo analyses.
->>>>>>> de571ab0
 
         Parameters
         ----------
@@ -327,12 +285,14 @@
                            f"{samples.shape[0]}/{n}. Increase 'max_iter'.")
         return samples[:n, :]
 
-    def _get_realizations(self, func, n=None, name=None, **kwargs):
+    def _get_realizations(self, func, n=None, name=None, max_iter=10,
+                          **kwargs):
         """Internal method to obtain n number of parameter realizations."""
         if name:
             kwargs["name"] = name
 
-        parameter_sample = self.get_parameter_sample(n=n, name=name)
+        parameter_sample = self._get_parameter_sample(n=n, name=name,
+                                                      max_iter=max_iter)
         data = {}
 
         for i, p in enumerate(parameter_sample):
@@ -341,11 +301,11 @@
         return DataFrame.from_dict(data, orient="columns")
 
     def _get_confidence_interval(self, func, n=None, name=None, alpha=0.05,
-                                 **kwargs):
+                                 max_iter=10, **kwargs):
         """Internal method to obtain a confidence interval."""
         q = [alpha / 2, 1 - alpha / 2]
-        data = self._get_realizations(func=func, n=n, name=name, **kwargs)
-
+        data = self._get_realizations(func=func, n=n, name=name,
+                                      max_iter=max_iter, **kwargs)
         return data.quantile(q=q, axis=1).transpose()
 
     def _get_covariance_matrix(self, name=None):
