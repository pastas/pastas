--- conflicted
+++ resolved
@@ -1,1216 +1,1212 @@
-"""This module contains the different solvers that are available for Pastas.
-
-All solvers inherit from the BaseSolver class, which contains general method for
-selecting the correct time series to misfit and options to weight the residuals or
-noise series.
-
-To solve a model the following syntax can be used:
-
->>> ml.solve(solver=ps.LeastSquares())
-"""
-
-import importlib
-from logging import getLogger
-
-# Type Hinting
-from typing import Literal, Optional, Tuple, Union
-
-import numpy as np
-from pandas import DataFrame, Series
-from scipy.linalg import LinAlgError, get_lapack_funcs, svd
-from scipy.optimize import Bounds, least_squares
-
-from pastas.objective_functions import GaussianLikelihood
-from pastas.typing import ArrayLike, CallBack, Function, Model
-
-logger = getLogger(__name__)
-
-
-class BaseSolver:
-    _name = "BaseSolver"
-    __doc__ = """All solver instances inherit from the BaseSolver class.
-
-    Attributes
-    ----------
-    pcov: pandas.DataFrame
-        Pandas DataFrame with the correlation between the optimized parameters.
-    pcor: pandas.DataFrame
-        Based on pcov, cannot be parsed.
-        Pandas DataFrame with the correlation between the optimized parameters.
-    nfev: int
-        Number of times the model is called during optimization.
-    result: object
-        The object returned by the minimization method that is used. It depends
-        on the solver what is actually returned.
-
-    """
-
-    def __init__(
-        self,
-        pcov: Optional[DataFrame] = None,
-        nfev: Optional[int] = None,
-        obj_func: Optional[Function] = None,
-        **kwargs,
-    ) -> None:
-        self.ml = None
-        self.pcov = pcov  # Covariances of the parameters
-        if pcov is None:
-            self.pcor = None  # Correlation between parameters
-        else:
-            self.pcor = self._get_correlations(pcov)
-        self.nfev = nfev  # number of function evaluations
-        self.obj_func = obj_func
-        self.result = None  # Object returned by the optimization method
-        if kwargs:
-            logger.warning(
-                "kwargs to the solver instance are ignored, please provide the"
-                "kwargs to the model.solve method."
-            )
-
-    def set_model(self, ml: Model):
-        """Method to set the Pastas Model instance.
-
-        Parameters
-        ----------
-        ml: pastas.Model instance
-
-        """
-        if self.ml is not None:
-            raise UserWarning(
-                "This solver instance is already used by another model. Please create "
-                "a separate solver instance for each Pastas Model."
-            )
-        self.ml = ml
-
-    def misfit(
-        self,
-        p: ArrayLike,
-        noise: bool,
-        weights: Optional[Series] = None,
-        callback: Optional[CallBack] = None,
-        returnseparate: bool = False,
-    ) -> Union[ArrayLike, Tuple[ArrayLike, ArrayLike, ArrayLike]]:
-        """This method is called by all solvers to obtain a series that are
-        minimized in the optimization process. It handles the application of
-        the weights, a noisemodel and other optimization options.
-
-        Parameters
-        ----------
-        p: array_like
-            array_like object with the values as floats representing the
-            model parameters.
-        noise: Boolean
-        weights: pandas.Series, optional
-            pandas Series by which the residual or noise series are
-            multiplied. Typically values between 0 and 1.
-        callback: ufunc, optional
-            function that is called after each iteration. the parameters are
-            provided to the func. E.g. "callback(parameters)"
-        returnseparate: bool, optional
-            return residuals, noise, noiseweights
-
-        Returns
-        -------
-        rv: array_like
-            residuals array (if noise=False) or noise array (if noise=True)
-        """
-        # Get the residuals or the noise
-        if noise:
-            rv = self.ml.noise(p) * self.ml.noise_weights(p)
-
-        else:
-            rv = self.ml.residuals(p)
-
-        # Determine if weights need to be applied
-        if weights is not None:
-            weights = weights.reindex(rv.index)
-            weights.fillna(1.0, inplace=True)
-            rv = rv.multiply(weights)
-
-        if callback:
-            callback(p)
-
-        if returnseparate:
-            return (
-                self.ml.residuals(p).values,
-                self.ml.noise(p).values,
-                self.ml.noise_weights(p).values,
-            )
-
-        return rv.values
-
-    def prediction_interval(
-        self, n: int = 1000, alpha: float = 0.05, max_iter: int = 10, **kwargs
-    ) -> DataFrame:
-        """Method to calculate the prediction interval for the simulation.
-
-        Returns
-        -------
-        data : Pandas.DataFrame
-            DataFrame of length number of observations and two columns labeled
-            0.025 and 0.975 (numerical values) containing the 2.5% and 97.5%
-            prediction interval (for alpha=0.05)
-        **kwargs
-            Additional keyword arguments are passed to the `ml.simulate()` method.
-            For example, `tmin` and `tmax` can be passed as keyword arguments to compute
-            the prediction interval for a specific period.
-
-        Notes
-        -----
-        Add residuals assuming a Normal distribution with standard deviation
-        equal to the standard deviation of the residuals.
-        """
-
-        sigr = self.ml.residuals().std()
-
-        data = self._get_realizations(
-            func=self.ml.simulate, n=n, name=None, max_iter=max_iter, **kwargs
-        )
-        data = data + sigr * np.random.randn(data.shape[0], data.shape[1])
-
-        q = [alpha / 2, 1 - alpha / 2]
-        rv = data.quantile(q, axis=1).transpose()
-        return rv
-
-    def ci_simulation(
-        self, n: int = 1000, alpha: float = 0.05, max_iter: int = 10, **kwargs
-    ) -> DataFrame:
-        """Method to calculate the confidence interval for the simulation.
-
-        Returns
-        -------
-        data : Pandas.DataFrame
-            DataFrame of length number of observations and two columns labeled
-            0.025 and 0.975 (numerical values) containing the 2.5% and 97.5%
-            interval (for alpha=0.05)
-        **kwargs
-            Additional keyword arguments are passed to the `ml.simulate()` method.
-            For example, `tmin` and `tmax` can be passed as keyword arguments to compute
-            the confidence interval for a specific period.
-
-        Notes
-        -----
-        The confidence interval shows the uncertainty in the simulation due
-        to parameter uncertainty. In other words, there is a 95% probability
-        that the true best-fit line for the observed data lies within the
-        95% confidence interval.
-        """
-        return self._get_confidence_interval(
-            func=self.ml.simulate, n=n, alpha=alpha, max_iter=max_iter, **kwargs
-        )
-
-    def ci_block_response(
-        self,
-        name: str,
-        n: int = 1000,
-        alpha: float = 0.05,
-        max_iter: int = 10,
-        **kwargs,
-    ) -> DataFrame:
-        """Method to calculate the confidence interval for the block response.
-
-        Returns
-        -------
-        data : Pandas.DataFrame
-            DataFrame of length number of observations and two columns labeled
-            0.025 and 0.975 (numerical values) containing the 2.5% and 97.5%
-            interval (for alpha=0.05)
-        **kwargs
-            Additional keyword arguments are passed to the `ml.get_block_response()`
-            method.
-
-        Notes
-        -----
-        The confidence interval shows the uncertainty in the simulation due
-        to parameter uncertainty. In other words, there is a 95% probability
-        that the true best-fit line for the observed data lies within the
-        95% confidence interval.
-        """
-        dt = self.ml.get_block_response(name=name).index.values
-        return self._get_confidence_interval(
-            func=self.ml.get_block_response,
-            n=n,
-            alpha=alpha,
-            name=name,
-            max_iter=max_iter,
-            dt=dt,
-            **kwargs,
-        )
-
-    def ci_step_response(
-        self,
-        name: str,
-        n: int = 1000,
-        alpha: float = 0.05,
-        max_iter: int = 10,
-        **kwargs,
-    ) -> DataFrame:
-        """Method to calculate the confidence interval for the step response.
-
-        Returns
-        -------
-        data : Pandas.DataFrame
-            DataFrame of length number of observations and two columns labeled
-            0.025 and 0.975 (numerical values) containing the 2.5% and 97.5%
-            interval (for alpha=0.05)
-        **kwargs
-            Additional keyword arguments are passed to the `ml.get_step_response()`
-            method.
-
-        Notes
-        -----
-        The confidence interval shows the uncertainty in the simulation due
-        to parameter uncertainty. In other words, there is a 95% probability
-        that the true best-fit line for the observed data lies within the
-        95% confidence interval.
-        """
-        dt = self.ml.get_block_response(name=name).index.values
-        return self._get_confidence_interval(
-            func=self.ml.get_step_response,
-            n=n,
-            alpha=alpha,
-            name=name,
-            max_iter=max_iter,
-            dt=dt,
-            **kwargs,
-        )
-
-    def ci_contribution(
-        self,
-        name: str,
-        n: int = 1000,
-        alpha: float = 0.05,
-        max_iter: int = 10,
-        **kwargs,
-    ) -> DataFrame:
-        """Method to calculate the confidence interval for the contribution.
-
-        Returns
-        -------
-        data : Pandas.DataFrame
-            DataFrame of length number of observations and two columns labeled
-            0.025 and 0.975 (numerical values) containing the 2.5% and 97.5%
-            interval (for alpha=0.05).
-        **kwargs
-            Additional keyword arguments are passed to the `ml.get_contribution()`
-            method. For example, `tmin` and `tmax` can be passed as keyword arguments to
-            compute the confidence interval of a contribution for a specific period.
-
-        Notes
-        -----
-        The confidence interval shows the uncertainty in the simulation due
-        to parameter uncertainty. In other words, there is a 95% probability
-        that the true best-fit line for the observed data lies within the
-        95% confidence interval.
-        """
-        return self._get_confidence_interval(
-            func=self.ml.get_contribution,
-            n=n,
-            alpha=alpha,
-            name=name,
-            max_iter=max_iter,
-            **kwargs,
-        )
-
-    def get_parameter_sample(
-        self, name: Optional[str] = None, n: int = None, max_iter: int = 10
-    ) -> ArrayLike:
-        """Method to obtain a parameter sets for monte carlo analyses.
-
-        Parameters
-        ----------
-        name: str, optional
-            Name of the stressmodel or model component to obtain the
-            parameters for.
-        n: int, optional
-            Number of random samples drawn from the bivariate normal
-            distribution.
-        max_iter : int, optional
-            maximum number of iterations for truncated multivariate
-            sampling, default is 10. Increase this value if number of
-            accepted parameter samples is lower than n.
-
-        Returns
-        -------
-        array_like
-            array with N parameter samples.
-        """
-        p = self.ml.get_parameters(name=name)
-        pcov = self._get_covariance_matrix(name=name)
-
-        if name is None:
-            parameters = self.ml.parameters
-        else:
-            parameters = self.ml.parameters.loc[self.ml.parameters.name == name]
-
-        pmin = parameters.pmin.fillna(-np.inf).values
-        pmax = parameters.pmax.fillna(np.inf).values
-
-        if n is None:
-            # only use parameters that are varied.
-            n = int(10 ** parameters.vary.sum())
-
-        samples = np.zeros((0, p.size))
-
-        # Start truncated multivariate sampling
-        it = 0
-        while samples.shape[0] < n:
-            s = np.random.multivariate_normal(p, pcov, size=(n,), check_valid="ignore")
-            accept = s[
-                (np.min(s - pmin, axis=1) >= 0) & (np.max(s - pmax, axis=1) <= 0)
-            ]
-            samples = np.concatenate((samples, accept), axis=0)
-
-            # Make sure there's no endless while loop
-            if it > max_iter:
-                break
-            else:
-                it += 1
-
-        if samples.shape[0] < n:
-            suggestion = "You could try increasing 'max_iter'."
-            if samples.shape[0] == 0:
-                raise Exception(
-                    "No parameter samples were found within %s runs. " % max_iter
-                    + suggestion
-                )
-            else:
-                logger.warning(
-                    "Parameter sample size is smaller than n: %s/%s. " % (max_iter, n)
-                    + suggestion
-                )
-        return samples[:n, :]
-
-    def _get_realizations(
-        self,
-        func: Function,
-        n: Optional[int] = None,
-        name: Optional[str] = None,
-        max_iter: int = 10,
-        **kwargs,
-    ) -> DataFrame:
-        """Internal method to obtain n number of parameter realizations."""
-        if name:
-            kwargs["name"] = name
-
-        parameter_sample = self.get_parameter_sample(n=n, name=name, max_iter=max_iter)
-        data = {}
-
-        for i, p in enumerate(parameter_sample):
-            data[i] = func(p=p, **kwargs)
-
-        return DataFrame.from_dict(data, orient="columns", dtype=float)
-
-    def _get_confidence_interval(
-        self,
-        func: Function,
-        n: Optional[int] = None,
-        name: Optional[str] = None,
-        max_iter: int = 10,
-        alpha: float = 0.05,
-        **kwargs,
-    ) -> DataFrame:
-        """Internal method to obtain a confidence interval."""
-        q = [alpha / 2, 1 - alpha / 2]
-        data = self._get_realizations(
-            func=func, n=n, name=name, max_iter=max_iter, **kwargs
-        )
-        return data.quantile(q=q, axis=1).transpose()
-
-    def _get_covariance_matrix(self, name: Optional[str] = None) -> DataFrame:
-        """Internal method to obtain the covariance matrix from the model.
-
-        Parameters
-        ----------
-        name: str, optional
-            Name of the stressmodel or model component to obtain the
-            parameters for.
-
-        Returns
-        -------
-        pcov: pandas.DataFrame
-            Pandas DataFrame with the covariances for the parameters.
-        """
-        if name:
-            index = self.ml.parameters.loc[
-                self.ml.parameters.loc[:, "name"] == name
-            ].index
-        else:
-            index = self.ml.parameters.index
-
-        pcov = self.pcov.reindex(index=index, columns=index).fillna(0)
-
-        return pcov
-
-    @staticmethod
-    def _get_correlations(pcov: DataFrame) -> DataFrame:
-        """Internal method to obtain the parameter correlations from the
-        covariance matrix.
-
-        Parameters
-        ----------
-        pcov: pandas.DataFrame
-            n x n Pandas DataFrame with the covariances.
-
-        Returns
-        -------
-        pcor: pandas.DataFrame
-            n x n Pandas DataFrame with the correlations.
-        """
-        index = pcov.index
-        pcov = pcov.to_numpy()
-        v = np.sqrt(np.diag(pcov))
-        with np.errstate(divide="ignore", invalid="ignore"):
-            corr = pcov / np.outer(v, v)
-        corr[pcov == 0] = 0
-        pcor = DataFrame(data=corr, index=index, columns=index)
-        return pcor
-
-    def to_dict(self) -> dict:
-        data = {
-            "class": self._name,
-            "pcov": self.pcov,
-            "nfev": self.nfev,
-            "obj_func": self.obj_func,
-        }
-        return data
-
-
-class LeastSquares(BaseSolver):
-    """Solver based on Scipy's least_squares method :cite:p:`virtanen_scipy_2020`.
-
-    Notes
-    -----
-    This class is the default solve method called by the pastas Model solve
-    method. All kwargs provided to the Model.solve() method are forwarded to the
-    solver. From there, they are forwarded to Scipy least_squares solver.
-
-    Examples
-    --------
-
-    >>> ml.solve(solver=ps.LeastSquares())
-
-    References
-    ----------
-    https://docs.scipy.org/doc/scipy/reference/generated/scipy.optimize.least_squares.html
-    """
-
-    _name = "LeastSquares"
-
-    def __init__(
-        self,
-        pcov: Optional[DataFrame] = None,
-        nfev: Optional[int] = None,
-        **kwargs,
-    ) -> None:
-        BaseSolver.__init__(self, pcov=pcov, nfev=nfev, **kwargs)
-
-    def solve(
-        self,
-        noise: bool = True,
-        weights: Optional[Series] = None,
-        callback: Optional[CallBack] = None,
-        **kwargs,
-    ) -> Tuple[bool, ArrayLike, ArrayLike]:
-        self.vary = self.ml.parameters.vary.values.astype(bool)
-        self.initial = self.ml.parameters.initial.values.copy()
-        parameters = self.ml.parameters.loc[self.vary]
-
-        # Set the boundaries
-        method = kwargs.pop("method") if "method" in kwargs else "trf"
-        if method == "lm":
-            logger.info(
-                "Method 'lm' does not support boundaries. Ignoring Pastas'"
-                "`pmin` and `pmax` parameter bounds and setting them to `nan`."
-            )
-            bounds = Bounds(
-                lb=np.full(len(parameters), -np.inf),
-                ub=np.full(len(parameters), np.inf),
-                keep_feasible=True,
-            )
-            # set to nan because that's what is used by the solver
-            self.ml.parameters.loc[self.vary, "pmin"] = np.nan
-            self.ml.parameters.loc[self.vary, "pmax"] = np.nan
-        else:
-            bounds = Bounds(
-                lb=np.where(parameters.pmin.isnull(), -np.inf, parameters.pmin),
-                ub=np.where(parameters.pmax.isnull(), np.inf, parameters.pmax),
-                keep_feasible=True,
-            )
-
-        self.result = least_squares(
-            self.objfunction,
-            bounds=bounds,
-            x0=parameters.initial.values,
-            args=(noise, weights, callback),
-            method=method,
-            **kwargs,
-        )
-
-        self.pcov = DataFrame(
-            LeastSquares.get_covariances(
-                self.result.jac, self.result.cost, method=method, absolute_sigma=False
-            ),
-            index=parameters.index,
-            columns=parameters.index,
-        )
-        self.pcor = self._get_correlations(self.pcov)
-        self.nfev = self.result.nfev
-        self.obj_func = self.result.cost
-
-        # Prepare return values
-        success = self.result.success
-        optimal = self.initial
-        optimal[self.vary] = self.result.x
-        stderr = np.zeros(len(optimal)) * np.nan
-        stderr[self.vary] = np.sqrt(np.diag(self.pcov))
-
-        return success, optimal, stderr
-
-    def objfunction(
-        self, p: ArrayLike, noise: bool, weights: Series, callback: CallBack
-    ) -> ArrayLike:
-        par = self.initial
-        par[self.vary] = p
-        return self.misfit(p=par, noise=noise, weights=weights, callback=callback)
-
-    @staticmethod
-    def get_covariances(
-        jacobian: ArrayLike,
-        cost: float,
-        method: Literal["trf", "dogbox", "lm"] = "trf",
-        absolute_sigma: bool = False,
-    ) -> ArrayLike:
-        """
-        Method to get the covariance matrix from the jacobian.
-
-        Parameters
-        ----------
-        jacobian : ArrayLike
-            The jacobian matrix with dimensions nobs, npar.
-        cost : float
-            The cost value of the scipy.optimize.OptimizeResult which is half
-            the sum of squares. That's why the cost is multiplied by a factor
-            of two internally to get the sum of squares.
-        absolute_sigma : bool, optional
-            If True, `sigma` is used in an absolute sense and the estimated
-            parameter covariance `pcov` reflects these absolute values. If
-            False (default), only the relative magnitudes of the `sigma` values
-            matter. The returned parameter covariance matrix `pcov` is based on
-            scaling `sigma` by a constant factor. This constant is set by
-            demanding that the reduced `chisq` for the optimal parameters
-            `popt` when using the *scaled* `sigma` equals unity. In other
-            words, `sigma` is scaled to match the sample variance of the
-            residuals after the fit. Default is False.
-            Mathematically, ``pcov(absolute_sigma=False) =
-            pcov(absolute_sigma=True) * chisq(popt)/(M-N)``
-        method : Literal["trf", "dogbox", "lm"], optional
-            Algorithm with which the minimization is performed. Default is "trf".
-
-        Returns
-        -------
-        pcov: array_like
-            numpy array with the covariance matrix.
-
-        Notes
-        -----
-        This method is copied from Scipy:
-        https://github.com/scipy/scipy/blob/92d2a8592782ee19a1161d0bf3fc2241ba78bb63/scipy/optimize/_minpack_py.py
-        Please refer to the SciPy optimization module::
-        https://docs.scipy.org/doc/scipy/reference/optimize.html
-        """
-
-        nobs, npar = jacobian.shape
-        cost = 2 * cost  # res.cost is half sum of squares!
-        s_sq = cost / (nobs - npar)  # variance of the residuals
-
-        if method == "lm":
-            # https://github.com/scipy/scipy/blob/92d2a8592782ee19a1161d0bf3fc2241ba78bb63/scipy/optimize/_minpack_py.py#L480C9-L499C38
-            # fjac A permutation of the R matrix of a QR factorization of the
-            # final approximate Jacobian matrix.
-            _, fjac = np.linalg.qr(jacobian)
-            # leastsq expects the fjacobian to be in fortran order (npar, nobs)
-            # that why it is transposed in the original code
-
-            ipvt = np.arange(1, npar + 1, dtype=int)
-            n = len(ipvt)
-            r = np.triu(fjac[:n, :])
-
-            # old method deprecated in scipy 1.10.0 since
-            # the explicit dot product was not necessary and sometimes
-            # the result was not symmetric positive definite.
-            # See https://github.com/scipy/scipy/issues/4555.
-            # old method
-            # perm = np.take(np.eye(n), ipvt - 1, 0)
-            # R = np.dot(r, perm)
-            # cov_x = np.linalg.inv(np.dot(np.transpose(R), R))
-
-            # new method:
-            perm = ipvt - 1
-            inv_triu = get_lapack_funcs("trtri", (r,))
-            try:
-                # inverse of permuted matrix is a permutation of matrix inverse
-                invR, trtri_info = inv_triu(r)  # default: upper, non-unit diag
-                if trtri_info != 0:  # explicit comparison for readability
-<<<<<<< HEAD
-                    logger.warning(
-                        f"LinAlgError in trtri. LAPACK trtri returned info: {trtri_info}"
-                    )
-=======
-                    logger.warning(f"LinAlgError in trtri. LAPACK trtri returned info: {trtri_info}")
->>>>>>> f79e770e
-                    raise LinAlgError
-                invR[perm] = invR.copy()
-                pcov = invR @ invR.T  # cov_x in the original code
-            except (LinAlgError, ValueError):
-                pcov = None
-        else:
-            # https://github.com/scipy/scipy/blob/92d2a8592782ee19a1161d0bf3fc2241ba78bb63/scipy/optimize/_minpack_py.py#L1029-L1055
-            # Do Moore-Penrose inverse discarding zero singular values.
-            _, s, VT = svd(jacobian, full_matrices=False)
-            threshold = np.finfo(float).eps * max(jacobian.shape) * s[0]
-            s = s[s > threshold]
-            VT = VT[: s.size]
-            pcov = np.dot(VT.T / s**2, VT)
-
-        if pcov is None or np.isnan(pcov).any():
-            # indeterminate covariance
-            pcov = np.full(shape=(npar, npar), fill_value=np.inf, dtype=float)
-            logger.warning(
-                "Covariance of the parameters could not be estimated. "
-                "The covariance of the parameters is set to infinity."
-            )
-        elif not absolute_sigma:
-            if nobs > npar:
-                pcov = pcov * s_sq
-            else:
-                pcov = np.full(shape=(npar, npar), fill_value=np.inf, dtype=float)
-                logger.warning(
-                    "Covariance of the parameters could not be estimated. "
-                    "The covariance of the parameters is set to infinity."
-                )
-
-        return pcov
-
-
-class LmfitSolve(BaseSolver):
-    """Solving the model using the LmFit :cite:p:`newville_lmfitlmfit-py_2019`.
-
-        This is basically a wrapper around the scipy solvers, adding some cool
-        functionality for boundary conditions.
-
-    Notes
-    -----
-    https://github.com/lmfit/lmfit-py/
-    """
-
-    _name = "LmfitSolve"
-
-    def __init__(
-        self,
-        pcov: Optional[DataFrame] = None,
-        nfev: Optional[int] = None,
-        **kwargs,
-    ) -> None:
-        try:
-            global lmfit
-            import lmfit as lmfit  # Import Lmfit here, so it is no dependency
-        except ImportError:
-            msg = "lmfit not installed. Please install lmfit first."
-            raise ImportError(msg) from None
-        BaseSolver.__init__(self, pcov=pcov, nfev=nfev, **kwargs)
-
-    def solve(
-        self,
-        noise: bool = True,
-        weights: Optional[Series] = None,
-        callback: Optional[CallBack] = None,
-        method: Optional[str] = "leastsq",
-        **kwargs,
-    ) -> Tuple[bool, ArrayLike, ArrayLike]:
-        # Deal with the parameters
-        parameters = lmfit.Parameters()
-        p = self.ml.parameters.loc[:, ["initial", "pmin", "pmax", "vary"]]
-        for k in p.index:
-            pp = np.where(p.loc[k].isnull(), None, p.loc[k])
-            parameters.add(k, value=pp[0], min=pp[1], max=pp[2], vary=pp[3])
-
-        # Create the Minimizer object and minimize
-        self.mini = lmfit.Minimizer(
-            userfcn=self.objfunction,
-            calc_covar=True,
-            fcn_args=(noise, weights, callback),
-            params=parameters,
-            **kwargs,
-        )
-        self.result = self.mini.minimize(method=method)
-
-        # Set all parameter attributes
-        pcov = None
-        if hasattr(self.result, "covar"):
-            if self.result.covar is not None:
-                pcov = self.result.covar
-
-        names = self.result.var_names
-        self.pcov = DataFrame(pcov, index=names, columns=names, dtype=float)
-        self.pcor = self._get_correlations(self.pcov)
-
-        # Set all optimization attributes
-        self.nfev = self.result.nfev
-        self.obj_func = self.result.chisqr
-
-        if hasattr(self.result, "success"):
-            success = self.result.success
-        else:
-            success = True
-        optimal = np.array([p.value for p in self.result.params.values()])
-        stderr = np.array([p.stderr for p in self.result.params.values()])
-
-        idx = None
-        if "is_weighted" in kwargs:
-            if not kwargs["is_weighted"]:
-                idx = -1
-
-        return success, optimal[:idx], stderr[:idx]
-
-    def objfunction(
-        self, parameters: DataFrame, noise: bool, weights: Series, callback: CallBack
-    ) -> ArrayLike:
-        p = np.array([p.value for p in parameters.values()])
-        return self.misfit(p=p, noise=noise, weights=weights, callback=callback)
-
-
-class EmceeSolve(BaseSolver):
-    """Solver based on MCMC approach in emcee :cite:p:`foreman-mackey_emcee_2013`.
-
-    Parameters
-    ----------
-    objective_function: func, optional
-        An objective function to be minimized. If not provided, the
-        GaussianLikelihood is used. See the pastas.objective_functions module for
-        more information.
-    nwalkers: int, optional
-        Number of walkers to use. Default is 20.
-    backend: emcee.backend, optional
-        One of the Backends from Emcee used to store MCMC results. See Emcee
-        for more information.
-    moves: emcee.moves, optional
-        The moves argument determines how the next step for a walker is chosen in
-        the MCMC approach. One of the Moves classes from Emcee has to be provided.
-        See Emcee documentation for more information.
-    parallel: bool, optional
-        Run the sampler in parallel or not.
-    progress_bar: bool, optional
-        Show the progress bar or not. Requires the `tqdm` package to be installed.
-    **kwargs, optional
-        All other keyword arguments are passed on to the BaseSolver class.
-
-    Notes
-    -----
-    The EmceeSolve solver uses the emcee package to perform a Markov Chain Monte Carlo
-    (MCMC) approach to find the optimal parameter values. The solver can be used as
-    follows:
-
-    >>> solver = ps.EmceeSolve(
-    ...     nwalkers=20,
-    ...     progress_bar=True,
-    ...     )
-    >>> ml.solve(solver=solver)
-
-    The arguments provided are mostly passed on to the `emcee.EnsembleSampler`
-    and determine how that instance is created. Arguments you want to pass on to
-    `run_mcmc` (and indirectly the `sample` method), can be passed on to
-    `Model.solve`, like:
-
-    >>> ml.solve(solver=ps.EmceeSolve(), thin_by=2)
-
-    Examples
-    --------
-
-    >>> ml.solve(solver=ps.EmceeSolve(), steps=5000)
-
-    To obtain the MCMC chains, use:
-
-    >>> ml.solver.sampler.get_chain(flat=True, discard=3000)
-
-    References
-    ----------
-    https://emcee.readthedocs.io/en/stable/
-
-    See Also
-    --------
-    emcee.EnsembleSampler
-    emcee.moves
-    emcee.backend
-    pastas.objective_functions
-
-    """
-
-    _name = "EmceeSolve"
-
-    def __init__(
-        self,
-        objective_function=None,
-        nwalkers: int = 20,
-        backend=None,
-        moves=None,
-        parallel: bool = False,
-        progress_bar: bool = True,
-        **kwargs,
-    ) -> None:
-        # Check if emcee is installed, if not, return error
-        try:
-            global emcee
-            import emcee as emcee  # Import emcee here, so it is no dependency
-        except ImportError:
-            msg = "emcee not installed. Please install emcee first."
-            raise ImportError(msg) from None
-
-        BaseSolver.__init__(self, pcov=None, nfev=None, **kwargs)
-
-        # Set Attributes
-        self.obj_func = np.nan
-        self.nfev = np.nan
-
-        # Set sampler properties
-        self.sampler = None
-        self.parallel = parallel
-        self.backend = backend
-        self.moves = moves
-        self.progress_bar = progress_bar
-        self.nwalkers = nwalkers
-        self.priors = None
-
-        # Set objective function
-        if objective_function is None:
-            objective_function = GaussianLikelihood()
-        self.objective_function = objective_function
-        self.parameters = self.objective_function.get_init_parameters("ln")
-
-    def solve(
-        self,
-        noise: bool = False,
-        weights: Optional[Series] = None,
-        steps: int = 5000,
-        callback: Optional[CallBack] = None,
-        **kwargs,
-    ) -> Tuple[bool, ArrayLike, ArrayLike]:
-        # Store initial parameters
-        self.initial = np.append(
-            self.ml.parameters.initial.values, self.parameters.initial.values
-        )
-        self.vary = np.append(
-            self.ml.parameters.vary.values, self.parameters.vary.values
-        )
-
-        # Set lower and upper bounds
-        lb = np.append(
-            self.ml.parameters[self.ml.parameters.vary].pmin.values,
-            self.parameters[self.parameters.vary].pmin.values,
-        )
-        ub = np.append(
-            self.ml.parameters[self.ml.parameters.vary].pmax.values,
-            self.parameters[self.parameters.vary].pmax.values,
-        )
-        self.bounds = np.vstack([lb, ub]).T
-
-        # Set priors
-        self._set_priors()
-
-        # Set initial positions of the walkers
-        pinit = np.append(
-            self.ml.parameters[self.ml.parameters.vary].initial.values,
-            self.parameters[self.parameters.vary].initial.values,
-        )
-        ndim = pinit.size
-        pinit = pinit + 1e-2 * np.random.randn(self.nwalkers, ndim)
-
-        # Create sampler and run mcmc
-        if self.parallel:
-            logger.info("Going into the parallel universe")
-
-            from multiprocessing import Pool
-
-            with Pool() as pool:
-                self.sampler = emcee.EnsembleSampler(
-                    nwalkers=self.nwalkers,
-                    ndim=ndim,
-                    log_prob_fn=self.log_probability,
-                    moves=self.moves,
-                    backend=self.backend,
-                    pool=pool,
-                    args=(noise, weights, callback),
-                )
-
-                self.sampler.run_mcmc(
-                    pinit, steps, progress=self.progress_bar, **kwargs
-                )
-        else:
-            self.sampler = emcee.EnsembleSampler(
-                nwalkers=self.nwalkers,
-                ndim=ndim,
-                log_prob_fn=self.log_probability,
-                moves=self.moves,
-                backend=self.backend,
-                pool=None,
-                args=(noise, weights, callback),
-            )
-
-            self.sampler.run_mcmc(pinit, steps, progress=self.progress_bar, **kwargs)
-
-        # Get optimal values
-        optimal = self.initial.copy()
-        chains = self.sampler.get_chain(discard=0, flat=True, thin=1)
-        optimal[self.vary] = chains[self.sampler.get_log_prob().argmax()]
-
-        # Set the optimal values for the objective function parameters
-        self.parameters.loc[:, "optimal"] = optimal[-self.objective_function.nparam :]
-
-        # Don't estimate stderr for now
-        optimal = optimal[: -self.objective_function.nparam]
-        stderr = np.zeros(len(optimal)) * np.nan
-
-        success = True
-        return success, optimal, stderr
-
-    def log_probability(
-        self,
-        p: ArrayLike,
-        noise: Optional[bool] = False,
-        weights: Optional[Series] = None,
-        callback: Optional[CallBack] = None,
-    ) -> float:
-        """Full log-probability called by Emcee.
-
-        Parameters
-        ----------
-        p: numpy.Array
-            Numpy array with the parameters.
-        noise: bool, optional
-            If True, the noise model is applied to the residuals.
-        weights: pandas.Series, optional
-            Series with weights for the residuals.
-        callback: callable, optional
-            Callback function that will be called after each iteration of the solver.
-
-        Returns
-        -------
-        log_probability: float
-
-        """
-        lp = self.log_prior(p)
-
-        # This will occur if the parameters are outside the boundaries
-        if not np.isfinite(lp):
-            return -np.inf
-        else:
-            return lp + self.log_likelihood(
-                p, noise=noise, weights=weights, callback=callback
-            )
-
-    def log_likelihood(
-        self,
-        p: ArrayLike,
-        noise: bool,
-        weights: Optional[Series] = None,
-        callback: Optional[CallBack] = None,
-    ) -> float:
-        """Log-likelihood function.
-
-        Parameters
-        ----------
-        p: numpy.Array
-            Numpy array with the parameters.
-        noise: bool
-
-        weights
-        callback
-
-        Returns
-        -------
-        lnlike: float
-            The log-likelihood for the parameters.
-
-        Notes
-        -----
-        This method is always called by emcee.
-
-        """
-        par = self.initial
-
-        # Set the parameters that are varied from the model and objective function
-        par[self.vary] = p
-
-        rv = self.misfit(
-            p=par[: -self.objective_function.nparam],
-            noise=noise,
-            weights=weights,
-            callback=callback,
-        )
-
-        lnlike = self.objective_function.compute(
-            rv, par[-self.objective_function.nparam :]
-        )
-
-        return lnlike
-
-    def log_prior(self, p: ArrayLike) -> float:
-        """Probability of parameter set given the priors.
-
-        Parameters
-        ----------
-        p: numpy.Array
-            Numpy array with the parameters
-
-        Returns
-        -------
-        lp: float
-            Probability of parameter set given the priors
-
-        Notes
-        -----
-        Two cases exist:
-
-        - If any of the parameters touch the boundary, -np.inf is returned. This
-          basically tells the algorithm that the parameter set is very unlikely.
-        - Otherwise, the probability of each parameter given its prior is computed.
-
-        """
-        # Check if parameters are within the boundaries
-        if np.any(p < self.bounds[:, 0]) or np.any(p > self.bounds[:, 1]):
-            lp = -np.inf
-        # If not, compute the probability of each parameter given its prior
-        else:
-            lp = 0.0
-            for param, prior in zip(p, self.priors):
-                lp += prior.logpdf(param)
-        return lp
-
-    def _set_priors(self) -> None:
-        """Set the priors for the parameters."""
-        self.priors = []
-
-        # Set the priors for the parameters that are varied from the model
-        for _, (loc, pmin, pmax, scale, dist) in self.ml.parameters.loc[
-            self.ml.parameters.vary, ["initial", "pmin", "pmax", "stderr", "dist"]
-        ].iterrows():
-            self.priors.append(self._get_prior(dist, loc, scale, pmin, pmax))
-
-        # Set the priors for the parameters that are varied from the objective function
-        for _, (loc, pmin, pmax, scale, dist) in self.parameters.loc[
-            self.parameters.vary, ["initial", "pmin", "pmax", "stderr", "dist"]
-        ].iterrows():
-            self.priors.append(self._get_prior(dist, loc, scale, pmin, pmax))
-
-    def _get_prior(self, dist: str, loc: float, scale: float, pmin: float, pmax: float):
-        """Set the prior for a parameter.
-
-        Parameters
-        ----------
-        dist: str
-            Name of the distribution. Must be a scipy.stats distribution.
-        loc: float
-            Location parameter. For example, the mean for a normal distribution.
-        scale: float
-            Scale parameter. For example, the standard deviation for a normal distribution.
-
-        Returns
-        -------
-        dist: scipy.stats distribution
-
-        """
-        # Import the distribution
-        mod = importlib.import_module("scipy.stats")
-        # Return the distribution
-        if dist == "uniform":
-            loc = pmin
-            scale = pmax - pmin
-
-        if np.isnan(loc) or np.isnan(scale):
-            msg = "Location and/or scale parameter is NaN."
-            logger.error(msg)
-            raise ValueError(msg)
-
-        return getattr(mod, dist)(loc=loc, scale=scale)
-
-    def set_parameter(
-        self,
-        name: str,
-        initial: Optional[float] = None,
-        vary: Optional[bool] = None,
-        pmin: Optional[float] = None,
-        pmax: Optional[float] = None,
-        optimal: Optional[float] = None,
-        dist: Optional[str] = None,
-    ) -> None:
-        """Method to change the parameter properties.
-
-        Parameters
-        ----------
-        name: str
-            name of the parameter to update. This has to be a single variable.
-        initial: float, optional
-            parameters value to use as initial estimate.
-        vary: bool, optional
-            boolean to vary a parameter (True) or not (False).
-        pmin: float, optional
-            minimum value for the parameter.
-        pmax: float, optional
-            maximum value for the parameter.
-        optimal: float, optional
-            optimal value for the parameter.
-        dist: str, optional
-            Distribution of the parameters. Must be a scipy.stats distribution.
-
-        Examples
-        --------
-        >>> s = ps.EmceeSolve()
-        >>> s.set_parameter(name="ln_sigma", initial=0.1, vary=True, pmin=0.01, pmax=1)
-
-        Notes
-        -----
-        It is highly recommended to use this method to set parameter properties.
-        Changing the parameter properties directly in the parameter `DataFrame` may
-        not work as expected.
-
-        """
-        # Check if the parameter is present in the solver
-        if name not in self.parameters.index:
-            msg = "parameter %s is not present in the solver."
-            self.logger.error(msg, name)
-            raise KeyError(msg % name)
-
-        # Set the initial value
-        if initial is not None:
-            self.parameters.at[name, "initial"] = float(initial)
-
-        # Set the vary property
-        if vary is not None:
-            self.parameters.at[name, "vary"] = bool(vary)
-
-        # Set the minimum value
-        if pmin is not None:
-            self.parameters.at[name, "pmin"] = float(pmin)
-
-        # Set the maximum value
-        if pmax is not None:
-            self.parameters.at[name, "pmax"] = float(pmax)
-
-        # Set the optimal value
-        if optimal is not None:
-            self.parameters.at[name, "optimal"] = float(optimal)
-
-        # Set the distribution
-        if dist is not None:
-            self.parameters.at[name, "dist"] = str(dist)
-
-    def to_dict(self) -> dict:
-        """This method is not supported for this solver.
-
-        Raises
-        ------
-        NotImplementedError
-
-        """
-        msg = "The EmceeSolve class does not support to_dict() and cannot be saved."
-        raise NotImplementedError(msg)+"""This module contains the different solvers that are available for Pastas.
+
+All solvers inherit from the BaseSolver class, which contains general method for
+selecting the correct time series to misfit and options to weight the residuals or
+noise series.
+
+To solve a model the following syntax can be used:
+
+>>> ml.solve(solver=ps.LeastSquares())
+"""
+
+import importlib
+from logging import getLogger
+
+# Type Hinting
+from typing import Literal, Optional, Tuple, Union
+
+import numpy as np
+from pandas import DataFrame, Series
+from scipy.linalg import LinAlgError, get_lapack_funcs, svd
+from scipy.optimize import Bounds, least_squares
+
+from pastas.objective_functions import GaussianLikelihood
+from pastas.typing import ArrayLike, CallBack, Function, Model
+
+logger = getLogger(__name__)
+
+
+class BaseSolver:
+    _name = "BaseSolver"
+    __doc__ = """All solver instances inherit from the BaseSolver class.
+
+    Attributes
+    ----------
+    pcov: pandas.DataFrame
+        Pandas DataFrame with the correlation between the optimized parameters.
+    pcor: pandas.DataFrame
+        Based on pcov, cannot be parsed.
+        Pandas DataFrame with the correlation between the optimized parameters.
+    nfev: int
+        Number of times the model is called during optimization.
+    result: object
+        The object returned by the minimization method that is used. It depends
+        on the solver what is actually returned.
+
+    """
+
+    def __init__(
+        self,
+        pcov: Optional[DataFrame] = None,
+        nfev: Optional[int] = None,
+        obj_func: Optional[Function] = None,
+        **kwargs,
+    ) -> None:
+        self.ml = None
+        self.pcov = pcov  # Covariances of the parameters
+        if pcov is None:
+            self.pcor = None  # Correlation between parameters
+        else:
+            self.pcor = self._get_correlations(pcov)
+        self.nfev = nfev  # number of function evaluations
+        self.obj_func = obj_func
+        self.result = None  # Object returned by the optimization method
+        if kwargs:
+            logger.warning(
+                "kwargs to the solver instance are ignored, please provide the"
+                "kwargs to the model.solve method."
+            )
+
+    def set_model(self, ml: Model):
+        """Method to set the Pastas Model instance.
+
+        Parameters
+        ----------
+        ml: pastas.Model instance
+
+        """
+        if self.ml is not None:
+            raise UserWarning(
+                "This solver instance is already used by another model. Please create "
+                "a separate solver instance for each Pastas Model."
+            )
+        self.ml = ml
+
+    def misfit(
+        self,
+        p: ArrayLike,
+        noise: bool,
+        weights: Optional[Series] = None,
+        callback: Optional[CallBack] = None,
+        returnseparate: bool = False,
+    ) -> Union[ArrayLike, Tuple[ArrayLike, ArrayLike, ArrayLike]]:
+        """This method is called by all solvers to obtain a series that are
+        minimized in the optimization process. It handles the application of
+        the weights, a noisemodel and other optimization options.
+
+        Parameters
+        ----------
+        p: array_like
+            array_like object with the values as floats representing the
+            model parameters.
+        noise: Boolean
+        weights: pandas.Series, optional
+            pandas Series by which the residual or noise series are
+            multiplied. Typically values between 0 and 1.
+        callback: ufunc, optional
+            function that is called after each iteration. the parameters are
+            provided to the func. E.g. "callback(parameters)"
+        returnseparate: bool, optional
+            return residuals, noise, noiseweights
+
+        Returns
+        -------
+        rv: array_like
+            residuals array (if noise=False) or noise array (if noise=True)
+        """
+        # Get the residuals or the noise
+        if noise:
+            rv = self.ml.noise(p) * self.ml.noise_weights(p)
+
+        else:
+            rv = self.ml.residuals(p)
+
+        # Determine if weights need to be applied
+        if weights is not None:
+            weights = weights.reindex(rv.index)
+            weights.fillna(1.0, inplace=True)
+            rv = rv.multiply(weights)
+
+        if callback:
+            callback(p)
+
+        if returnseparate:
+            return (
+                self.ml.residuals(p).values,
+                self.ml.noise(p).values,
+                self.ml.noise_weights(p).values,
+            )
+
+        return rv.values
+
+    def prediction_interval(
+        self, n: int = 1000, alpha: float = 0.05, max_iter: int = 10, **kwargs
+    ) -> DataFrame:
+        """Method to calculate the prediction interval for the simulation.
+
+        Returns
+        -------
+        data : Pandas.DataFrame
+            DataFrame of length number of observations and two columns labeled
+            0.025 and 0.975 (numerical values) containing the 2.5% and 97.5%
+            prediction interval (for alpha=0.05)
+        **kwargs
+            Additional keyword arguments are passed to the `ml.simulate()` method.
+            For example, `tmin` and `tmax` can be passed as keyword arguments to compute
+            the prediction interval for a specific period.
+
+        Notes
+        -----
+        Add residuals assuming a Normal distribution with standard deviation
+        equal to the standard deviation of the residuals.
+        """
+
+        sigr = self.ml.residuals().std()
+
+        data = self._get_realizations(
+            func=self.ml.simulate, n=n, name=None, max_iter=max_iter, **kwargs
+        )
+        data = data + sigr * np.random.randn(data.shape[0], data.shape[1])
+
+        q = [alpha / 2, 1 - alpha / 2]
+        rv = data.quantile(q, axis=1).transpose()
+        return rv
+
+    def ci_simulation(
+        self, n: int = 1000, alpha: float = 0.05, max_iter: int = 10, **kwargs
+    ) -> DataFrame:
+        """Method to calculate the confidence interval for the simulation.
+
+        Returns
+        -------
+        data : Pandas.DataFrame
+            DataFrame of length number of observations and two columns labeled
+            0.025 and 0.975 (numerical values) containing the 2.5% and 97.5%
+            interval (for alpha=0.05)
+        **kwargs
+            Additional keyword arguments are passed to the `ml.simulate()` method.
+            For example, `tmin` and `tmax` can be passed as keyword arguments to compute
+            the confidence interval for a specific period.
+
+        Notes
+        -----
+        The confidence interval shows the uncertainty in the simulation due
+        to parameter uncertainty. In other words, there is a 95% probability
+        that the true best-fit line for the observed data lies within the
+        95% confidence interval.
+        """
+        return self._get_confidence_interval(
+            func=self.ml.simulate, n=n, alpha=alpha, max_iter=max_iter, **kwargs
+        )
+
+    def ci_block_response(
+        self,
+        name: str,
+        n: int = 1000,
+        alpha: float = 0.05,
+        max_iter: int = 10,
+        **kwargs,
+    ) -> DataFrame:
+        """Method to calculate the confidence interval for the block response.
+
+        Returns
+        -------
+        data : Pandas.DataFrame
+            DataFrame of length number of observations and two columns labeled
+            0.025 and 0.975 (numerical values) containing the 2.5% and 97.5%
+            interval (for alpha=0.05)
+        **kwargs
+            Additional keyword arguments are passed to the `ml.get_block_response()`
+            method.
+
+        Notes
+        -----
+        The confidence interval shows the uncertainty in the simulation due
+        to parameter uncertainty. In other words, there is a 95% probability
+        that the true best-fit line for the observed data lies within the
+        95% confidence interval.
+        """
+        dt = self.ml.get_block_response(name=name).index.values
+        return self._get_confidence_interval(
+            func=self.ml.get_block_response,
+            n=n,
+            alpha=alpha,
+            name=name,
+            max_iter=max_iter,
+            dt=dt,
+            **kwargs,
+        )
+
+    def ci_step_response(
+        self,
+        name: str,
+        n: int = 1000,
+        alpha: float = 0.05,
+        max_iter: int = 10,
+        **kwargs,
+    ) -> DataFrame:
+        """Method to calculate the confidence interval for the step response.
+
+        Returns
+        -------
+        data : Pandas.DataFrame
+            DataFrame of length number of observations and two columns labeled
+            0.025 and 0.975 (numerical values) containing the 2.5% and 97.5%
+            interval (for alpha=0.05)
+        **kwargs
+            Additional keyword arguments are passed to the `ml.get_step_response()`
+            method.
+
+        Notes
+        -----
+        The confidence interval shows the uncertainty in the simulation due
+        to parameter uncertainty. In other words, there is a 95% probability
+        that the true best-fit line for the observed data lies within the
+        95% confidence interval.
+        """
+        dt = self.ml.get_block_response(name=name).index.values
+        return self._get_confidence_interval(
+            func=self.ml.get_step_response,
+            n=n,
+            alpha=alpha,
+            name=name,
+            max_iter=max_iter,
+            dt=dt,
+            **kwargs,
+        )
+
+    def ci_contribution(
+        self,
+        name: str,
+        n: int = 1000,
+        alpha: float = 0.05,
+        max_iter: int = 10,
+        **kwargs,
+    ) -> DataFrame:
+        """Method to calculate the confidence interval for the contribution.
+
+        Returns
+        -------
+        data : Pandas.DataFrame
+            DataFrame of length number of observations and two columns labeled
+            0.025 and 0.975 (numerical values) containing the 2.5% and 97.5%
+            interval (for alpha=0.05).
+        **kwargs
+            Additional keyword arguments are passed to the `ml.get_contribution()`
+            method. For example, `tmin` and `tmax` can be passed as keyword arguments to
+            compute the confidence interval of a contribution for a specific period.
+
+        Notes
+        -----
+        The confidence interval shows the uncertainty in the simulation due
+        to parameter uncertainty. In other words, there is a 95% probability
+        that the true best-fit line for the observed data lies within the
+        95% confidence interval.
+        """
+        return self._get_confidence_interval(
+            func=self.ml.get_contribution,
+            n=n,
+            alpha=alpha,
+            name=name,
+            max_iter=max_iter,
+            **kwargs,
+        )
+
+    def get_parameter_sample(
+        self, name: Optional[str] = None, n: int = None, max_iter: int = 10
+    ) -> ArrayLike:
+        """Method to obtain a parameter sets for monte carlo analyses.
+
+        Parameters
+        ----------
+        name: str, optional
+            Name of the stressmodel or model component to obtain the
+            parameters for.
+        n: int, optional
+            Number of random samples drawn from the bivariate normal
+            distribution.
+        max_iter : int, optional
+            maximum number of iterations for truncated multivariate
+            sampling, default is 10. Increase this value if number of
+            accepted parameter samples is lower than n.
+
+        Returns
+        -------
+        array_like
+            array with N parameter samples.
+        """
+        p = self.ml.get_parameters(name=name)
+        pcov = self._get_covariance_matrix(name=name)
+
+        if name is None:
+            parameters = self.ml.parameters
+        else:
+            parameters = self.ml.parameters.loc[self.ml.parameters.name == name]
+
+        pmin = parameters.pmin.fillna(-np.inf).values
+        pmax = parameters.pmax.fillna(np.inf).values
+
+        if n is None:
+            # only use parameters that are varied.
+            n = int(10 ** parameters.vary.sum())
+
+        samples = np.zeros((0, p.size))
+
+        # Start truncated multivariate sampling
+        it = 0
+        while samples.shape[0] < n:
+            s = np.random.multivariate_normal(p, pcov, size=(n,), check_valid="ignore")
+            accept = s[
+                (np.min(s - pmin, axis=1) >= 0) & (np.max(s - pmax, axis=1) <= 0)
+            ]
+            samples = np.concatenate((samples, accept), axis=0)
+
+            # Make sure there's no endless while loop
+            if it > max_iter:
+                break
+            else:
+                it += 1
+
+        if samples.shape[0] < n:
+            suggestion = "You could try increasing 'max_iter'."
+            if samples.shape[0] == 0:
+                raise Exception(
+                    "No parameter samples were found within %s runs. " % max_iter
+                    + suggestion
+                )
+            else:
+                logger.warning(
+                    "Parameter sample size is smaller than n: %s/%s. " % (max_iter, n)
+                    + suggestion
+                )
+        return samples[:n, :]
+
+    def _get_realizations(
+        self,
+        func: Function,
+        n: Optional[int] = None,
+        name: Optional[str] = None,
+        max_iter: int = 10,
+        **kwargs,
+    ) -> DataFrame:
+        """Internal method to obtain n number of parameter realizations."""
+        if name:
+            kwargs["name"] = name
+
+        parameter_sample = self.get_parameter_sample(n=n, name=name, max_iter=max_iter)
+        data = {}
+
+        for i, p in enumerate(parameter_sample):
+            data[i] = func(p=p, **kwargs)
+
+        return DataFrame.from_dict(data, orient="columns", dtype=float)
+
+    def _get_confidence_interval(
+        self,
+        func: Function,
+        n: Optional[int] = None,
+        name: Optional[str] = None,
+        max_iter: int = 10,
+        alpha: float = 0.05,
+        **kwargs,
+    ) -> DataFrame:
+        """Internal method to obtain a confidence interval."""
+        q = [alpha / 2, 1 - alpha / 2]
+        data = self._get_realizations(
+            func=func, n=n, name=name, max_iter=max_iter, **kwargs
+        )
+        return data.quantile(q=q, axis=1).transpose()
+
+    def _get_covariance_matrix(self, name: Optional[str] = None) -> DataFrame:
+        """Internal method to obtain the covariance matrix from the model.
+
+        Parameters
+        ----------
+        name: str, optional
+            Name of the stressmodel or model component to obtain the
+            parameters for.
+
+        Returns
+        -------
+        pcov: pandas.DataFrame
+            Pandas DataFrame with the covariances for the parameters.
+        """
+        if name:
+            index = self.ml.parameters.loc[
+                self.ml.parameters.loc[:, "name"] == name
+            ].index
+        else:
+            index = self.ml.parameters.index
+
+        pcov = self.pcov.reindex(index=index, columns=index).fillna(0)
+
+        return pcov
+
+    @staticmethod
+    def _get_correlations(pcov: DataFrame) -> DataFrame:
+        """Internal method to obtain the parameter correlations from the
+        covariance matrix.
+
+        Parameters
+        ----------
+        pcov: pandas.DataFrame
+            n x n Pandas DataFrame with the covariances.
+
+        Returns
+        -------
+        pcor: pandas.DataFrame
+            n x n Pandas DataFrame with the correlations.
+        """
+        index = pcov.index
+        pcov = pcov.to_numpy()
+        v = np.sqrt(np.diag(pcov))
+        with np.errstate(divide="ignore", invalid="ignore"):
+            corr = pcov / np.outer(v, v)
+        corr[pcov == 0] = 0
+        pcor = DataFrame(data=corr, index=index, columns=index)
+        return pcor
+
+    def to_dict(self) -> dict:
+        data = {
+            "class": self._name,
+            "pcov": self.pcov,
+            "nfev": self.nfev,
+            "obj_func": self.obj_func,
+        }
+        return data
+
+
+class LeastSquares(BaseSolver):
+    """Solver based on Scipy's least_squares method :cite:p:`virtanen_scipy_2020`.
+
+    Notes
+    -----
+    This class is the default solve method called by the pastas Model solve
+    method. All kwargs provided to the Model.solve() method are forwarded to the
+    solver. From there, they are forwarded to Scipy least_squares solver.
+
+    Examples
+    --------
+
+    >>> ml.solve(solver=ps.LeastSquares())
+
+    References
+    ----------
+    https://docs.scipy.org/doc/scipy/reference/generated/scipy.optimize.least_squares.html
+    """
+
+    _name = "LeastSquares"
+
+    def __init__(
+        self,
+        pcov: Optional[DataFrame] = None,
+        nfev: Optional[int] = None,
+        **kwargs,
+    ) -> None:
+        BaseSolver.__init__(self, pcov=pcov, nfev=nfev, **kwargs)
+
+    def solve(
+        self,
+        noise: bool = True,
+        weights: Optional[Series] = None,
+        callback: Optional[CallBack] = None,
+        **kwargs,
+    ) -> Tuple[bool, ArrayLike, ArrayLike]:
+        self.vary = self.ml.parameters.vary.values.astype(bool)
+        self.initial = self.ml.parameters.initial.values.copy()
+        parameters = self.ml.parameters.loc[self.vary]
+
+        # Set the boundaries
+        method = kwargs.pop("method") if "method" in kwargs else "trf"
+        if method == "lm":
+            logger.info(
+                "Method 'lm' does not support boundaries. Ignoring Pastas'"
+                "`pmin` and `pmax` parameter bounds and setting them to `nan`."
+            )
+            bounds = Bounds(
+                lb=np.full(len(parameters), -np.inf),
+                ub=np.full(len(parameters), np.inf),
+                keep_feasible=True,
+            )
+            # set to nan because that's what is used by the solver
+            self.ml.parameters.loc[self.vary, "pmin"] = np.nan
+            self.ml.parameters.loc[self.vary, "pmax"] = np.nan
+        else:
+            bounds = Bounds(
+                lb=np.where(parameters.pmin.isnull(), -np.inf, parameters.pmin),
+                ub=np.where(parameters.pmax.isnull(), np.inf, parameters.pmax),
+                keep_feasible=True,
+            )
+
+        self.result = least_squares(
+            self.objfunction,
+            bounds=bounds,
+            x0=parameters.initial.values,
+            args=(noise, weights, callback),
+            method=method,
+            **kwargs,
+        )
+
+        self.pcov = DataFrame(
+            LeastSquares.get_covariances(
+                self.result.jac, self.result.cost, method=method, absolute_sigma=False
+            ),
+            index=parameters.index,
+            columns=parameters.index,
+        )
+        self.pcor = self._get_correlations(self.pcov)
+        self.nfev = self.result.nfev
+        self.obj_func = self.result.cost
+
+        # Prepare return values
+        success = self.result.success
+        optimal = self.initial
+        optimal[self.vary] = self.result.x
+        stderr = np.zeros(len(optimal)) * np.nan
+        stderr[self.vary] = np.sqrt(np.diag(self.pcov))
+
+        return success, optimal, stderr
+
+    def objfunction(
+        self, p: ArrayLike, noise: bool, weights: Series, callback: CallBack
+    ) -> ArrayLike:
+        par = self.initial
+        par[self.vary] = p
+        return self.misfit(p=par, noise=noise, weights=weights, callback=callback)
+
+    @staticmethod
+    def get_covariances(
+        jacobian: ArrayLike,
+        cost: float,
+        method: Literal["trf", "dogbox", "lm"] = "trf",
+        absolute_sigma: bool = False,
+    ) -> ArrayLike:
+        """
+        Method to get the covariance matrix from the jacobian.
+
+        Parameters
+        ----------
+        jacobian : ArrayLike
+            The jacobian matrix with dimensions nobs, npar.
+        cost : float
+            The cost value of the scipy.optimize.OptimizeResult which is half
+            the sum of squares. That's why the cost is multiplied by a factor
+            of two internally to get the sum of squares.
+        absolute_sigma : bool, optional
+            If True, `sigma` is used in an absolute sense and the estimated
+            parameter covariance `pcov` reflects these absolute values. If
+            False (default), only the relative magnitudes of the `sigma` values
+            matter. The returned parameter covariance matrix `pcov` is based on
+            scaling `sigma` by a constant factor. This constant is set by
+            demanding that the reduced `chisq` for the optimal parameters
+            `popt` when using the *scaled* `sigma` equals unity. In other
+            words, `sigma` is scaled to match the sample variance of the
+            residuals after the fit. Default is False.
+            Mathematically, ``pcov(absolute_sigma=False) =
+            pcov(absolute_sigma=True) * chisq(popt)/(M-N)``
+        method : Literal["trf", "dogbox", "lm"], optional
+            Algorithm with which the minimization is performed. Default is "trf".
+
+        Returns
+        -------
+        pcov: array_like
+            numpy array with the covariance matrix.
+
+        Notes
+        -----
+        This method is copied from Scipy:
+        https://github.com/scipy/scipy/blob/92d2a8592782ee19a1161d0bf3fc2241ba78bb63/scipy/optimize/_minpack_py.py
+        Please refer to the SciPy optimization module::
+        https://docs.scipy.org/doc/scipy/reference/optimize.html
+        """
+
+        nobs, npar = jacobian.shape
+        cost = 2 * cost  # res.cost is half sum of squares!
+        s_sq = cost / (nobs - npar)  # variance of the residuals
+
+        if method == "lm":
+            # https://github.com/scipy/scipy/blob/92d2a8592782ee19a1161d0bf3fc2241ba78bb63/scipy/optimize/_minpack_py.py#L480C9-L499C38
+            # fjac A permutation of the R matrix of a QR factorization of the
+            # final approximate Jacobian matrix.
+            _, fjac = np.linalg.qr(jacobian)
+            # leastsq expects the fjacobian to be in fortran order (npar, nobs)
+            # that why it is transposed in the original code
+
+            ipvt = np.arange(1, npar + 1, dtype=int)
+            n = len(ipvt)
+            r = np.triu(fjac[:n, :])
+
+            # old method deprecated in scipy 1.10.0 since
+            # the explicit dot product was not necessary and sometimes
+            # the result was not symmetric positive definite.
+            # See https://github.com/scipy/scipy/issues/4555.
+            # old method
+            # perm = np.take(np.eye(n), ipvt - 1, 0)
+            # R = np.dot(r, perm)
+            # cov_x = np.linalg.inv(np.dot(np.transpose(R), R))
+
+            # new method:
+            perm = ipvt - 1
+            inv_triu = get_lapack_funcs("trtri", (r,))
+            try:
+                # inverse of permuted matrix is a permutation of matrix inverse
+                invR, trtri_info = inv_triu(r)  # default: upper, non-unit diag
+                if trtri_info != 0:  # explicit comparison for readability
+                    logger.warning(
+                        f"LinAlgError in trtri. LAPACK trtri returned info: {trtri_info}"
+                    )
+                    raise LinAlgError
+                invR[perm] = invR.copy()
+                pcov = invR @ invR.T  # cov_x in the original code
+            except (LinAlgError, ValueError):
+                pcov = None
+        else:
+            # https://github.com/scipy/scipy/blob/92d2a8592782ee19a1161d0bf3fc2241ba78bb63/scipy/optimize/_minpack_py.py#L1029-L1055
+            # Do Moore-Penrose inverse discarding zero singular values.
+            _, s, VT = svd(jacobian, full_matrices=False)
+            threshold = np.finfo(float).eps * max(jacobian.shape) * s[0]
+            s = s[s > threshold]
+            VT = VT[: s.size]
+            pcov = np.dot(VT.T / s**2, VT)
+
+        if pcov is None or np.isnan(pcov).any():
+            # indeterminate covariance
+            pcov = np.full(shape=(npar, npar), fill_value=np.inf, dtype=float)
+            logger.warning(
+                "Covariance of the parameters could not be estimated. "
+                "The covariance of the parameters is set to infinity."
+            )
+        elif not absolute_sigma:
+            if nobs > npar:
+                pcov = pcov * s_sq
+            else:
+                pcov = np.full(shape=(npar, npar), fill_value=np.inf, dtype=float)
+                logger.warning(
+                    "Covariance of the parameters could not be estimated. "
+                    "The covariance of the parameters is set to infinity."
+                )
+
+        return pcov
+
+
+class LmfitSolve(BaseSolver):
+    """Solving the model using the LmFit :cite:p:`newville_lmfitlmfit-py_2019`.
+
+        This is basically a wrapper around the scipy solvers, adding some cool
+        functionality for boundary conditions.
+
+    Notes
+    -----
+    https://github.com/lmfit/lmfit-py/
+    """
+
+    _name = "LmfitSolve"
+
+    def __init__(
+        self,
+        pcov: Optional[DataFrame] = None,
+        nfev: Optional[int] = None,
+        **kwargs,
+    ) -> None:
+        try:
+            global lmfit
+            import lmfit as lmfit  # Import Lmfit here, so it is no dependency
+        except ImportError:
+            msg = "lmfit not installed. Please install lmfit first."
+            raise ImportError(msg) from None
+        BaseSolver.__init__(self, pcov=pcov, nfev=nfev, **kwargs)
+
+    def solve(
+        self,
+        noise: bool = True,
+        weights: Optional[Series] = None,
+        callback: Optional[CallBack] = None,
+        method: Optional[str] = "leastsq",
+        **kwargs,
+    ) -> Tuple[bool, ArrayLike, ArrayLike]:
+        # Deal with the parameters
+        parameters = lmfit.Parameters()
+        p = self.ml.parameters.loc[:, ["initial", "pmin", "pmax", "vary"]]
+        for k in p.index:
+            pp = np.where(p.loc[k].isnull(), None, p.loc[k])
+            parameters.add(k, value=pp[0], min=pp[1], max=pp[2], vary=pp[3])
+
+        # Create the Minimizer object and minimize
+        self.mini = lmfit.Minimizer(
+            userfcn=self.objfunction,
+            calc_covar=True,
+            fcn_args=(noise, weights, callback),
+            params=parameters,
+            **kwargs,
+        )
+        self.result = self.mini.minimize(method=method)
+
+        # Set all parameter attributes
+        pcov = None
+        if hasattr(self.result, "covar"):
+            if self.result.covar is not None:
+                pcov = self.result.covar
+
+        names = self.result.var_names
+        self.pcov = DataFrame(pcov, index=names, columns=names, dtype=float)
+        self.pcor = self._get_correlations(self.pcov)
+
+        # Set all optimization attributes
+        self.nfev = self.result.nfev
+        self.obj_func = self.result.chisqr
+
+        if hasattr(self.result, "success"):
+            success = self.result.success
+        else:
+            success = True
+        optimal = np.array([p.value for p in self.result.params.values()])
+        stderr = np.array([p.stderr for p in self.result.params.values()])
+
+        idx = None
+        if "is_weighted" in kwargs:
+            if not kwargs["is_weighted"]:
+                idx = -1
+
+        return success, optimal[:idx], stderr[:idx]
+
+    def objfunction(
+        self, parameters: DataFrame, noise: bool, weights: Series, callback: CallBack
+    ) -> ArrayLike:
+        p = np.array([p.value for p in parameters.values()])
+        return self.misfit(p=p, noise=noise, weights=weights, callback=callback)
+
+
+class EmceeSolve(BaseSolver):
+    """Solver based on MCMC approach in emcee :cite:p:`foreman-mackey_emcee_2013`.
+
+    Parameters
+    ----------
+    objective_function: func, optional
+        An objective function to be minimized. If not provided, the
+        GaussianLikelihood is used. See the pastas.objective_functions module for
+        more information.
+    nwalkers: int, optional
+        Number of walkers to use. Default is 20.
+    backend: emcee.backend, optional
+        One of the Backends from Emcee used to store MCMC results. See Emcee
+        for more information.
+    moves: emcee.moves, optional
+        The moves argument determines how the next step for a walker is chosen in
+        the MCMC approach. One of the Moves classes from Emcee has to be provided.
+        See Emcee documentation for more information.
+    parallel: bool, optional
+        Run the sampler in parallel or not.
+    progress_bar: bool, optional
+        Show the progress bar or not. Requires the `tqdm` package to be installed.
+    **kwargs, optional
+        All other keyword arguments are passed on to the BaseSolver class.
+
+    Notes
+    -----
+    The EmceeSolve solver uses the emcee package to perform a Markov Chain Monte Carlo
+    (MCMC) approach to find the optimal parameter values. The solver can be used as
+    follows:
+
+    >>> solver = ps.EmceeSolve(
+    ...     nwalkers=20,
+    ...     progress_bar=True,
+    ...     )
+    >>> ml.solve(solver=solver)
+
+    The arguments provided are mostly passed on to the `emcee.EnsembleSampler`
+    and determine how that instance is created. Arguments you want to pass on to
+    `run_mcmc` (and indirectly the `sample` method), can be passed on to
+    `Model.solve`, like:
+
+    >>> ml.solve(solver=ps.EmceeSolve(), thin_by=2)
+
+    Examples
+    --------
+
+    >>> ml.solve(solver=ps.EmceeSolve(), steps=5000)
+
+    To obtain the MCMC chains, use:
+
+    >>> ml.solver.sampler.get_chain(flat=True, discard=3000)
+
+    References
+    ----------
+    https://emcee.readthedocs.io/en/stable/
+
+    See Also
+    --------
+    emcee.EnsembleSampler
+    emcee.moves
+    emcee.backend
+    pastas.objective_functions
+
+    """
+
+    _name = "EmceeSolve"
+
+    def __init__(
+        self,
+        objective_function=None,
+        nwalkers: int = 20,
+        backend=None,
+        moves=None,
+        parallel: bool = False,
+        progress_bar: bool = True,
+        **kwargs,
+    ) -> None:
+        # Check if emcee is installed, if not, return error
+        try:
+            global emcee
+            import emcee as emcee  # Import emcee here, so it is no dependency
+        except ImportError:
+            msg = "emcee not installed. Please install emcee first."
+            raise ImportError(msg) from None
+
+        BaseSolver.__init__(self, pcov=None, nfev=None, **kwargs)
+
+        # Set Attributes
+        self.obj_func = np.nan
+        self.nfev = np.nan
+
+        # Set sampler properties
+        self.sampler = None
+        self.parallel = parallel
+        self.backend = backend
+        self.moves = moves
+        self.progress_bar = progress_bar
+        self.nwalkers = nwalkers
+        self.priors = None
+
+        # Set objective function
+        if objective_function is None:
+            objective_function = GaussianLikelihood()
+        self.objective_function = objective_function
+        self.parameters = self.objective_function.get_init_parameters("ln")
+
+    def solve(
+        self,
+        noise: bool = False,
+        weights: Optional[Series] = None,
+        steps: int = 5000,
+        callback: Optional[CallBack] = None,
+        **kwargs,
+    ) -> Tuple[bool, ArrayLike, ArrayLike]:
+        # Store initial parameters
+        self.initial = np.append(
+            self.ml.parameters.initial.values, self.parameters.initial.values
+        )
+        self.vary = np.append(
+            self.ml.parameters.vary.values, self.parameters.vary.values
+        )
+
+        # Set lower and upper bounds
+        lb = np.append(
+            self.ml.parameters[self.ml.parameters.vary].pmin.values,
+            self.parameters[self.parameters.vary].pmin.values,
+        )
+        ub = np.append(
+            self.ml.parameters[self.ml.parameters.vary].pmax.values,
+            self.parameters[self.parameters.vary].pmax.values,
+        )
+        self.bounds = np.vstack([lb, ub]).T
+
+        # Set priors
+        self._set_priors()
+
+        # Set initial positions of the walkers
+        pinit = np.append(
+            self.ml.parameters[self.ml.parameters.vary].initial.values,
+            self.parameters[self.parameters.vary].initial.values,
+        )
+        ndim = pinit.size
+        pinit = pinit + 1e-2 * np.random.randn(self.nwalkers, ndim)
+
+        # Create sampler and run mcmc
+        if self.parallel:
+            logger.info("Going into the parallel universe")
+
+            from multiprocessing import Pool
+
+            with Pool() as pool:
+                self.sampler = emcee.EnsembleSampler(
+                    nwalkers=self.nwalkers,
+                    ndim=ndim,
+                    log_prob_fn=self.log_probability,
+                    moves=self.moves,
+                    backend=self.backend,
+                    pool=pool,
+                    args=(noise, weights, callback),
+                )
+
+                self.sampler.run_mcmc(
+                    pinit, steps, progress=self.progress_bar, **kwargs
+                )
+        else:
+            self.sampler = emcee.EnsembleSampler(
+                nwalkers=self.nwalkers,
+                ndim=ndim,
+                log_prob_fn=self.log_probability,
+                moves=self.moves,
+                backend=self.backend,
+                pool=None,
+                args=(noise, weights, callback),
+            )
+
+            self.sampler.run_mcmc(pinit, steps, progress=self.progress_bar, **kwargs)
+
+        # Get optimal values
+        optimal = self.initial.copy()
+        chains = self.sampler.get_chain(discard=0, flat=True, thin=1)
+        optimal[self.vary] = chains[self.sampler.get_log_prob().argmax()]
+
+        # Set the optimal values for the objective function parameters
+        self.parameters.loc[:, "optimal"] = optimal[-self.objective_function.nparam :]
+
+        # Don't estimate stderr for now
+        optimal = optimal[: -self.objective_function.nparam]
+        stderr = np.zeros(len(optimal)) * np.nan
+
+        success = True
+        return success, optimal, stderr
+
+    def log_probability(
+        self,
+        p: ArrayLike,
+        noise: Optional[bool] = False,
+        weights: Optional[Series] = None,
+        callback: Optional[CallBack] = None,
+    ) -> float:
+        """Full log-probability called by Emcee.
+
+        Parameters
+        ----------
+        p: numpy.Array
+            Numpy array with the parameters.
+        noise: bool, optional
+            If True, the noise model is applied to the residuals.
+        weights: pandas.Series, optional
+            Series with weights for the residuals.
+        callback: callable, optional
+            Callback function that will be called after each iteration of the solver.
+
+        Returns
+        -------
+        log_probability: float
+
+        """
+        lp = self.log_prior(p)
+
+        # This will occur if the parameters are outside the boundaries
+        if not np.isfinite(lp):
+            return -np.inf
+        else:
+            return lp + self.log_likelihood(
+                p, noise=noise, weights=weights, callback=callback
+            )
+
+    def log_likelihood(
+        self,
+        p: ArrayLike,
+        noise: bool,
+        weights: Optional[Series] = None,
+        callback: Optional[CallBack] = None,
+    ) -> float:
+        """Log-likelihood function.
+
+        Parameters
+        ----------
+        p: numpy.Array
+            Numpy array with the parameters.
+        noise: bool
+
+        weights
+        callback
+
+        Returns
+        -------
+        lnlike: float
+            The log-likelihood for the parameters.
+
+        Notes
+        -----
+        This method is always called by emcee.
+
+        """
+        par = self.initial
+
+        # Set the parameters that are varied from the model and objective function
+        par[self.vary] = p
+
+        rv = self.misfit(
+            p=par[: -self.objective_function.nparam],
+            noise=noise,
+            weights=weights,
+            callback=callback,
+        )
+
+        lnlike = self.objective_function.compute(
+            rv, par[-self.objective_function.nparam :]
+        )
+
+        return lnlike
+
+    def log_prior(self, p: ArrayLike) -> float:
+        """Probability of parameter set given the priors.
+
+        Parameters
+        ----------
+        p: numpy.Array
+            Numpy array with the parameters
+
+        Returns
+        -------
+        lp: float
+            Probability of parameter set given the priors
+
+        Notes
+        -----
+        Two cases exist:
+
+        - If any of the parameters touch the boundary, -np.inf is returned. This
+          basically tells the algorithm that the parameter set is very unlikely.
+        - Otherwise, the probability of each parameter given its prior is computed.
+
+        """
+        # Check if parameters are within the boundaries
+        if np.any(p < self.bounds[:, 0]) or np.any(p > self.bounds[:, 1]):
+            lp = -np.inf
+        # If not, compute the probability of each parameter given its prior
+        else:
+            lp = 0.0
+            for param, prior in zip(p, self.priors):
+                lp += prior.logpdf(param)
+        return lp
+
+    def _set_priors(self) -> None:
+        """Set the priors for the parameters."""
+        self.priors = []
+
+        # Set the priors for the parameters that are varied from the model
+        for _, (loc, pmin, pmax, scale, dist) in self.ml.parameters.loc[
+            self.ml.parameters.vary, ["initial", "pmin", "pmax", "stderr", "dist"]
+        ].iterrows():
+            self.priors.append(self._get_prior(dist, loc, scale, pmin, pmax))
+
+        # Set the priors for the parameters that are varied from the objective function
+        for _, (loc, pmin, pmax, scale, dist) in self.parameters.loc[
+            self.parameters.vary, ["initial", "pmin", "pmax", "stderr", "dist"]
+        ].iterrows():
+            self.priors.append(self._get_prior(dist, loc, scale, pmin, pmax))
+
+    def _get_prior(self, dist: str, loc: float, scale: float, pmin: float, pmax: float):
+        """Set the prior for a parameter.
+
+        Parameters
+        ----------
+        dist: str
+            Name of the distribution. Must be a scipy.stats distribution.
+        loc: float
+            Location parameter. For example, the mean for a normal distribution.
+        scale: float
+            Scale parameter. For example, the standard deviation for a normal distribution.
+
+        Returns
+        -------
+        dist: scipy.stats distribution
+
+        """
+        # Import the distribution
+        mod = importlib.import_module("scipy.stats")
+        # Return the distribution
+        if dist == "uniform":
+            loc = pmin
+            scale = pmax - pmin
+
+        if np.isnan(loc) or np.isnan(scale):
+            msg = "Location and/or scale parameter is NaN."
+            logger.error(msg)
+            raise ValueError(msg)
+
+        return getattr(mod, dist)(loc=loc, scale=scale)
+
+    def set_parameter(
+        self,
+        name: str,
+        initial: Optional[float] = None,
+        vary: Optional[bool] = None,
+        pmin: Optional[float] = None,
+        pmax: Optional[float] = None,
+        optimal: Optional[float] = None,
+        dist: Optional[str] = None,
+    ) -> None:
+        """Method to change the parameter properties.
+
+        Parameters
+        ----------
+        name: str
+            name of the parameter to update. This has to be a single variable.
+        initial: float, optional
+            parameters value to use as initial estimate.
+        vary: bool, optional
+            boolean to vary a parameter (True) or not (False).
+        pmin: float, optional
+            minimum value for the parameter.
+        pmax: float, optional
+            maximum value for the parameter.
+        optimal: float, optional
+            optimal value for the parameter.
+        dist: str, optional
+            Distribution of the parameters. Must be a scipy.stats distribution.
+
+        Examples
+        --------
+        >>> s = ps.EmceeSolve()
+        >>> s.set_parameter(name="ln_sigma", initial=0.1, vary=True, pmin=0.01, pmax=1)
+
+        Notes
+        -----
+        It is highly recommended to use this method to set parameter properties.
+        Changing the parameter properties directly in the parameter `DataFrame` may
+        not work as expected.
+
+        """
+        # Check if the parameter is present in the solver
+        if name not in self.parameters.index:
+            msg = "parameter %s is not present in the solver."
+            self.logger.error(msg, name)
+            raise KeyError(msg % name)
+
+        # Set the initial value
+        if initial is not None:
+            self.parameters.at[name, "initial"] = float(initial)
+
+        # Set the vary property
+        if vary is not None:
+            self.parameters.at[name, "vary"] = bool(vary)
+
+        # Set the minimum value
+        if pmin is not None:
+            self.parameters.at[name, "pmin"] = float(pmin)
+
+        # Set the maximum value
+        if pmax is not None:
+            self.parameters.at[name, "pmax"] = float(pmax)
+
+        # Set the optimal value
+        if optimal is not None:
+            self.parameters.at[name, "optimal"] = float(optimal)
+
+        # Set the distribution
+        if dist is not None:
+            self.parameters.at[name, "dist"] = str(dist)
+
+    def to_dict(self) -> dict:
+        """This method is not supported for this solver.
+
+        Raises
+        ------
+        NotImplementedError
+
+        """
+        msg = "The EmceeSolve class does not support to_dict() and cannot be saved."
+        raise NotImplementedError(msg)