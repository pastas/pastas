# coding=utf-8
"""This module contains all the response functions available in Pastas."""

from logging import getLogger

import numpy as np
from pandas import DataFrame
from scipy.integrate import quad
from scipy.special import (erfc, erfcinv, exp1, gamma, gammainc, gammaincinv,
                           k0, k1, lambertw)
from scipy.interpolate import interp1d
from .decorators import njit
from .utils import check_numba, check_numba_scipy

try:
    from numba import prange
except ModuleNotFoundError:
    prange = range

# Type Hinting
from typing import Optional, Union
from pastas.typing import Array_Like

logger = getLogger(__name__)

__all__ = ["Gamma", "Exponential", "Hantush", "Polder", "FourParam",
           "DoubleExponential", "One", "Edelman", "HantushWellModel",
           "Kraijenhoff", "Spline"]


class RfuncBase:
    _name = "RfuncBase"

    def __init__(self, **kwargs) -> None:
        self.up = True
        self.meanstress = 1
        self.cutoff = 0.999
        self.kwargs = kwargs

    def _set_init_parameter_settings(self, up: bool = True, meanstress: float = 1.0,
                                     cutoff: float = 0.999) -> None:
        self.up = up
        # Completely arbitrary number to prevent division by zero
        if 1e-8 > meanstress > 0:
            meanstress = 1e-8
        elif meanstress < 0 and up is True:
            meanstress = meanstress * -1
        self.meanstress = meanstress
        self.cutoff = cutoff

    def get_init_parameters(self, name: str) -> DataFrame:
        """Get initial parameters and bounds. It is called by the stressmodel.

        Parameters
        ----------
        name :  str
            Name of the stressmodel

        Returns
        -------
        parameters : pandas DataFrame
            The initial parameters and parameter bounds used by the solver
        """
        pass

    def get_tmax(self, p: Array_Like, cutoff: Optional[float] = None) -> float:
        """Method to get the response time for a certain cutoff.

        Parameters
        ----------
        p: array_like
            array_like object with the values as floats representing the
            model parameters.
        cutoff: float, optional
            float between 0 and 1.

        Returns
        -------
        tmax: float
            Number of days when 99.9% of the response has effectuated, when the
            cutoff is chosen at 0.999.
        """
        pass

    def step(self, p: Array_Like, dt: float = 1.0, cutoff: Optional[float] = None, maxtmax: Optional[int] = None) -> Array_Like:
        """Method to return the step function.

        Parameters
        ----------
        p: array_like
            array_like object with the values as floats representing the
            model parameters.
        dt: float
            timestep as a multiple of of day.
        cutoff: float, optional
            float between 0 and 1.
        maxtmax: int, optional
            Maximum timestep to compute the block response for.

        Returns
        -------
        s: array_like
            Array with the step response.
        """
        pass

    def block(self, p: Array_Like, dt: float = 1.0, cutoff: Optional[float] = None, maxtmax: Optional[int] = None) -> Array_Like:
        """Method to return the block function.

        Parameters
        ----------
        p: array_like
            array_like object with the values as floats representing the
            model parameters.
        dt: float
            timestep as a multiple of of day.
        cutoff: float, optional
            float between 0 and 1.
        maxtmax: int, optional
            Maximum timestep to compute the block response for.

        Returns
        -------
        s: array_like
            Array with the block response.
        """
        s = self.step(p, dt, cutoff, maxtmax)
        return np.append(s[0], np.subtract(s[1:], s[:-1]))

    def impulse(self, t: Array_Like, p: Array_Like) -> Array_Like:
        """Method to return the impulse response function.

        Parameters
        ----------
        p: array_like
            array_like object with the values as floats representing the
            model parameters.
        dt: float
            timestep as a multiple of of day.
        cutoff: float, optional
            float between 0 and 1.
        maxtmax: int, optional
            Maximum timestep to compute the block response for.

        Returns
        -------
        s: array_like
            Array with the impulse response.

        Note
        ----
        Only used for internal consistency checks
        """
        pass

    def get_t(self, p: Array_Like, dt: float, cutoff: float, maxtmax: Optional[int] = None) -> Array_Like:
        """Internal method to determine the times at which to evaluate the
        step-response, from t=0.

        Parameters
        ----------
        p: array_like
            array_like object with the values as floats representing the
            model parameters.
        dt: float
            timestep as a multiple of of day.
        cutoff: float
            float between 0 and 1, that determines which part of the step-
            response is taken into account.
        maxtmax: float, optional
            The maximum time of the response, usually set to the simulation
            length.

        Returns
        -------
        t: array_like
            Array with the times
        """
        if isinstance(dt, np.ndarray):
            return dt
        else:
            tmax = self.get_tmax(p, cutoff)
            if maxtmax is not None:
                tmax = min(tmax, maxtmax)
            tmax = max(tmax, 3 * dt)
            return np.arange(dt, tmax, dt)


class Gamma(RfuncBase):
    """Gamma response function with 3 parameters A, a, and n.

    Parameters
    ----------
    up: bool or None, optional
        indicates whether a positive stress will cause the head to go up
        (True, default) or down (False), if None the head can go both ways.
    meanstress: float
        mean value of the stress, used to set the initial value such that
        the final step times the mean stress equals 1
    cutoff: float
        proportion after which the step function is cut off. default is 0.999.

    Notes
    -----
    The impulse response function is:

    .. math:: \\theta(t) = At^{n-1} e^{-t/a} / (a^n Gamma(n))

    where A, a, and n are parameters. The Gamma function is equal to the
    Exponential function when n=1.
    """
    _name = "Gamma"

    def __init__(self) -> None:
        RfuncBase.__init__(self)
        self.nparam = 3

    def get_init_parameters(self, name: str) -> DataFrame:
        parameters = DataFrame(
            columns=['initial', 'pmin', 'pmax', 'vary', 'name'])
        if self.up:
            parameters.loc[name + '_A'] = (1 / self.meanstress, 1e-5,
                                           100 / self.meanstress, True, name)
        elif self.up is False:
            parameters.loc[name + '_A'] = (-1 / self.meanstress,
                                           -100 / self.meanstress,
                                           -1e-5, True, name)
        else:
            parameters.loc[name + '_A'] = (1 / self.meanstress,
                                           np.nan, np.nan, True, name)

        # if n is too small, the length of response function is close to zero
        parameters.loc[name + '_n'] = (1, 0.01, 100, True, name)
        parameters.loc[name + '_a'] = (10, 0.01, 1e4, True, name)
        return parameters

    def get_tmax(self, p: Array_Like, cutoff: Optional[float] = None) -> float:
        if cutoff is None:
            cutoff = self.cutoff
        return gammaincinv(p[1], cutoff) * p[2]

    def gain(self, p: Array_Like) -> float:
        return p[0]

    def step(self, p: Array_Like, dt: float = 1.0, cutoff: Optional[float] = None, maxtmax: Optional[int] = None) -> Array_Like:
        t = self.get_t(p, dt, cutoff, maxtmax)
        s = p[0] * gammainc(p[1], t / p[2])
        return s

    def impulse(self, t: Array_Like, p: Array_Like) -> Array_Like:
        A, n, a = p
        ir = A * t ** (n - 1) * np.exp(-t / a) / (a ** n * gamma(n))
        return ir


class Exponential(RfuncBase):
    """Exponential response function with 2 parameters: A and a.

    Parameters
    ----------
    up: bool or None, optional
        indicates whether a positive stress will cause the head to go up
        (True, default) or down (False), if None the head can go both ways.
    meanstress: float
        mean value of the stress, used to set the initial value such that
        the final step times the mean stress equals 1
    cutoff: float
        proportion after which the step function is cut off. default is 0.999.

    Notes
    -----
    The impulse response function is:

    .. math:: \\theta(t) = A / a * e^{-t/a}

    where A and a are parameters.
    """
    _name = "Exponential"

    def __init__(self) -> None:
        RfuncBase.__init__(self)
        self.nparam = 2

    def get_init_parameters(self, name: str) -> DataFrame:
        parameters = DataFrame(
            columns=['initial', 'pmin', 'pmax', 'vary', 'name'])
        if self.up:
            parameters.loc[name + '_A'] = (1 / self.meanstress, 1e-5,
                                           100 / self.meanstress, True, name)
        elif self.up is False:
            parameters.loc[name + '_A'] = (-1 / self.meanstress,
                                           -100 / self.meanstress,
                                           -1e-5, True, name)
        else:
            parameters.loc[name + '_A'] = (1 / self.meanstress,
                                           np.nan, np.nan, True, name)

        parameters.loc[name + '_a'] = (10, 0.01, 1000, True, name)
        return parameters

    def get_tmax(self, p: Array_Like, cutoff=None) -> float:
        if cutoff is None:
            cutoff = self.cutoff
        return -p[1] * np.log(1 - cutoff)

    def gain(self, p: Array_Like) -> float:
        return p[0]

    def step(self, p: Array_Like, dt: float = 1.0, cutoff: Optional[float] = None, maxtmax: Optional[float] = None) -> Array_Like:
        t = self.get_t(p, dt, cutoff, maxtmax)
        s = p[0] * (1.0 - np.exp(-t / p[1]))
        return s

    def impulse(self, t: Array_Like, p: Array_Like) -> Array_Like:
        A, a = p
        ir = A / a * np.exp(-t / a)
        return ir


class HantushWellModel(RfuncBase):
    """An implementation of the Hantush well function for multiple pumping
    wells.

    Parameters
    ----------
    up: bool, optional
        indicates whether a positive stress will cause the head to go up
        (True, default) or down (False)
    meanstress: float
        mean value of the stress, used to set the initial value such that
        the final step times the mean stress equals 1
    cutoff: float
        proportion after which the step function is cut off. Default is 0.999.

    Notes
    -----
    The impulse response function is:

    .. math:: \\theta(r, t) = \\frac{A}{2t} \\exp(-t/a - abr^2/t)

    where r is the distance from the pumping well to the observation point
    and must be specified. A, a, and b are parameters, which are slightly
    different from the Hantush response function. The gain is defined as:

    :math:`\\text{gain} = A K_0 \\left( 2r \\sqrt(b) \\right)`

    The implementation used here is explained in  :cite:t:`veling_hantush_2010`.

    """
    _name = "HantushWellModel"

<<<<<<< HEAD
    def __init__(self) -> None:
        RfuncBase.__init__(self)
=======
    def __init__(self, use_numba=False, quad=False):
        RfuncBase.__init__(self, use_numba=use_numba, quad=quad)
>>>>>>> 4a0b9f48
        self.distances = None
        self.nparam = 3
        self.use_numba = use_numba  # requires numba_scipy for real speedups
        self.quad = quad  # if quad=True, implicitly uses numba
        # check numba and numba_scipy installation
        if self.quad or self.use_numba:
            check_numba()
            # turn off use_numba if numba_scipy is not available
            # or there is a version conflict
            if self.use_numba:
                self.use_numba = check_numba_scipy()

    def set_distances(self, distances) -> None:
        self.distances = distances

    def get_init_parameters(self, name: str) -> DataFrame:
        if self.distances is None:
            raise(Exception('distances is None. Set using method'
                            ' set_distances() or use Hantush.'))
        parameters = DataFrame(
            columns=['initial', 'pmin', 'pmax', 'vary', 'name'])
        if self.up:
            # divide by k0(2) to get same initial value as ps.Hantush
            parameters.loc[name + '_A'] = (1 / (self.meanstress * k0(2)),
                                           0, np.nan, True, name)
        elif self.up is False:
            # divide by k0(2) to get same initial value as ps.Hantush
            parameters.loc[name + '_A'] = (-1 / (self.meanstress * k0(2)),
                                           np.nan, 0, True, name)
        else:
            parameters.loc[name + '_A'] = (1 / self.meanstress, np.nan,
                                           np.nan, True, name)
        parameters.loc[name + '_a'] = (100, 1e-3, 1e4, True, name)
        # set initial and bounds for b taking into account distances
        # note log transform to avoid extremely small values for b
        binit = np.log(1.0 / np.mean(self.distances) ** 2)
        bmin = np.log(1e-6 / np.max(self.distances) ** 2)
        bmax = np.log(25. / np.min(self.distances) ** 2)
        parameters.loc[name + '_b'] = (binit, bmin, bmax, True, name)
        return parameters

    @staticmethod
    def _get_distance_from_params(p: Array_Like) -> float:
        if len(p) == 3:
            r = 1.0
            logger.info("No distance passed to HantushWellModel, "
                        "assuming r=1.0.")
        else:
            r = p[3]
        return r

    def get_tmax(self, p: Array_Like, cutoff: Optional[float] = None) -> float:
        r = self._get_distance_from_params(p)
        # approximate formula for tmax
        if cutoff is None:
            cutoff = self.cutoff
        a, b = p[1:3]
        rho = 2 * r * np.exp(b / 2)
        k0rho = k0(rho)
        if k0rho == 0.0:
<<<<<<< HEAD
            return 100 * 365.  # ~100 years
=======
            return 50 * 365.  # 50 years, need to set some tmax if k0rho==0.0
>>>>>>> 4a0b9f48
        else:
            return lambertw(1 / ((1 - cutoff) * k0rho)).real * a

    def gain(self, p: Array_Like, r: Optional[float] = None) -> float:
        if r is None:
            r = self._get_distance_from_params(p)
        rho = 2 * r * np.exp(p[2] / 2)
        return p[0] * k0(rho)

<<<<<<< HEAD
    def step(self, p: Array_Like, dt: float = 1.0, cutoff: Optional[float] = None, maxtmax: Optional[int] = None) -> Array_Like:
        r = self._get_distance_from_params(p)
        cS = p[1]
        rho = np.sqrt(4 * r ** 2 * p[2])
=======
    @staticmethod
    @njit
    def _integrand_hantush(y, b):
        return np.exp(-y - (b / y)) / y

    @staticmethod
    @njit(parallel=True)
    def numba_step(A, a, b, r, t):
        rho = 2 * r * np.exp(b / 2)
        rhosq = rho**2
>>>>>>> 4a0b9f48
        k0rho = k0(rho)
        tau = t / a
        w = (exp1(rho) - k0rho) / (exp1(rho) - exp1(rho / 2))
        F = np.zeros((tau.size,), dtype=np.float64)
        for i in prange(tau.size):
            tau_i = tau[i]
            if tau_i < rho / 2:
                F[i] = w * exp1(rhosq / (4 * tau_i)) - (w - 1) * exp1(
                    tau_i + rhosq / (4 * tau_i))
            elif tau_i >= rho / 2:
                F[i] = 2 * k0rho - w * exp1(tau_i) + (w - 1) * exp1(
                    tau_i + rhosq / (4 * tau_i))
        return A * F / 2

    @staticmethod
    def numpy_step(A, a, b, r, t):
        rho = 2 * r * np.exp(b / 2)
        rhosq = rho**2
        k0rho = k0(rho)
        tau = t / a
        tau1 = tau[tau < rho / 2]
        tau2 = tau[tau >= rho / 2]
        w = (exp1(rho) - k0rho) / (exp1(rho) - exp1(rho / 2))
        F = np.zeros_like(tau)
        F[tau < rho / 2] = w * exp1(rhosq / (4 * tau1)) - (w - 1) * exp1(
            tau1 + rhosq / (4 * tau1))
        F[tau >= rho / 2] = 2 * k0rho - w * exp1(tau2) + (w - 1) * exp1(
            tau2 + rhosq / (4 * tau2))
        return A * F / 2

    def quad_step(self, A, a, b, r, t):
        F = np.zeros_like(t)
        brsq = np.exp(b) * r**2
        u = a * brsq / t
        for i in range(0, len(t)):
            F[i] = quad(self._integrand_hantush,
                        u[i], np.inf, args=(brsq,))[0]
        return F * A / 2

    def step(self, p, dt=1, cutoff=None, maxtmax=None):
        A, a, b = p[:3]
        r = self._get_distance_from_params(p)
        t = self.get_t(p, dt, cutoff, maxtmax)

        if self.quad:
            return self.quad_step(A, a, b, r, t)
        else:
            # if numba_scipy is available and param a >= ~30, numba is faster
            if a >= 30. and self.use_numba:
                return self.numba_step(A, a, b, r, t)
            else:  # otherwise numpy is faster
                return self.numpy_step(A, a, b, r, t)

    @staticmethod
    def variance_gain(A: float, b: float, var_A: float, var_b: float, cov_Ab: float, r: Optional[float] = 1.0) -> Union[float, Array_Like]:
        """Calculate variance of the gain from parameters A and b.

        Variance of the gain is calculated based on propagation of
        uncertainty using optimal values, the variances of A and b
        and the covariance between A and b.

        Note
        ----
        Estimated variance can be biased for non-linear functions as it uses
        truncated series expansion.

        Parameters
        ----------
        A : float
            optimal value of parameter A, (e.g. ml.parameters.optimal)
        b : float
            optimal value of parameter b, (e.g. ml.parameters.optimal)
        var_A : float
            variance of parameter A, can be obtained from the diagonal of
            the covariance matrix (e.g. ml.fit.pcov)
        var_b : float
            variance of parameter A, can be obtained from the diagonal of
            the covariance matrix (e.g. ml.fit.pcov)
        cov_Ab : float
            covariance between A and b, can be obtained from the covariance
            matrix (e.g. ml.fit.pcov)
        r : float or array_like, optional
            distance(s) between observation well and stress(es),
            default value is 1.0

        Returns
        -------
        var_gain : float or array_like
            variance of the gain calculated based on propagation of uncertainty
            of parameters A and b.

        See Also
        --------
        ps.WellModel.variance_gain
        """
        var_gain = (
<<<<<<< HEAD
            (k0(2 * np.sqrt(r ** 2 * b))) ** 2 * var_A +
            (-A * r * k1(2 * np.sqrt(r ** 2 * b)) / np.sqrt(
                b)) ** 2 * var_b -
            2 * A * r * k0(2 * np.sqrt(r ** 2 * b)) *
            k1(2 * np.sqrt(r ** 2 * b)) / np.sqrt(b) * cov_Ab
=======
            (k0(2 * r * np.exp(b / 2))) ** 2 * var_A +
            (A * r * k1(2 * r * np.exp(b / 2)))**2 * np.exp(b) * var_b
            - 2 * A * r * k0(2 * r * np.exp(b / 2)) *
            k1(2 * r * np.exp(b / 2)) * np.exp(b / 2) * cov_Ab
>>>>>>> 4a0b9f48
        )
        return var_gain


class Hantush(RfuncBase):
    """The Hantush well function, using the standard A, a, b parameters.

    Parameters
    ----------
    up: bool or None, optional
        indicates whether a positive stress will cause the head to go up
        (True, default) or down (False), if None the head can go both ways.
    meanstress: float
        mean value of the stress, used to set the initial value such that
        the final step times the mean stress equals 1
    cutoff: float
        proportion after which the step function is cut off. default is 0.999.

    Notes
    -----
    The impulse response function is:

    .. math:: \\theta(t) = \\frac{A}{2t \\text{K}_0\\left(2\\sqrt{b} \\right)}
              \\exp(-t/a - ab/t)

    where A, a, and b are parameters.

    The implementation used here is explained in  :cite:t:`veling_hantush_2010`.

    References
    ----------

    .. [veling_2010] Veling, E. J. M., & Maas, C. (2010). Hantush well function
       revisited. Journal of hydrology, 393(3), 381-388.
    """
    _name = "Hantush"

<<<<<<< HEAD
    def __init__(self) -> None:
        RfuncBase.__init__(self)
=======
    def __init__(self, use_numba=False, quad=False):
        RfuncBase.__init__(self, use_numba=use_numba, quad=quad)
>>>>>>> 4a0b9f48
        self.nparam = 3
        self.use_numba = use_numba
        self.quad = quad
        # check numba and numba_scipy installation
        if self.quad or self.use_numba:
            check_numba()
            # turn off use_numba if numba_scipy is not available
            # or there is a version conflict
            if self.use_numba:
                self.use_numba = check_numba_scipy()

    def get_init_parameters(self, name: str) -> DataFrame:
        parameters = DataFrame(
            columns=['initial', 'pmin', 'pmax', 'vary', 'name'])
        if self.up:
            parameters.loc[name + '_A'] = (1 / self.meanstress,
                                           0, np.nan, True, name)
        elif self.up is False:
            parameters.loc[name + '_A'] = (-1 / self.meanstress,
                                           np.nan, 0, True, name)
        else:
            parameters.loc[name + '_A'] = (1 / self.meanstress,
                                           np.nan, np.nan, True, name)
        parameters.loc[name + '_a'] = (100, 1e-3, 1e4, True, name)
        parameters.loc[name + '_b'] = (1, 1e-6, 25, True, name)
        return parameters

    def get_tmax(self, p: Array_Like, cutoff: Optional[float] = None) -> float:
        # approximate formula for tmax
        if cutoff is None:
            cutoff = self.cutoff
        a, b = p[1:]
        rho = 2 * np.sqrt(b)
        return lambertw(1 / ((1 - cutoff) * k0(rho))).real * a

    @staticmethod
    def gain(p: Array_Like) -> float:
        return p[0]

<<<<<<< HEAD
    def step(self, p: Array_Like, dt: float = 1.0, cutoff: Optional[float] = None, maxtmax: Optional[int] = None) -> Array_Like:
        cS = p[1]
        rho = np.sqrt(4 * p[2])
=======
    @staticmethod
    @njit
    def _integrand_hantush(y, b):
        return np.exp(-y - (b / y)) / y

    @staticmethod
    @njit(parallel=True)
    def numba_step(A, a, b, t):
        rho = 2 * np.sqrt(b)
        rhosq = rho**2
>>>>>>> 4a0b9f48
        k0rho = k0(rho)
        tau = t / a
        w = (exp1(rho) - k0rho) / (exp1(rho) - exp1(rho / 2))
        F = np.zeros((tau.size,), dtype=np.float64)
        for i in prange(tau.size):
            tau_i = tau[i]
            if tau_i < rho / 2:
                F[i] = w * exp1(rhosq / (4 * tau_i)) - (w - 1) * exp1(
                    tau_i + rhosq / (4 * tau_i))
            elif tau_i >= rho / 2:
                F[i] = 2 * k0rho - w * exp1(tau_i) + (w - 1) * exp1(
                    tau_i + rhosq / (4 * tau_i))
        return A * F / (2 * k0rho)

    @staticmethod
    def numpy_step(A, a, b, t):
        rho = 2 * np.sqrt(b)
        rhosq = rho**2
        k0rho = k0(rho)
        tau = t / a
        tau_mask = tau < rho / 2
        tau1 = tau[tau_mask]
        tau2 = tau[~tau_mask]
        w = (exp1(rho) - k0rho) / (exp1(rho) - exp1(rho / 2))
        F = np.zeros_like(tau)
<<<<<<< HEAD
        F[tau < rho / 2] = w * exp1(rho ** 2 / (4 * tau1)) - (w - 1) * exp1(
            tau1 + rho ** 2 / (4 * tau1))
        F[tau >= rho / 2] = 2 * k0rho - w * exp1(tau2) + (w - 1) * exp1(
            tau2 + rho ** 2 / (4 * tau2))
        return p[0] * F / (2 * k0rho)

    def impulse(self, t: Array_Like, p: Array_Like) -> Array_Like:
=======
        F[tau_mask] = w * exp1(rhosq / (4 * tau1)) - (w - 1) * exp1(
            tau1 + rhosq / (4 * tau1))
        F[~tau_mask] = 2 * k0rho - w * exp1(tau2) + (w - 1) * exp1(
            tau2 + rhosq / (4 * tau2))
        return A * F / (2 * k0rho)

    def quad_step(self, A, a, b, t):
        F = np.zeros_like(t)
        u = a * b / t
        for i in range(0, len(t)):
            F[i] = quad(self._integrand_hantush,
                        u[i], np.inf, args=(b,))[0]
        return F * A / (2 * k0(2 * np.sqrt(b)))

    def step(self, p, dt=1, cutoff=None, maxtmax=None):
        A, a, b = p
        t = self.get_t(p, dt, cutoff, maxtmax)

        if self.quad:
            return self.quad_step(A, a, b, t)
        else:
            # if numba_scipy is available and param a >= ~30, numba is faster
            if a >= 30. and self.use_numba:
                return self.numba_step(A, a, b, t)
            else:  # otherwise numpy is faster
                return self.numpy_step(A, a, b, t)
    
    def impulse(self, t, p):
>>>>>>> 4a0b9f48
        A, a, b = p
        ir = A / (2 * t * k0(2 * np.sqrt(b))) * np.exp(-t / a - a * b / t)
        return ir


class Polder(RfuncBase):
    """The Polder function, using the standard A, a, b parameters.

    Notes
    -----
    The Polder function is explained in Eq. 123.32 in
    :cite:t:`bruggeman_analytical_1999`. The impulse response function may be
    written as:

    .. math:: \\theta(t) = \\exp(-\\sqrt(4b)) \\frac{A}{t^{-3/2}}
       \\exp(-t/a -b/t)
    .. math:: p[0] = A = \\exp(-x/\\lambda)
    .. math:: p[1] = a = \\sqrt{\\frac{1}{cS}}
    .. math:: p[2] = b = x^2 / (4 \\lambda^2)

    where :math:`\\lambda = \\sqrt{kDc}`

    """
    _name = "Polder"

    def __init__(self) -> None:
        RfuncBase.__init__(self)
        self.nparam = 3

    def get_init_parameters(self, name) -> DataFrame:
        parameters = DataFrame(
            columns=['initial', 'pmin', 'pmax', 'vary', 'name'])
        parameters.loc[name + '_A'] = (1, 0, 2, True, name)
        parameters.loc[name + '_a'] = (10, 0.01, 1000, True, name)
        parameters.loc[name + '_b'] = (1, 1e-6, 25, True, name)
        return parameters

    def get_tmax(self, p: Array_Like, cutoff: Optional[float] = None) -> float:
        if cutoff is None:
            cutoff = self.cutoff
        _, a, b = p
        b = a * b
        x = np.sqrt(b / a)
        inverfc = erfcinv(2 * cutoff)
        y = (-inverfc + np.sqrt(inverfc ** 2 + 4 * x)) / 2
        tmax = a * y ** 2
        return tmax

    def gain(self, p: Array_Like) -> float:
        # the steady state solution of Mazure
        g = p[0] * np.exp(-np.sqrt(4 * p[2]))
        if not self.up:
            g = -g
        return g

    def step(self, p: Array_Like, dt: float = 1.0, cutoff: Optional[float] = None, maxtmax: Optional[int] = None) -> Array_Like:
        t = self.get_t(p, dt, cutoff, maxtmax)
        A, a, b = p
        s = A * self.polder_function(np.sqrt(b), np.sqrt(t / a))
        # / np.exp(-2 * np.sqrt(b))
        if not self.up:
            s = -s
        return s

    def impulse(self, t: Array_Like, p: Array_Like) -> Array_Like:
        A, a, b = p
        ir = A * t ** (-1.5) * np.exp(-t / a - b / t)
        return ir

    @staticmethod
    def polder_function(x: float, y: float) -> float:
        s = 0.5 * np.exp(2 * x) * erfc(x / y + y) + \
            0.5 * np.exp(-2 * x) * erfc(x / y - y)
        return s


class One(RfuncBase):
    """Instant response with no lag and one parameter d.

    Parameters
    ----------
    up: bool or None, optional
        indicates whether a positive stress will cause the head to go up
        (True) or down (False), if None (default) the head can go both ways.
    meanstress: float
        mean value of the stress, used to set the initial value such that
        the final step times the mean stress equals 1
    cutoff: float
        proportion after which the step function is cut off. default is 0.999.
    """
    _name = "One"

    def __init__(self) -> None:
        RfuncBase.__init__(self)
        self.nparam = 1

    def get_init_parameters(self, name: str) -> DataFrame:
        parameters = DataFrame(
            columns=['initial', 'pmin', 'pmax', 'vary', 'name'])
        if self.up:
            parameters.loc[name + '_d'] = (
                self.meanstress, 0, np.nan, True, name)
        elif self.up is False:
            parameters.loc[name + '_d'] = (
                -self.meanstress, np.nan, 0, True, name)
        else:
            parameters.loc[name + '_d'] = (
                self.meanstress, np.nan, np.nan, True, name)
        return parameters

    def get_tmax(self, p: Array_Like, cutoff: Optional[float] = None) -> float:
        return 0.

    def gain(self, p: Array_Like) -> float:
        return p[0]

    def step(self, p: Array_Like, dt: float = 1.0, cutoff: Optional[float] = None, maxtmax: Optional[int] = None) -> Array_Like:
        if isinstance(dt, np.ndarray):
            return p[0] * np.ones(len(dt))
        else:
            return p[0] * np.ones(1)

    def block(self, p: Array_Like, dt: float = 1.0, cutoff: Optional[float] = None, maxtmax: Optional[int] = None) -> Array_Like:
        return p[0] * np.ones(1)


class FourParam(RfuncBase):
    """Four Parameter response function with 4 parameters A, a, b, and n.

    Parameters
    ----------
    up: bool or None, optional
        indicates whether a positive stress will cause the head to go up
        (True, default) or down (False), if None the head can go both ways.
    meanstress: float
        mean value of the stress, used to set the initial value such that
        the final step times the mean stress equals 1
    cutoff: float
        proportion after which the step function is cut off. default is 0.999.

    Notes
    -----
    The impulse response function may be written as:

    .. math:: \\theta(t) = At^{n-1} e^{-t/a -ab/t}

    If Fourparam.quad is set to True, this response function uses np.quad to
    integrate the Four Parameter response function, which requires more
    calculation time.
    """
    _name = "FourParam"

    def __init__(self, quad: bool = False) -> None:
        RfuncBase.__init__(self, quad=quad)
        self.nparam = 4
        self.quad = quad

    def get_init_parameters(self, name: str) -> DataFrame:
        parameters = DataFrame(
            columns=['initial', 'pmin', 'pmax', 'vary', 'name'])
        if self.up:
            parameters.loc[name + '_A'] = (1 / self.meanstress, 0,
                                           100 / self.meanstress, True, name)
        elif self.up is False:
            parameters.loc[name + '_A'] = (-1 / self.meanstress,
                                           -100 / self.meanstress, 0, True,
                                           name)
        else:
            parameters.loc[name + '_A'] = (1 / self.meanstress,
                                           np.nan, np.nan, True, name)

        parameters.loc[name + '_n'] = (1, -10, 10, True, name)
        parameters.loc[name + '_a'] = (10, 0.01, 5000, True, name)
        parameters.loc[name + '_b'] = (10, 1e-6, 25, True, name)
        return parameters

    @staticmethod
    def function(t: float, p: Array_Like) -> float:
        return (t ** (p[1] - 1)) * np.exp(-t / p[2] - p[2] * p[3] / t)

    def get_tmax(self, p: Array_Like, cutoff: Optional[float] = None) -> float:
        if cutoff is None:
            cutoff = self.cutoff

        if self.quad:
            x = np.arange(1, 10000, 1)
            y = np.zeros_like(x)
            func = self.function(x, p)
            func_half = self.function(x[:-1] + 1 / 2, p)
            y[1:] = y[0] + np.cumsum(1 / 6 *
                                     (func[:-1] + 4 * func_half + func[1:]))
            y = y / quad(self.function, 0, np.inf, args=p)[0]
            return np.searchsorted(y, cutoff)

        else:
            t1 = -np.sqrt(3 / 5)
            t2 = 0
            t3 = np.sqrt(3 / 5)
            w1 = 5 / 9
            w2 = 8 / 9
            w3 = 5 / 9

            x = np.arange(1, 10000, 1)
            y = np.zeros_like(x)
            func = self.function(x, p)
            func_half = self.function(x[:-1] + 1 / 2, p)
            y[0] = 0.5 * (w1 * self.function(0.5 * t1 + 0.5, p) +
                          w2 * self.function(0.5 * t2 + 0.5, p) +
                          w3 * self.function(0.5 * t3 + 0.5, p))
            y[1:] = y[0] + np.cumsum(1 / 6 *
                                     (func[:-1] + 4 * func_half + func[1:]))
            y = y / quad(self.function, 0, np.inf, args=p)[0]
            return np.searchsorted(y, cutoff)

    @staticmethod
    def gain(p: Array_Like) -> float:
        return p[0]

    def step(self, p: Array_Like, dt: float = 1.0, cutoff: Optional[float] = None, maxtmax: Optional[int] = None) -> Array_Like:

        if self.quad:
            t = self.get_t(p, dt, cutoff, maxtmax)
            s = np.zeros_like(t)
            s[0] = quad(self.function, 0, dt, args=p)[0]
            for i in range(1, len(t)):
                s[i] = s[i - 1] + quad(self.function, t[i - 1], t[i], args=p)[
                    0]
            s = s * (p[0] / (quad(self.function, 0, np.inf, args=p))[0])
            return s

        else:

            t1 = -np.sqrt(3 / 5)
            t2 = 0
            t3 = np.sqrt(3 / 5)
            w1 = 5 / 9
            w2 = 8 / 9
            w3 = 5 / 9

            if dt > 0.1:
                step = 0.1  # step size for numerical integration
                tmax = max(self.get_tmax(p, cutoff), 3 * dt)
                t = np.arange(step, tmax, step)
                s = np.zeros_like(t)

                # for interval [0,dt] :
                s[0] = (step / 2) * \
                       (w1 * self.function((step / 2) * t1 + (step / 2), p) +
                        w2 * self.function((step / 2) * t2 + (step / 2), p) +
                        w3 * self.function((step / 2) * t3 + (step / 2), p))

                # for interval [dt,tmax]:
                func = self.function(t, p)
                func_half = self.function(t[:-1] + step / 2, p)
                s[1:] = s[0] + np.cumsum(
                    step / 6 * (func[:-1] + 4 * func_half + func[1:]))
                s = s * (p[0] / quad(self.function, 0, np.inf, args=p)[0])
                return s[int(dt / step - 1)::int(dt / step)]
            else:
                t = self.get_t(p, dt, cutoff, maxtmax)
                s = np.zeros_like(t)

                # for interval [0,dt] Gaussian quadrate:
                s[0] = (dt / 2) * \
                       (w1 * self.function((dt / 2) * t1 + (dt / 2), p) +
                        w2 * self.function((dt / 2) * t2 + (dt / 2), p) +
                        w3 * self.function((dt / 2) * t3 + (dt / 2), p))

                # for interval [dt,tmax] Simpson integration:
                func = self.function(t, p)
                func_half = self.function(t[:-1] + dt / 2, p)
                s[1:] = s[0] + np.cumsum(
                    dt / 6 * (func[:-1] + 4 * func_half + func[1:]))
                s = s * (p[0] / quad(self.function, 0, np.inf, args=p)[0])
                return s


class DoubleExponential(RfuncBase):
    """Double Exponential response function with 4 parameters A, alpha, a1 and
    a2.

    Parameters
    ----------
    up: bool or None, optional
        indicates whether a positive stress will cause the head to go up
        (True, default) or down (False), if None the head can go both ways.
    meanstress: float
        mean value of the stress, used to set the initial value such that
        the final step times the mean stress equals 1
    cutoff: float
        proportion after which the step function is cut off. default is 0.999.

    Notes
    -----
    The impulse response function may be written as:

    .. math:: \\theta(t) = A (1 - \\alpha) e^{-t/a_1} + A \\alpha e^{-t/a_2}
    """
    _name = "DoubleExponential"

    def __init__(self) -> None:
        RfuncBase.__init__(self)
        self.nparam = 4

    def get_init_parameters(self, name: str) -> DataFrame:
        parameters = DataFrame(
            columns=['initial', 'pmin', 'pmax', 'vary', 'name'])
        if self.up:
            parameters.loc[name + '_A'] = (1 / self.meanstress, 0,
                                           100 / self.meanstress, True, name)
        elif self.up is False:
            parameters.loc[name + '_A'] = (-1 / self.meanstress,
                                           -100 / self.meanstress, 0, True,
                                           name)
        else:
            parameters.loc[name + '_A'] = (1 / self.meanstress,
                                           np.nan, np.nan, True, name)

        parameters.loc[name + '_alpha'] = (0.1, 0.01, 0.99, True, name)
        parameters.loc[name + '_a1'] = (10, 0.01, 5000, True, name)
        parameters.loc[name + '_a2'] = (10, 0.01, 5000, True, name)
        return parameters

    def get_tmax(self, p: Array_Like, cutoff: Optional[float] = None) -> float:
        if cutoff is None:
            cutoff = self.cutoff
        if p[2] > p[3]:  # a1 > a2
            return -p[2] * np.log(1 - cutoff)
        else:  # a1 < a2
            return -p[3] * np.log(1 - cutoff)

    def gain(self, p: Array_Like) -> float:
        return p[0]

    def step(self, p: Array_Like, dt: float = 1.0, cutoff: Optional[float] = None, maxtmax: Optional[int] = None) -> Array_Like:
        t = self.get_t(p, dt, cutoff, maxtmax)
        s = p[0] * (1 - ((1 - p[1]) * np.exp(-t / p[2]) +
                         p[1] * np.exp(-t / p[3])))
        return s


class Edelman(RfuncBase):
    """The function of Edelman, describing the propagation of an instantaneous
    water level change into an adjacent half-infinite aquifer.

    Parameters
    ----------
    up: bool or None, optional
        indicates whether a positive stress will cause the head to go up
        (True, default) or down (False), if None the head can go both ways.
    meanstress: float
        mean value of the stress, used to set the initial value such that
        the final step times the mean stress equals 1
    cutoff: float
        proportion after which the step function is cut off. default is 0.999.

    Notes
    -----
    The Edelman function is explained in :cite:t:`edelman_over_1947`. The
    impulse response function may be written as:

    .. math:: \\text{unknown}

    It's parameters are:

    .. math:: p[0] = \\beta = \\frac{\\sqrt{\\frac{4kD}{S}}}{x}

    """
    _name = "Edelman"

    def __init__(self) -> None:
        RfuncBase.__init__(self)
        self.nparam = 1

    def get_init_parameters(self, name: str) -> DataFrame:
        parameters = DataFrame(
            columns=['initial', 'pmin', 'pmax', 'vary', 'name'])
        beta_init = 1.0
        parameters.loc[name + '_beta'] = (beta_init, 0, 1000, True, name)
        return parameters

    def get_tmax(self, p: Array_Like, cutoff: Optional[float] = None) -> float:
        if cutoff is None:
            cutoff = self.cutoff
        return 1. / (p[0] * erfcinv(cutoff * erfc(0))) ** 2

    @staticmethod
    def gain(p: Array_Like) -> float:
        return 1.

    def step(self, p: Array_Like, dt: float = 1.0, cutoff: Optional[float] = None, maxtmax: Optional[int] = None) -> Array_Like:
        t = self.get_t(p, dt, cutoff, maxtmax)
        s = erfc(1 / (p[0] * np.sqrt(t)))
        return s


class Kraijenhoff(RfuncBase):
    """The response function of :cite:t:`van_de_leur_study_1958`.

    Parameters
    ----------
    up: bool or None, optional
        indicates whether a positive stress will cause the head to go up
        (True, default) or down (False), if None the head can go both ways.
    meanstress: float
        mean value of the stress, used to set the initial value such that
        the final step times the mean stress equals 1
    cutoff: float
        proportion after which the step function is cut off. default is 0.999.

    Notes
    -----
    The Kraijenhoff van de Leur function is explained in
    :cite:t:`van_de_leur_study_1958`. The impulse response function may be
    written as:

    .. math:: \\theta(t) = \\frac{4}{\pi S} \sum_{n=1,3,5...}^\infty \\frac{1}{n} e^{-n^2\\frac{t}{j}} \sin (\\frac{n\pi x}{L})

    The function describes the response of a domain between two drainage
    channels. The function gives the same outcome as equation 133.15 in
    :cite:t:`bruggeman_analytical_1999`. This is the response that
    is actually calculated with this function.

    The response function has three parameters: A, a and b.
    A is the gain (scaled),
    a is the reservoir coefficient (j in :cite:t:`van_de_leur_study_1958`),
    b is the location in the domain with the origin in the middle. This means
    that b=0 is in the middle and b=1/2 is at the drainage channel. At b=1/4
    the response function is most similar to the exponential response function.

    """
    _name = "Kraijenhoff"

    def __init__(self, n_terms: int = 10) -> None:
        RfuncBase.__init__(self, n_terms=n_terms)
        self.nparam = 3
        self.n_terms = n_terms

    def get_init_parameters(self, name: str) -> DataFrame:
        parameters = DataFrame(
            columns=['initial', 'pmin', 'pmax', 'vary', 'name'])
        if self.up:
            parameters.loc[name + '_A'] = (1 / self.meanstress, 1e-5,
                                           100 / self.meanstress, True, name)
        elif self.up is False:
            parameters.loc[name + '_A'] = (-1 / self.meanstress,
                                           -100 / self.meanstress,
                                           -1e-5, True, name)
        else:
            parameters.loc[name + '_A'] = (1 / self.meanstress,
                                           np.nan, np.nan, True, name)

        parameters.loc[name + '_a'] = (1e2, 0.01, 1e5, True, name)
        parameters.loc[name + '_b'] = (0, 0, 0.499999, True, name)
        return parameters

    def get_tmax(self, p: Array_Like, cutoff: Optional[float] = None) -> float:
        if cutoff is None:
            cutoff = self.cutoff
        return - p[1] * np.log(1 - cutoff)

    @staticmethod
    def gain(p: Array_Like) -> float:
        return p[0]

    def step(self, p: Array_Like, dt: float = 1.0, cutoff: Optional[float] = None, maxtmax: Optional[int] = None) -> Array_Like:
        t = self.get_t(p, dt, cutoff, maxtmax)
        h = 0
        for n in range(self.n_terms):
            h += (-1) ** n / (2 * n + 1) ** 3 * \
                np.cos((2 * n + 1) * np.pi * p[2]) * \
                np.exp(-(2 * n + 1) ** 2 * t / p[1])
        s = p[0] * (1 - (8 / (np.pi ** 3 * (1 / 4 - p[2] ** 2)) * h))
        return s


class Spline(RfuncBase):
    """Spline response function with parameters: A and a factor for every t.

    Parameters
    ----------
    up: bool or None, optional
        indicates whether a positive stress will cause the head to go up
        (True, default) or down (False), if None the head can go both ways.
    meanstress: float
        mean value of the stress, used to set the initial value such that
        the final step times the mean stress equals 1
    cutoff: float
        proportion after which the step function is cut off. default is 0.999.
        this parameter is ignored by Points
    kind: string
        see scipy.interpolate.interp1d. Most useful for a smooth response
        function are 'quadratic' and 'cubic'.
    t: list
        times at which the response function is defined


    Notes
    -----
    The spline response function generates a response function from factors at
    t = 1, 2, 4, 8, 16, 32, 64, 128, 256, 512 and 1024 days by default. This
    response function is more data-driven than existing response functions and
    has no physical background. Therefore it can primarily be used to compare
    to other more physical response functions, that probably describe the
    groundwater system better.
    """
    _name = "Spline"

    def __init__(self, kind: str = 'quadratic', t: Optional[list] = None) -> None:
        RfuncBase.__init__(self, kind=kind, t=t)
        self.kind = kind
        if t is None:
            t = [1, 2, 4, 8, 16, 32, 64, 128, 256, 512, 1024]
        self.t = t
        self.nparam = len(t) + 1

    def get_init_parameters(self, name: str) -> DataFrame:
        parameters = DataFrame(
            columns=['initial', 'pmin', 'pmax', 'vary', 'name'])
        if self.up:
            parameters.loc[name + '_A'] = (1 / self.meanstress, 1e-5,
                                           100 / self.meanstress, True, name)
        elif self.up is False:
            parameters.loc[name + '_A'] = (-1 / self.meanstress,
                                           -100 / self.meanstress,
                                           -1e-5, True, name)
        else:
            parameters.loc[name + '_A'] = (1 / self.meanstress,
                                           np.nan, np.nan, True, name)
        initial = np.linspace(0.0, 1.0, len(self.t) + 1)[1:]
        for i in range(len(self.t)):
            index = name + '_' + str(self.t[i])
            vary = True
            # fix the value of the factor at the last timestep to 1.0
            if i == len(self.t) - 1:
                vary = False
            parameters.loc[index] = (initial[i], 0.0, 1.0, vary, name)

        return parameters

    def get_tmax(self, p: Array_Like, cutoff: Optional[float] = None) -> float:
        return self.t[-1]

    def gain(self, p: Array_Like) -> float:
        return p[0]

    def step(self, p: Array_Like, dt: float = 1.0, cutoff: Optional[float] = None, maxtmax: Optional[int] = None) -> Array_Like:
        f = interp1d(self.t, p[1:len(self.t) + 1], kind=self.kind)
        t = self.get_t(p, dt, cutoff, maxtmax)
        s = p[0] * f(t)
        return s<|MERGE_RESOLUTION|>--- conflicted
+++ resolved
@@ -349,13 +349,8 @@
     """
     _name = "HantushWellModel"
 
-<<<<<<< HEAD
-    def __init__(self) -> None:
-        RfuncBase.__init__(self)
-=======
-    def __init__(self, use_numba=False, quad=False):
+    def __init__(self, use_numba: bool = False, quad: bool = False) -> None:
         RfuncBase.__init__(self, use_numba=use_numba, quad=quad)
->>>>>>> 4a0b9f48
         self.distances = None
         self.nparam = 3
         self.use_numba = use_numba  # requires numba_scipy for real speedups
@@ -416,11 +411,7 @@
         rho = 2 * r * np.exp(b / 2)
         k0rho = k0(rho)
         if k0rho == 0.0:
-<<<<<<< HEAD
-            return 100 * 365.  # ~100 years
-=======
             return 50 * 365.  # 50 years, need to set some tmax if k0rho==0.0
->>>>>>> 4a0b9f48
         else:
             return lambertw(1 / ((1 - cutoff) * k0rho)).real * a
 
@@ -430,23 +421,16 @@
         rho = 2 * r * np.exp(p[2] / 2)
         return p[0] * k0(rho)
 
-<<<<<<< HEAD
-    def step(self, p: Array_Like, dt: float = 1.0, cutoff: Optional[float] = None, maxtmax: Optional[int] = None) -> Array_Like:
-        r = self._get_distance_from_params(p)
-        cS = p[1]
-        rho = np.sqrt(4 * r ** 2 * p[2])
-=======
     @staticmethod
     @njit
-    def _integrand_hantush(y, b):
+    def _integrand_hantush(y: float, b: float) -> float:
         return np.exp(-y - (b / y)) / y
 
     @staticmethod
     @njit(parallel=True)
-    def numba_step(A, a, b, r, t):
+    def numba_step(A: float, a: float, b: float, r: float, t: Array_Like) -> Array_Like:
         rho = 2 * r * np.exp(b / 2)
         rhosq = rho**2
->>>>>>> 4a0b9f48
         k0rho = k0(rho)
         tau = t / a
         w = (exp1(rho) - k0rho) / (exp1(rho) - exp1(rho / 2))
@@ -543,18 +527,10 @@
         ps.WellModel.variance_gain
         """
         var_gain = (
-<<<<<<< HEAD
-            (k0(2 * np.sqrt(r ** 2 * b))) ** 2 * var_A +
-            (-A * r * k1(2 * np.sqrt(r ** 2 * b)) / np.sqrt(
-                b)) ** 2 * var_b -
-            2 * A * r * k0(2 * np.sqrt(r ** 2 * b)) *
-            k1(2 * np.sqrt(r ** 2 * b)) / np.sqrt(b) * cov_Ab
-=======
             (k0(2 * r * np.exp(b / 2))) ** 2 * var_A +
             (A * r * k1(2 * r * np.exp(b / 2)))**2 * np.exp(b) * var_b
             - 2 * A * r * k0(2 * r * np.exp(b / 2)) *
             k1(2 * r * np.exp(b / 2)) * np.exp(b / 2) * cov_Ab
->>>>>>> 4a0b9f48
         )
         return var_gain
 
@@ -592,13 +568,8 @@
     """
     _name = "Hantush"
 
-<<<<<<< HEAD
-    def __init__(self) -> None:
-        RfuncBase.__init__(self)
-=======
-    def __init__(self, use_numba=False, quad=False):
+    def __init__(self, use_numba: bool = False, quad: bool = False) -> None:
         RfuncBase.__init__(self, use_numba=use_numba, quad=quad)
->>>>>>> 4a0b9f48
         self.nparam = 3
         self.use_numba = use_numba
         self.quad = quad
@@ -638,22 +609,16 @@
     def gain(p: Array_Like) -> float:
         return p[0]
 
-<<<<<<< HEAD
-    def step(self, p: Array_Like, dt: float = 1.0, cutoff: Optional[float] = None, maxtmax: Optional[int] = None) -> Array_Like:
-        cS = p[1]
-        rho = np.sqrt(4 * p[2])
-=======
     @staticmethod
     @njit
-    def _integrand_hantush(y, b):
+    def _integrand_hantush(y: float, b: float) -> float:
         return np.exp(-y - (b / y)) / y
 
     @staticmethod
     @njit(parallel=True)
-    def numba_step(A, a, b, t):
+    def numba_step(A: float, a: float, b: float, t: Array_Like) -> Array_Like:
         rho = 2 * np.sqrt(b)
         rhosq = rho**2
->>>>>>> 4a0b9f48
         k0rho = k0(rho)
         tau = t / a
         w = (exp1(rho) - k0rho) / (exp1(rho) - exp1(rho / 2))
@@ -669,7 +634,7 @@
         return A * F / (2 * k0rho)
 
     @staticmethod
-    def numpy_step(A, a, b, t):
+    def numpy_step(A: float, a: float, b: float, t: Array_Like) -> Array_Like:
         rho = 2 * np.sqrt(b)
         rhosq = rho**2
         k0rho = k0(rho)
@@ -679,22 +644,13 @@
         tau2 = tau[~tau_mask]
         w = (exp1(rho) - k0rho) / (exp1(rho) - exp1(rho / 2))
         F = np.zeros_like(tau)
-<<<<<<< HEAD
-        F[tau < rho / 2] = w * exp1(rho ** 2 / (4 * tau1)) - (w - 1) * exp1(
-            tau1 + rho ** 2 / (4 * tau1))
-        F[tau >= rho / 2] = 2 * k0rho - w * exp1(tau2) + (w - 1) * exp1(
-            tau2 + rho ** 2 / (4 * tau2))
-        return p[0] * F / (2 * k0rho)
-
-    def impulse(self, t: Array_Like, p: Array_Like) -> Array_Like:
-=======
         F[tau_mask] = w * exp1(rhosq / (4 * tau1)) - (w - 1) * exp1(
             tau1 + rhosq / (4 * tau1))
         F[~tau_mask] = 2 * k0rho - w * exp1(tau2) + (w - 1) * exp1(
             tau2 + rhosq / (4 * tau2))
         return A * F / (2 * k0rho)
 
-    def quad_step(self, A, a, b, t):
+    def quad_step(self, A: float, a: float, b: float, t: Array_Like) -> Array_Like:
         F = np.zeros_like(t)
         u = a * b / t
         for i in range(0, len(t)):
@@ -702,7 +658,7 @@
                         u[i], np.inf, args=(b,))[0]
         return F * A / (2 * k0(2 * np.sqrt(b)))
 
-    def step(self, p, dt=1, cutoff=None, maxtmax=None):
+    def step(self, p: Array_Like, dt: float = 1.0, cutoff: Optional[float] = None, maxtmax: Optional[int] = None):
         A, a, b = p
         t = self.get_t(p, dt, cutoff, maxtmax)
 
@@ -714,9 +670,8 @@
                 return self.numba_step(A, a, b, t)
             else:  # otherwise numpy is faster
                 return self.numpy_step(A, a, b, t)
-    
+
     def impulse(self, t, p):
->>>>>>> 4a0b9f48
         A, a, b = p
         ir = A / (2 * t * k0(2 * np.sqrt(b))) * np.exp(-t / a - a * b / t)
         return ir
