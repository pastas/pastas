--- conflicted
+++ resolved
@@ -22,18 +22,14 @@
 class RfuncBase:
     _name = "RfuncBase"
 
-<<<<<<< HEAD
-    def __init__(self, up: bool, meanstress: float, cutoff: float):
-=======
     def __init__(self, **kwargs):
         self.up = True
         self.meanstress = 1
         self.cutoff = 0.999
         self.kwargs = kwargs
 
-    def _set_init_parameter_settings(self, up=True, meanstress=1,
-                                     cutoff=0.999):
->>>>>>> de2b6ce5
+    def _set_init_parameter_settings(self, up: Optional[bool] = True, meanstress: Optional[float] = 1.0,
+                                     cutoff: Optional[float] = 0.999):
         self.up = up
         # Completely arbitrary number to prevent division by zero
         if 1e-8 > meanstress > 0:
@@ -206,13 +202,8 @@
     """
     _name = "Gamma"
 
-<<<<<<< HEAD
-    def __init__(self, up: Optional[bool] = True, meanstress: Optional[float] = 1.0, cutoff: Optional[float] = 0.999):
-        RfuncBase.__init__(self, up, meanstress, cutoff)
-=======
     def __init__(self):
         RfuncBase.__init__(self)
->>>>>>> de2b6ce5
         self.nparam = 3
 
     def get_init_parameters(self, name: str) -> Type[DataFrame]:
@@ -277,13 +268,9 @@
     """
     _name = "Exponential"
 
-<<<<<<< HEAD
-    def __init__(self, up: Optional[bool] = True, meanstress: Optional[float] = 1.0, cutoff: Optional[float] = 0.999):
-        RfuncBase.__init__(self, up, meanstress, cutoff)
-=======
+
     def __init__(self):
         RfuncBase.__init__(self)
->>>>>>> de2b6ce5
         self.nparam = 2
 
     def get_init_parameters(self, name: str) -> Type[DataFrame]:
@@ -348,38 +335,25 @@
     different from the Hantush response function. The gain is defined as:
 
     :math:`\\text{gain} = A K_0 \\left( 2r \\sqrt(b) \\right)`
-<<<<<<< HEAD
-
-    The implementation used here is explained in  [veling_2010]_.
-=======
->>>>>>> de2b6ce5
 
     The implementation used here is explained in  :cite:t:`veling_hantush_2010`.
 
     """
     _name = "HantushWellModel"
 
-<<<<<<< HEAD
-    def __init__(self, up: Optional[bool] = True, meanstress: Optional[float] = 1.0, cutoff: Optional[float] = 0.999, distances: Optional[float] = 1.0):
-        RfuncBase.__init__(self, up, meanstress, cutoff)
-=======
+
     def __init__(self):
         RfuncBase.__init__(self)
         self.distances = None
->>>>>>> de2b6ce5
         self.nparam = 3
 
     def set_distances(self, distances):
         self.distances = distances
 
-<<<<<<< HEAD
     def get_init_parameters(self, name: str) -> Type[DataFrame]:
-=======
-    def get_init_parameters(self, name):
         if self.distances is None:
             raise (Exception('distances is None. Set using method set_distances'
                              'or use Hantush.'))
->>>>>>> de2b6ce5
         parameters = DataFrame(
             columns=['initial', 'pmin', 'pmax', 'vary', 'name'])
         if self.up:
@@ -424,14 +398,9 @@
         else:
             return lambertw(1 / ((1 - cutoff) * k0rho)).real * cS
 
-<<<<<<< HEAD
-    def gain(self, p: pstAL) -> float:
-        r = self._get_distance_from_params(p)
-=======
-    def gain(self, p, r=None):
+    def gain(self, p: pstAL: r: Optional[float] = None) -> float:
         if r is None:
             r = self._get_distance_from_params(p)
->>>>>>> de2b6ce5
         rho = 2 * r * np.sqrt(p[2])
         return p[0] * k0(rho)
 
@@ -527,11 +496,7 @@
 
     where A, a, and b are parameters.
 
-<<<<<<< HEAD
-    The implementation used here is explained in  [veling_2010]_.
-=======
     The implementation used here is explained in  :cite:t:`veling_hantush_2010`.
->>>>>>> de2b6ce5
 
     References
     ----------
@@ -541,13 +506,9 @@
     """
     _name = "Hantush"
 
-<<<<<<< HEAD
-    def __init__(self, up: Optional[bool] = True, meanstress: Optional[float] = 1.0, cutoff: Optional[float] = 0.999):
-        RfuncBase.__init__(self, up, meanstress, cutoff)
-=======
+
     def __init__(self):
         RfuncBase.__init__(self)
->>>>>>> de2b6ce5
         self.nparam = 3
 
     def get_init_parameters(self, name: str) -> Type[DataFrame]:
@@ -621,13 +582,8 @@
     """
     _name = "Polder"
 
-<<<<<<< HEAD
-    def __init__(self, up: Optional[bool] = True, meanstress: Optional[float] = 1.0, cutoff: Optional[float] = 0.999):
-        RfuncBase.__init__(self, up, meanstress, cutoff)
-=======
     def __init__(self):
         RfuncBase.__init__(self)
->>>>>>> de2b6ce5
         self.nparam = 3
 
     def get_init_parameters(self, name) -> Type[DataFrame]:
@@ -693,13 +649,9 @@
     """
     _name = "One"
 
-<<<<<<< HEAD
-    def __init__(self, up: Optional[bool] = True, meanstress: Optional[float] = 1.0, cutoff: Optional[float] = 0.999):
-        RfuncBase.__init__(self, up, meanstress, cutoff)
-=======
+
     def __init__(self):
         RfuncBase.__init__(self)
->>>>>>> de2b6ce5
         self.nparam = 1
 
     def get_init_parameters(self, name: str) -> Type[DataFrame]:
@@ -758,13 +710,9 @@
     """
     _name = "FourParam"
 
-<<<<<<< HEAD
-    def __init__(self, up: Optional[bool] = True, meanstress: Optional[float] = 1.0, cutoff: Optional[float] = 0.999):
-        RfuncBase.__init__(self, up, meanstress, cutoff)
-=======
+
     def __init__(self, quad=False):
         RfuncBase.__init__(self, quad=quad)
->>>>>>> de2b6ce5
         self.nparam = 4
         self.quad = quad
 
@@ -911,13 +859,9 @@
     """
     _name = "DoubleExponential"
 
-<<<<<<< HEAD
-    def __init__(self, up: Optional[bool] = True, meanstress: Optional[float] = 1.0, cutoff: Optional[float] = 0.999):
-        RfuncBase.__init__(self, up, meanstress, cutoff)
-=======
+
     def __init__(self):
         RfuncBase.__init__(self)
->>>>>>> de2b6ce5
         self.nparam = 4
 
     def get_init_parameters(self, name: str) -> Type[DataFrame]:
@@ -986,13 +930,8 @@
     """
     _name = "Edelman"
 
-<<<<<<< HEAD
-    def __init__(self, up: Optional[bool] = True, meanstress: Optional[float] = 1.0, cutoff: Optional[float] = 0.999):
-        RfuncBase.__init__(self, up, meanstress, cutoff)
-=======
     def __init__(self):
         RfuncBase.__init__(self)
->>>>>>> de2b6ce5
         self.nparam = 1
 
     def get_init_parameters(self, name: str) -> Type[DataFrame]:
@@ -1054,13 +993,9 @@
     """
     _name = "Kraijenhoff"
 
-<<<<<<< HEAD
-    def __init__(self, up: Optional[bool] = True, meanstress: Optional[float] = 1.0, cutoff: Optional[float] = 0.999, n_terms: Optional[int] = 10):
-        RfuncBase.__init__(self, up, meanstress, cutoff)
-=======
+
     def __init__(self, n_terms=10):
         RfuncBase.__init__(self, n_terms=n_terms)
->>>>>>> de2b6ce5
         self.nparam = 3
         self.n_terms = n_terms
 
@@ -1134,15 +1069,10 @@
     """
     _name = "Spline"
 
-<<<<<<< HEAD
-    def __init__(self, up: Optional[bool] = True, meanstress: Optional[float] = 1.0, cutoff: Optional[float] = 0.999, kind: Optional[str] = 'quadratic',
+
+    def __init__(self, kind: Optional[str] = 'quadratic',
                  t: Optional[list] = [1, 2, 4, 8, 16, 32, 64, 128, 256, 512, 1024]):
-        RfuncBase.__init__(self, up, meanstress, cutoff)
-=======
-    def __init__(self, kind='quadratic',
-                 t=[1, 2, 4, 8, 16, 32, 64, 128, 256, 512, 1024]):
         RfuncBase.__init__(self, kind=kind, t=t)
->>>>>>> de2b6ce5
         self.kind = kind
         self.t = t
         self.nparam = len(t) + 1
