--- conflicted
+++ resolved
@@ -329,13 +329,8 @@
 
     def get_init_parameters(self, name):
         if self.distances is None:
-<<<<<<< HEAD
             raise(Exception('distances is None. Set using method'
                             ' set_distances() or use Hantush.'))
-=======
-            raise (Exception('distances is None. Set using method set_distances'
-                             'or use Hantush.'))
->>>>>>> 6e4e7c7f
         parameters = DataFrame(
             columns=['initial', 'pmin', 'pmax', 'vary', 'name'])
         if self.up:
@@ -493,18 +488,11 @@
         ps.WellModel.variance_gain
         """
         var_gain = (
-<<<<<<< HEAD
-            (k0(2 * r * np.exp(b / 2))) ** 2 * var_A +
-            (A * r * k1(2 * r * np.exp(b / 2)))**2 * np.exp(b) * var_b
-            - 2 * A * r * k0(2 * r * np.exp(b / 2)) *
-            k1(2 * r * np.exp(b / 2)) * np.exp(b / 2) * cov_Ab
-=======
-                (k0(2 * np.sqrt(r ** 2 * b))) ** 2 * var_A +
-                (-A * r * k1(2 * np.sqrt(r ** 2 * b)) / np.sqrt(
-                    b)) ** 2 * var_b -
-                2 * A * r * k0(2 * np.sqrt(r ** 2 * b)) *
-                k1(2 * np.sqrt(r ** 2 * b)) / np.sqrt(b) * cov_Ab
->>>>>>> 6e4e7c7f
+            (k0(2 * np.sqrt(r ** 2 * b))) ** 2 * var_A +
+            (-A * r * k1(2 * np.sqrt(r ** 2 * b)) / np.sqrt(
+                b)) ** 2 * var_b -
+            2 * A * r * k0(2 * np.sqrt(r ** 2 * b)) *
+            k1(2 * np.sqrt(r ** 2 * b)) / np.sqrt(b) * cov_Ab
         )
         return var_gain
 
@@ -1106,8 +1094,8 @@
         h = 0
         for n in range(self.n_terms):
             h += (-1) ** n / (2 * n + 1) ** 3 * \
-                 np.cos((2 * n + 1) * np.pi * p[2]) * \
-                 np.exp(-(2 * n + 1) ** 2 * t / p[1])
+                np.cos((2 * n + 1) * np.pi * p[2]) * \
+                np.exp(-(2 * n + 1) ** 2 * t / p[1])
         s = p[0] * (1 - (8 / (np.pi ** 3 * (1 / 4 - p[2] ** 2)) * h))
         return s
 
