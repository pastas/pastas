--- conflicted
+++ resolved
@@ -20,13 +20,8 @@
 )
 from numpy import pi
 
-<<<<<<< HEAD
 from .decorators import njit, latexfun
-from .utils import check_numba, check_numba_scipy
-=======
-from .decorators import njit
-from .version import check_numba_scipy
->>>>>>> 0cdb7a81
+from .utils import check_numba_scipy
 
 try:
     from numba import prange
