# coding=utf-8
"""This module contains all the response functions available in Pastas."""

from logging import getLogger

import numpy as np
from pandas import DataFrame
from scipy.integrate import quad
from scipy.special import (erfc, erfcinv, exp1, gamma, gammainc, gammaincinv, 
                           k0, k1, lambertw)
from scipy.interpolate import interp1d
from .decorators import njit
from .utils import check_numba, check_numba_scipy

try:
    from numba import prange
except ModuleNotFoundError:
    prange = range

logger = getLogger(__name__)

__all__ = ["Gamma", "Exponential", "Hantush", "Polder", "FourParam",
           "DoubleExponential", "One", "Edelman", "HantushWellModel",
           "Kraijenhoff", "Spline"]


class RfuncBase:
    _name = "RfuncBase"

    def __init__(self, **kwargs):
        self.up = True
        self.meanstress = 1
        self.cutoff = 0.999
        self.kwargs = kwargs

    def _set_init_parameter_settings(self, up=True, meanstress=1,
                                     cutoff=0.999):
        self.up = up
        # Completely arbitrary number to prevent division by zero
        if 1e-8 > meanstress > 0:
            meanstress = 1e-8
        elif meanstress < 0 and up is True:
            meanstress = meanstress * -1
        self.meanstress = meanstress
        self.cutoff = cutoff

    def get_init_parameters(self, name):
        """Get initial parameters and bounds. It is called by the stressmodel.

        Parameters
        ----------
        name :  str
            Name of the stressmodel

        Returns
        -------
        parameters : pandas DataFrame
            The initial parameters and parameter bounds used by the solver
        """
        pass

    def get_tmax(self, p, cutoff=None):
        """Method to get the response time for a certain cutoff.

        Parameters
        ----------
        p: array_like
            array_like object with the values as floats representing the
            model parameters.
        cutoff: float, optional
            float between 0 and 1.

        Returns
        -------
        tmax: float
            Number of days when 99.9% of the response has effectuated, when the
            cutoff is chosen at 0.999.
        """
        pass

    def step(self, p, dt=1, cutoff=None, maxtmax=None):
        """Method to return the step function.

        Parameters
        ----------
        p: array_like
            array_like object with the values as floats representing the
            model parameters.
        dt: float
            timestep as a multiple of of day.
        cutoff: float, optional
            float between 0 and 1.
        maxtmax: int, optional
            Maximum timestep to compute the block response for.

        Returns
        -------
        s: numpy.array
            Array with the step response.
        """
        pass

    def block(self, p, dt=1, cutoff=None, maxtmax=None):
        """Method to return the block function.

        Parameters
        ----------
        p: array_like
            array_like object with the values as floats representing the
            model parameters.
        dt: float
            timestep as a multiple of of day.
        cutoff: float, optional
            float between 0 and 1.
        maxtmax: int, optional
            Maximum timestep to compute the block response for.

        Returns
        -------
        s: numpy.array
            Array with the block response.
        """
        s = self.step(p, dt, cutoff, maxtmax)
        return np.append(s[0], np.subtract(s[1:], s[:-1]))
    
    def impulse(self, t, p):
        """Method to return the impulse response function.

        Parameters
        ----------
        p: array_like
            array_like object with the values as floats representing the
            model parameters.
        dt: float
            timestep as a multiple of of day.
        cutoff: float, optional
            float between 0 and 1.
        maxtmax: int, optional
            Maximum timestep to compute the block response for.

        Returns
        -------
        s: numpy.array
            Array with the impulse response.
            
        Note
        ----
        Only used for internal consistency checks
        """
        pass

    def get_t(self, p, dt, cutoff, maxtmax=None):
        """Internal method to determine the times at which to evaluate the
        step-response, from t=0.

        Parameters
        ----------
        p: array_like
            array_like object with the values as floats representing the
            model parameters.
        dt: float
            timestep as a multiple of of day.
        cutoff: float
            float between 0 and 1, that determines which part of the step-
            response is taken into account.
        maxtmax: float, optional
            The maximum time of the response, usually set to the simulation
            length.

        Returns
        -------
        t: numpy.array
            Array with the times
        """
        if isinstance(dt, np.ndarray):
            return dt
        else:
            tmax = self.get_tmax(p, cutoff)
            if maxtmax is not None:
                tmax = min(tmax, maxtmax)
            tmax = max(tmax, 3 * dt)
            return np.arange(dt, tmax, dt)


class Gamma(RfuncBase):
    """Gamma response function with 3 parameters A, a, and n.

    Parameters
    ----------
    up: bool or None, optional
        indicates whether a positive stress will cause the head to go up
        (True, default) or down (False), if None the head can go both ways.
    meanstress: float
        mean value of the stress, used to set the initial value such that
        the final step times the mean stress equals 1
    cutoff: float
        proportion after which the step function is cut off. default is 0.999.

    Notes
    -----
    The impulse response function is:

    .. math:: \\theta(t) = At^{n-1} e^{-t/a} / (a^n Gamma(n))

    where A, a, and n are parameters. The Gamma function is equal to the
    Exponential function when n=1.
    """
    _name = "Gamma"

    def __init__(self):
        RfuncBase.__init__(self)
        self.nparam = 3

    def get_init_parameters(self, name):
        parameters = DataFrame(
            columns=['initial', 'pmin', 'pmax', 'vary', 'name'])
        if self.up:
            parameters.loc[name + '_A'] = (1 / self.meanstress, 1e-5,
                                           100 / self.meanstress, True, name)
        elif self.up is False:
            parameters.loc[name + '_A'] = (-1 / self.meanstress,
                                           -100 / self.meanstress,
                                           -1e-5, True, name)
        else:
            parameters.loc[name + '_A'] = (1 / self.meanstress,
                                           np.nan, np.nan, True, name)

        # if n is too small, the length of response function is close to zero
        parameters.loc[name + '_n'] = (1, 0.01, 100, True, name)
        parameters.loc[name + '_a'] = (10, 0.01, 1e4, True, name)
        return parameters

    def get_tmax(self, p, cutoff=None):
        if cutoff is None:
            cutoff = self.cutoff
        return gammaincinv(p[1], cutoff) * p[2]

    def gain(self, p):
        return p[0]

    def step(self, p, dt=1, cutoff=None, maxtmax=None):
        t = self.get_t(p, dt, cutoff, maxtmax)
        s = p[0] * gammainc(p[1], t / p[2])
        return s
    
    def impulse(self, t, p):
        A, n, a = p
        ir = A * t ** (n - 1) * np.exp(-t / a) / (a ** n * gamma(n))
        return ir


class Exponential(RfuncBase):
    """Exponential response function with 2 parameters: A and a.

    Parameters
    ----------
    up: bool or None, optional
        indicates whether a positive stress will cause the head to go up
        (True, default) or down (False), if None the head can go both ways.
    meanstress: float
        mean value of the stress, used to set the initial value such that
        the final step times the mean stress equals 1
    cutoff: float
        proportion after which the step function is cut off. default is 0.999.

    Notes
    -----
    The impulse response function is:

    .. math:: \\theta(t) = A / a * e^{-t/a}

    where A and a are parameters.
    """
    _name = "Exponential"

    def __init__(self):
        RfuncBase.__init__(self)
        self.nparam = 2

    def get_init_parameters(self, name):
        parameters = DataFrame(
            columns=['initial', 'pmin', 'pmax', 'vary', 'name'])
        if self.up:
            parameters.loc[name + '_A'] = (1 / self.meanstress, 1e-5,
                                           100 / self.meanstress, True, name)
        elif self.up is False:
            parameters.loc[name + '_A'] = (-1 / self.meanstress,
                                           -100 / self.meanstress,
                                           -1e-5, True, name)
        else:
            parameters.loc[name + '_A'] = (1 / self.meanstress,
                                           np.nan, np.nan, True, name)

        parameters.loc[name + '_a'] = (10, 0.01, 1000, True, name)
        return parameters

    def get_tmax(self, p, cutoff=None):
        if cutoff is None:
            cutoff = self.cutoff
        return -p[1] * np.log(1 - cutoff)

    def gain(self, p):
        return p[0]

    def step(self, p, dt=1, cutoff=None, maxtmax=None):
        t = self.get_t(p, dt, cutoff, maxtmax)
        s = p[0] * (1.0 - np.exp(-t / p[1]))
        return s
    
    def impulse(self, t, p):
        A, a = p
        ir = A / a * np.exp(-t / a)
        return ir


class HantushWellModel(RfuncBase):
    """An implementation of the Hantush well function for multiple pumping
    wells.

    Parameters
    ----------
    up: bool, optional
        indicates whether a positive stress will cause the head to go up
        (True, default) or down (False)
    meanstress: float
        mean value of the stress, used to set the initial value such that
        the final step times the mean stress equals 1
    cutoff: float
        proportion after which the step function is cut off. Default is 0.999.

    Notes
    -----
    The impulse response function is:

    .. math:: \\theta(r, t) = \\frac{A}{2t} \\exp(-t/a - abr^2/t)

    where r is the distance from the pumping well to the observation point
    and must be specified. A, a, and b are parameters, which are slightly
    different from the Hantush response function. The gain is defined as:

    :math:`\\text{gain} = A K_0 \\left( 2r \\sqrt(b) \\right)`

    The implementation used here is explained in  :cite:t:`veling_hantush_2010`.

    """
    _name = "HantushWellModel"

    def __init__(self, use_numba=False, quad=False):
        RfuncBase.__init__(self, use_numba=use_numba, quad=quad)
        self.distances = None
        self.nparam = 3
        self.use_numba = use_numba  # requires numba_scipy for real speedups
        self.quad = quad  # if quad=True, implicitly uses numba
        # check numba and numba_scipy installation
        if self.quad or self.use_numba:
            check_numba()
            # turn off use_numba if numba_scipy is not available
            # or there is a version conflict
            if self.use_numba:
                self.use_numba = check_numba_scipy()

    def set_distances(self, distances):
        self.distances = distances

    def get_init_parameters(self, name):
        if self.distances is None:
            raise(Exception('distances is None. Set using method'
                            ' set_distances() or use Hantush.'))
        parameters = DataFrame(
            columns=['initial', 'pmin', 'pmax', 'vary', 'name'])
        if self.up:
            # divide by k0(2) to get same initial value as ps.Hantush
            parameters.loc[name + '_A'] = (1 / (self.meanstress * k0(2)),
                                           0, np.nan, True, name)
        elif self.up is False:
            # divide by k0(2) to get same initial value as ps.Hantush
            parameters.loc[name + '_A'] = (-1 / (self.meanstress * k0(2)),
                                           np.nan, 0, True, name)
        else:
            parameters.loc[name + '_A'] = (1 / self.meanstress, np.nan,
                                           np.nan, True, name)
        parameters.loc[name + '_a'] = (100, 1e-3, 1e4, True, name)
        # set initial and bounds for b taking into account distances
        # note log transform to avoid extremely small values for b
        binit = np.log(1.0 / np.mean(self.distances) ** 2)
        bmin = np.log(1e-6 / np.max(self.distances) ** 2)
        bmax = np.log(25. / np.min(self.distances) ** 2)
        parameters.loc[name + '_b'] = (binit, bmin, bmax, True, name)
        return parameters

    @staticmethod
    def _get_distance_from_params(p):
        if len(p) == 3:
            r = 1.0
            logger.info("No distance passed to HantushWellModel, "
                        "assuming r=1.0.")
        else:
            r = p[3]
        return r

    def get_tmax(self, p, cutoff=None):
        r = self._get_distance_from_params(p)
        # approximate formula for tmax
        if cutoff is None:
            cutoff = self.cutoff
        a, b = p[1:3]
        rho = 2 * r * np.exp(b / 2)
        k0rho = k0(rho)
        if k0rho == 0.0:
            return 50 * 365.  # 50 years, need to set some tmax if k0rho==0.0
        else:
            return lambertw(1 / ((1 - cutoff) * k0rho)).real * a

    def gain(self, p, r=None):
        if r is None:
            r = self._get_distance_from_params(p)
        rho = 2 * r * np.exp(p[2] / 2)
        return p[0] * k0(rho)

    @staticmethod
    @njit
    def _integrand_hantush(y, b):
        return np.exp(-y - (b / y)) / y

    @staticmethod
    @njit(parallel=True)
    def numba_step(A, a, b, r, t):
        rho = 2 * r * np.exp(b / 2)
        rhosq = rho**2
        k0rho = k0(rho)
        tau = t / a
        w = (exp1(rho) - k0rho) / (exp1(rho) - exp1(rho / 2))
        F = np.zeros((tau.size,), dtype=np.float64)
        for i in prange(tau.size):
            tau_i = tau[i]
            if tau_i < rho / 2:
                F[i] = w * exp1(rhosq / (4 * tau_i)) - (w - 1) * exp1(
                    tau_i + rhosq / (4 * tau_i))
            elif tau_i >= rho / 2:
                F[i] = 2 * k0rho - w * exp1(tau_i) + (w - 1) * exp1(
                    tau_i + rhosq / (4 * tau_i))
        return A * F / 2

    @staticmethod
    def numpy_step(A, a, b, r, t):
        rho = 2 * r * np.exp(b / 2)
        rhosq = rho**2
        k0rho = k0(rho)
        tau = t / a
        tau1 = tau[tau < rho / 2]
        tau2 = tau[tau >= rho / 2]
        w = (exp1(rho) - k0rho) / (exp1(rho) - exp1(rho / 2))
        F = np.zeros_like(tau)
        F[tau < rho / 2] = w * exp1(rhosq / (4 * tau1)) - (w - 1) * exp1(
            tau1 + rhosq / (4 * tau1))
        F[tau >= rho / 2] = 2 * k0rho - w * exp1(tau2) + (w - 1) * exp1(
            tau2 + rhosq / (4 * tau2))
        return A * F / 2

    def quad_step(self, A, a, b, r, t):
        F = np.zeros_like(t)
        brsq = np.exp(b) * r**2
        u = a * brsq / t
        for i in range(0, len(t)):
            F[i] = quad(self._integrand_hantush,
                        u[i], np.inf, args=(brsq,))[0]
        return F * A / 2

    def step(self, p, dt=1, cutoff=None, maxtmax=None):
        A, a, b = p[:3]
        r = self._get_distance_from_params(p)
        t = self.get_t(p, dt, cutoff, maxtmax)

        if self.quad:
            return self.quad_step(A, a, b, r, t)
        else:
            # if numba_scipy is available and param a >= ~30, numba is faster
            if a >= 30. and self.use_numba:
                return self.numba_step(A, a, b, r, t)
            else:  # otherwise numpy is faster
                return self.numpy_step(A, a, b, r, t)

    @staticmethod
    def variance_gain(A, b, var_A, var_b, cov_Ab, r=1.0):
        """Calculate variance of the gain from parameters A and b.

        Variance of the gain is calculated based on propagation of
        uncertainty using optimal values, the variances of A and b
        and the covariance between A and b.

        Note
        ----
        Estimated variance can be biased for non-linear functions as it uses
        truncated series expansion.

        Parameters
        ----------
        A : float
            optimal value of parameter A, (e.g. ml.parameters.optimal)
        b : float
            optimal value of parameter b, (e.g. ml.parameters.optimal)
        var_A : float
            variance of parameter A, can be obtained from the diagonal of
            the covariance matrix (e.g. ml.fit.pcov)
        var_b : float
            variance of parameter A, can be obtained from the diagonal of
            the covariance matrix (e.g. ml.fit.pcov)
        cov_Ab : float
            covariance between A and b, can be obtained from the covariance
            matrix (e.g. ml.fit.pcov)
        r : float or np.array, optional
            distance(s) between observation well and stress(es),
            default value is 1.0

        Returns
        -------
        var_gain : float or np.array
            variance of the gain calculated based on propagation of uncertainty
            of parameters A and b.

        See Also
        --------
        ps.WellModel.variance_gain
        """
        var_gain = (
            (k0(2 * r * np.exp(b / 2))) ** 2 * var_A +
            (A * r * k1(2 * r * np.exp(b / 2)))**2 * np.exp(b) * var_b
            - 2 * A * r * k0(2 * r * np.exp(b / 2)) *
            k1(2 * r * np.exp(b / 2)) * np.exp(b / 2) * cov_Ab
        )
        return var_gain


class Hantush(RfuncBase):
    """The Hantush well function, using the standard A, a, b parameters.

    Parameters
    ----------
    up: bool or None, optional
        indicates whether a positive stress will cause the head to go up
        (True, default) or down (False), if None the head can go both ways.
    meanstress: float
        mean value of the stress, used to set the initial value such that
        the final step times the mean stress equals 1
    cutoff: float
        proportion after which the step function is cut off. default is 0.999.

    Notes
    -----
    The impulse response function is:

    .. math:: \\theta(t) = \\frac{A}{2t \\text{K}_0\\left(2\\sqrt{b} \\right)}
              \\exp(-t/a - ab/t)

    where A, a, and b are parameters.

    The implementation used here is explained in  :cite:t:`veling_hantush_2010`.

    References
    ----------

    .. [veling_2010] Veling, E. J. M., & Maas, C. (2010). Hantush well function
       revisited. Journal of hydrology, 393(3), 381-388.
    """
    _name = "Hantush"

    def __init__(self, use_numba=False, quad=False):
        RfuncBase.__init__(self, use_numba=use_numba, quad=quad)
        self.nparam = 3
        self.use_numba = use_numba
        self.quad = quad
        # check numba and numba_scipy installation
        if self.quad or self.use_numba:
            check_numba()
            # turn off use_numba if numba_scipy is not available
            # or there is a version conflict
            if self.use_numba:
                self.use_numba = check_numba_scipy()

    def get_init_parameters(self, name):
        parameters = DataFrame(
            columns=['initial', 'pmin', 'pmax', 'vary', 'name'])
        if self.up:
            parameters.loc[name + '_A'] = (1 / self.meanstress,
                                           0, np.nan, True, name)
        elif self.up is False:
            parameters.loc[name + '_A'] = (-1 / self.meanstress,
                                           np.nan, 0, True, name)
        else:
            parameters.loc[name + '_A'] = (1 / self.meanstress,
                                           np.nan, np.nan, True, name)
        parameters.loc[name + '_a'] = (100, 1e-3, 1e4, True, name)
        parameters.loc[name + '_b'] = (1, 1e-6, 25, True, name)
        return parameters

    def get_tmax(self, p, cutoff=None):
        # approximate formula for tmax
        if cutoff is None:
            cutoff = self.cutoff
        a, b = p[1:]
        rho = 2 * np.sqrt(b)
        return lambertw(1 / ((1 - cutoff) * k0(rho))).real * a

    @staticmethod
    def gain(p):
        return p[0]

    @staticmethod
    @njit
    def _integrand_hantush(y, b):
        return np.exp(-y - (b / y)) / y

    @staticmethod
    @njit(parallel=True)
    def numba_step(A, a, b, t):
        rho = 2 * np.sqrt(b)
        rhosq = rho**2
        k0rho = k0(rho)
        tau = t / a
        w = (exp1(rho) - k0rho) / (exp1(rho) - exp1(rho / 2))
        F = np.zeros((tau.size,), dtype=np.float64)
        for i in prange(tau.size):
            tau_i = tau[i]
            if tau_i < rho / 2:
                F[i] = w * exp1(rhosq / (4 * tau_i)) - (w - 1) * exp1(
                    tau_i + rhosq / (4 * tau_i))
            elif tau_i >= rho / 2:
                F[i] = 2 * k0rho - w * exp1(tau_i) + (w - 1) * exp1(
                    tau_i + rhosq / (4 * tau_i))
        return A * F / (2 * k0rho)

    @staticmethod
    def numpy_step(A, a, b, t):
        rho = 2 * np.sqrt(b)
        rhosq = rho**2
        k0rho = k0(rho)
        tau = t / a
        tau_mask = tau < rho / 2
        tau1 = tau[tau_mask]
        tau2 = tau[~tau_mask]
        w = (exp1(rho) - k0rho) / (exp1(rho) - exp1(rho / 2))
        F = np.zeros_like(tau)
<<<<<<< HEAD
        F[tau_mask] = w * exp1(rhosq / (4 * tau1)) - (w - 1) * exp1(
            tau1 + rhosq / (4 * tau1))
        F[~tau_mask] = 2 * k0rho - w * exp1(tau2) + (w - 1) * exp1(
            tau2 + rhosq / (4 * tau2))
        return A * F / (2 * k0rho)

    def quad_step(self, A, a, b, t):
        F = np.zeros_like(t)
        u = a * b / t
        for i in range(0, len(t)):
            F[i] = quad(self._integrand_hantush,
                        u[i], np.inf, args=(b,))[0]
        return F * A / (2 * k0(2 * np.sqrt(b)))

    def step(self, p, dt=1, cutoff=None, maxtmax=None):
        A, a, b = p
        t = self.get_t(p, dt, cutoff, maxtmax)

        if self.quad:
            return self.quad_step(A, a, b, t)
        else:
            # if numba_scipy is available and param a >= ~30, numba is faster
            if a >= 30. and self.use_numba:
                return self.numba_step(A, a, b, t)
            else:  # otherwise numpy is faster
                return self.numpy_step(A, a, b, t)
=======
        F[tau < rho / 2] = w * exp1(rho ** 2 / (4 * tau1)) - (w - 1) * exp1(
            tau1 + rho ** 2 / (4 * tau1))
        F[tau >= rho / 2] = 2 * k0rho - w * exp1(tau2) + (w - 1) * exp1(
            tau2 + rho ** 2 / (4 * tau2))
        return p[0] * F / (2 * k0rho)
    
    def impulse(self, t, p):
        A, a, b = p
        ir = A / (2 * t * k0(2 * np.sqrt(b))) * np.exp(-t / a - a * b / t)
        return ir
>>>>>>> 11b73439


class Polder(RfuncBase):
    """The Polder function, using the standard A, a, b parameters.

    Notes
    -----
    The Polder function is explained in Eq. 123.32 in
    :cite:t:`bruggeman_analytical_1999`. The impulse response function may be
    written as:

    .. math:: \\theta(t) = \\exp(-\\sqrt(4b)) \\frac{A}{t^{-3/2}}
       \\exp(-t/a -b/t)
    .. math:: p[0] = A = \\exp(-x/\\lambda)
    .. math:: p[1] = a = \\sqrt{\\frac{1}{cS}}
    .. math:: p[2] = b = x^2 / (4 \\lambda^2)

    where :math:`\\lambda = \\sqrt{kDc}`

    """
    _name = "Polder"

    def __init__(self):
        RfuncBase.__init__(self)
        self.nparam = 3

    def get_init_parameters(self, name):
        parameters = DataFrame(
            columns=['initial', 'pmin', 'pmax', 'vary', 'name'])
        parameters.loc[name + '_A'] = (1, 0, 2, True, name)
        parameters.loc[name + '_a'] = (10, 0.01, 1000, True, name)
        parameters.loc[name + '_b'] = (1, 1e-6, 25, True, name)
        return parameters

    def get_tmax(self, p, cutoff=None):
        if cutoff is None:
            cutoff = self.cutoff
        _, a, b = p
        b = a * b
        x = np.sqrt(b / a)
        inverfc = erfcinv(2 * cutoff)
        y = (-inverfc + np.sqrt(inverfc ** 2 + 4 * x)) / 2
        tmax = a * y ** 2
        return tmax

    def gain(self, p):
        # the steady state solution of Mazure
        g = p[0] * np.exp(-np.sqrt(4 * p[2]))
        if not self.up:
            g = -g
        return g

    def step(self, p, dt=1, cutoff=None, maxtmax=None):
        t = self.get_t(p, dt, cutoff, maxtmax)
        A, a, b = p
        s = A * self.polder_function(np.sqrt(b), np.sqrt(t / a))
        # / np.exp(-2 * np.sqrt(b))
        if not self.up:
            s = -s
        return s
    
    def impulse(self, t, p):
        A, a, b = p
        ir = A * t ** (-1.5) * np.exp(-t / a - b / t) 
        return ir

    @staticmethod
    def polder_function(x, y):
        s = 0.5 * np.exp(2 * x) * erfc(x / y + y) + \
            0.5 * np.exp(-2 * x) * erfc(x / y - y)
        return s


class One(RfuncBase):
    """Instant response with no lag and one parameter d.

    Parameters
    ----------
    up: bool or None, optional
        indicates whether a positive stress will cause the head to go up
        (True) or down (False), if None (default) the head can go both ways.
    meanstress: float
        mean value of the stress, used to set the initial value such that
        the final step times the mean stress equals 1
    cutoff: float
        proportion after which the step function is cut off. default is 0.999.
    """
    _name = "One"

    def __init__(self):
        RfuncBase.__init__(self)
        self.nparam = 1

    def get_init_parameters(self, name):
        parameters = DataFrame(
            columns=['initial', 'pmin', 'pmax', 'vary', 'name'])
        if self.up:
            parameters.loc[name + '_d'] = (
                self.meanstress, 0, np.nan, True, name)
        elif self.up is False:
            parameters.loc[name + '_d'] = (
                -self.meanstress, np.nan, 0, True, name)
        else:
            parameters.loc[name + '_d'] = (
                self.meanstress, np.nan, np.nan, True, name)
        return parameters

    def get_tmax(self, p, cutoff=None):
        return 0.

    def gain(self, p):
        return p[0]

    def step(self, p, dt=1, cutoff=None, maxtmax=None):
        if isinstance(dt, np.ndarray):
            return p[0] * np.ones(len(dt))
        else:
            return p[0] * np.ones(1)

    def block(self, p, dt=1, cutoff=None, maxtmax=None):
        return p[0] * np.ones(1)


class FourParam(RfuncBase):
    """Four Parameter response function with 4 parameters A, a, b, and n.

    Parameters
    ----------
    up: bool or None, optional
        indicates whether a positive stress will cause the head to go up
        (True, default) or down (False), if None the head can go both ways.
    meanstress: float
        mean value of the stress, used to set the initial value such that
        the final step times the mean stress equals 1
    cutoff: float
        proportion after which the step function is cut off. default is 0.999.

    Notes
    -----
    The impulse response function may be written as:

    .. math:: \\theta(t) = At^{n-1} e^{-t/a -ab/t}

    If Fourparam.quad is set to True, this response function uses np.quad to
    integrate the Four Parameter response function, which requires more
    calculation time.
    """
    _name = "FourParam"

    def __init__(self, quad=False):
        RfuncBase.__init__(self, quad=quad)
        self.nparam = 4
        self.quad = quad

    def get_init_parameters(self, name):
        parameters = DataFrame(
            columns=['initial', 'pmin', 'pmax', 'vary', 'name'])
        if self.up:
            parameters.loc[name + '_A'] = (1 / self.meanstress, 0,
                                           100 / self.meanstress, True, name)
        elif self.up is False:
            parameters.loc[name + '_A'] = (-1 / self.meanstress,
                                           -100 / self.meanstress, 0, True,
                                           name)
        else:
            parameters.loc[name + '_A'] = (1 / self.meanstress,
                                           np.nan, np.nan, True, name)

        parameters.loc[name + '_n'] = (1, -10, 10, True, name)
        parameters.loc[name + '_a'] = (10, 0.01, 5000, True, name)
        parameters.loc[name + '_b'] = (10, 1e-6, 25, True, name)
        return parameters

    @staticmethod
    def function(t, p):
        return (t ** (p[1] - 1)) * np.exp(-t / p[2] - p[2] * p[3] / t)

    def get_tmax(self, p, cutoff=None):
        if cutoff is None:
            cutoff = self.cutoff

        if self.quad:
            x = np.arange(1, 10000, 1)
            y = np.zeros_like(x)
            func = self.function(x, p)
            func_half = self.function(x[:-1] + 1 / 2, p)
            y[1:] = y[0] + np.cumsum(1 / 6 *
                                     (func[:-1] + 4 * func_half + func[1:]))
            y = y / quad(self.function, 0, np.inf, args=p)[0]
            return np.searchsorted(y, cutoff)

        else:
            t1 = -np.sqrt(3 / 5)
            t2 = 0
            t3 = np.sqrt(3 / 5)
            w1 = 5 / 9
            w2 = 8 / 9
            w3 = 5 / 9

            x = np.arange(1, 10000, 1)
            y = np.zeros_like(x)
            func = self.function(x, p)
            func_half = self.function(x[:-1] + 1 / 2, p)
            y[0] = 0.5 * (w1 * self.function(0.5 * t1 + 0.5, p) +
                          w2 * self.function(0.5 * t2 + 0.5, p) +
                          w3 * self.function(0.5 * t3 + 0.5, p))
            y[1:] = y[0] + np.cumsum(1 / 6 *
                                     (func[:-1] + 4 * func_half + func[1:]))
            y = y / quad(self.function, 0, np.inf, args=p)[0]
            return np.searchsorted(y, cutoff)

    @staticmethod
    def gain(p):
        return p[0]

    def step(self, p, dt=1, cutoff=None, maxtmax=None):

        if self.quad:
            t = self.get_t(p, dt, cutoff, maxtmax)
            s = np.zeros_like(t)
            s[0] = quad(self.function, 0, dt, args=p)[0]
            for i in range(1, len(t)):
                s[i] = s[i - 1] + quad(self.function, t[i - 1], t[i], args=p)[
                    0]
            s = s * (p[0] / (quad(self.function, 0, np.inf, args=p))[0])
            return s

        else:

            t1 = -np.sqrt(3 / 5)
            t2 = 0
            t3 = np.sqrt(3 / 5)
            w1 = 5 / 9
            w2 = 8 / 9
            w3 = 5 / 9

            if dt > 0.1:
                step = 0.1  # step size for numerical integration
                tmax = max(self.get_tmax(p, cutoff), 3 * dt)
                t = np.arange(step, tmax, step)
                s = np.zeros_like(t)

                # for interval [0,dt] :
                s[0] = (step / 2) * \
                       (w1 * self.function((step / 2) * t1 + (step / 2), p) +
                        w2 * self.function((step / 2) * t2 + (step / 2), p) +
                        w3 * self.function((step / 2) * t3 + (step / 2), p))

                # for interval [dt,tmax]:
                func = self.function(t, p)
                func_half = self.function(t[:-1] + step / 2, p)
                s[1:] = s[0] + np.cumsum(
                    step / 6 * (func[:-1] + 4 * func_half + func[1:]))
                s = s * (p[0] / quad(self.function, 0, np.inf, args=p)[0])
                return s[int(dt / step - 1)::int(dt / step)]
            else:
                t = self.get_t(p, dt, cutoff, maxtmax)
                s = np.zeros_like(t)

                # for interval [0,dt] Gaussian quadrate:
                s[0] = (dt / 2) * \
                       (w1 * self.function((dt / 2) * t1 + (dt / 2), p) +
                        w2 * self.function((dt / 2) * t2 + (dt / 2), p) +
                        w3 * self.function((dt / 2) * t3 + (dt / 2), p))

                # for interval [dt,tmax] Simpson integration:
                func = self.function(t, p)
                func_half = self.function(t[:-1] + dt / 2, p)
                s[1:] = s[0] + np.cumsum(
                    dt / 6 * (func[:-1] + 4 * func_half + func[1:]))
                s = s * (p[0] / quad(self.function, 0, np.inf, args=p)[0])
                return s


class DoubleExponential(RfuncBase):
    """Double Exponential response function with 4 parameters A, alpha, a1 and
    a2.

    Parameters
    ----------
    up: bool or None, optional
        indicates whether a positive stress will cause the head to go up
        (True, default) or down (False), if None the head can go both ways.
    meanstress: float
        mean value of the stress, used to set the initial value such that
        the final step times the mean stress equals 1
    cutoff: float
        proportion after which the step function is cut off. default is 0.999.

    Notes
    -----
    The impulse response function may be written as:

    .. math:: \\theta(t) = A (1 - \\alpha) e^{-t/a_1} + A \\alpha e^{-t/a_2}
    """
    _name = "DoubleExponential"

    def __init__(self):
        RfuncBase.__init__(self)
        self.nparam = 4

    def get_init_parameters(self, name):
        parameters = DataFrame(
            columns=['initial', 'pmin', 'pmax', 'vary', 'name'])
        if self.up:
            parameters.loc[name + '_A'] = (1 / self.meanstress, 0,
                                           100 / self.meanstress, True, name)
        elif self.up is False:
            parameters.loc[name + '_A'] = (-1 / self.meanstress,
                                           -100 / self.meanstress, 0, True,
                                           name)
        else:
            parameters.loc[name + '_A'] = (1 / self.meanstress,
                                           np.nan, np.nan, True, name)

        parameters.loc[name + '_alpha'] = (0.1, 0.01, 0.99, True, name)
        parameters.loc[name + '_a1'] = (10, 0.01, 5000, True, name)
        parameters.loc[name + '_a2'] = (10, 0.01, 5000, True, name)
        return parameters

    def get_tmax(self, p, cutoff=None):
        if cutoff is None:
            cutoff = self.cutoff
        if p[2] > p[3]:  # a1 > a2
            return -p[2] * np.log(1 - cutoff)
        else:  # a1 < a2
            return -p[3] * np.log(1 - cutoff)

    def gain(self, p):
        return p[0]

    def step(self, p, dt=1, cutoff=None, maxtmax=None):
        t = self.get_t(p, dt, cutoff, maxtmax)
        s = p[0] * (1 - ((1 - p[1]) * np.exp(-t / p[2]) +
                         p[1] * np.exp(-t / p[3])))
        return s


class Edelman(RfuncBase):
    """The function of Edelman, describing the propagation of an instantaneous
    water level change into an adjacent half-infinite aquifer.

    Parameters
    ----------
    up: bool or None, optional
        indicates whether a positive stress will cause the head to go up
        (True, default) or down (False), if None the head can go both ways.
    meanstress: float
        mean value of the stress, used to set the initial value such that
        the final step times the mean stress equals 1
    cutoff: float
        proportion after which the step function is cut off. default is 0.999.

    Notes
    -----
    The Edelman function is explained in :cite:t:`edelman_over_1947`. The
    impulse response function may be written as:

    .. math:: \\text{unknown}

    It's parameters are:

    .. math:: p[0] = \\beta = \\frac{\\sqrt{\\frac{4kD}{S}}}{x}

    """
    _name = "Edelman"

    def __init__(self):
        RfuncBase.__init__(self)
        self.nparam = 1

    def get_init_parameters(self, name):
        parameters = DataFrame(
            columns=['initial', 'pmin', 'pmax', 'vary', 'name'])
        beta_init = 1.0
        parameters.loc[name + '_beta'] = (beta_init, 0, 1000, True, name)
        return parameters

    def get_tmax(self, p, cutoff=None):
        if cutoff is None:
            cutoff = self.cutoff
        return 1. / (p[0] * erfcinv(cutoff * erfc(0))) ** 2

    @staticmethod
    def gain(p):
        return 1.

    def step(self, p, dt=1, cutoff=None, maxtmax=None):
        t = self.get_t(p, dt, cutoff, maxtmax)
        s = erfc(1 / (p[0] * np.sqrt(t)))
        return s


class Kraijenhoff(RfuncBase):
    """The response function of :cite:t:`van_de_leur_study_1958`.

    Parameters
    ----------
    up: bool or None, optional
        indicates whether a positive stress will cause the head to go up
        (True, default) or down (False), if None the head can go both ways.
    meanstress: float
        mean value of the stress, used to set the initial value such that
        the final step times the mean stress equals 1
    cutoff: float
        proportion after which the step function is cut off. default is 0.999.

    Notes
    -----
    The Kraijenhoff van de Leur function is explained in
    :cite:t:`van_de_leur_study_1958`. The impulse response function may be
    written as:

    .. math:: \\theta(t) = \\frac{4}{\pi S} \sum_{n=1,3,5...}^\infty \\frac{1}{n} e^{-n^2\\frac{t}{j}} \sin (\\frac{n\pi x}{L})

    The function describes the response of a domain between two drainage
    channels. The function gives the same outcome as equation 133.15 in
    :cite:t:`bruggeman_analytical_1999`. This is the response that
    is actually calculated with this function.

    The response function has three parameters: A, a and b.
    A is the gain (scaled),
    a is the reservoir coefficient (j in :cite:t:`van_de_leur_study_1958`),
    b is the location in the domain with the origin in the middle. This means
    that b=0 is in the middle and b=1/2 is at the drainage channel. At b=1/4
    the response function is most similar to the exponential response function.

    """
    _name = "Kraijenhoff"

    def __init__(self, n_terms=10):
        RfuncBase.__init__(self, n_terms=n_terms)
        self.nparam = 3
        self.n_terms = n_terms

    def get_init_parameters(self, name):
        parameters = DataFrame(
            columns=['initial', 'pmin', 'pmax', 'vary', 'name'])
        if self.up:
            parameters.loc[name + '_A'] = (1 / self.meanstress, 1e-5,
                                           100 / self.meanstress, True, name)
        elif self.up is False:
            parameters.loc[name + '_A'] = (-1 / self.meanstress,
                                           -100 / self.meanstress,
                                           -1e-5, True, name)
        else:
            parameters.loc[name + '_A'] = (1 / self.meanstress,
                                           np.nan, np.nan, True, name)

        parameters.loc[name + '_a'] = (1e2, 0.01, 1e5, True, name)
        parameters.loc[name + '_b'] = (0, 0, 0.499999, True, name)
        return parameters

    def get_tmax(self, p, cutoff=None):
        if cutoff is None:
            cutoff = self.cutoff
        return - p[1] * np.log(1 - cutoff)

    @staticmethod
    def gain(p):
        return p[0]

    def step(self, p, dt=1, cutoff=None, maxtmax=None):
        t = self.get_t(p, dt, cutoff, maxtmax)
        h = 0
        for n in range(self.n_terms):
            h += (-1) ** n / (2 * n + 1) ** 3 * \
                np.cos((2 * n + 1) * np.pi * p[2]) * \
                np.exp(-(2 * n + 1) ** 2 * t / p[1])
        s = p[0] * (1 - (8 / (np.pi ** 3 * (1 / 4 - p[2] ** 2)) * h))
        return s


class Spline(RfuncBase):
    """Spline response function with parameters: A and a factor for every t.

    Parameters
    ----------
    up: bool or None, optional
        indicates whether a positive stress will cause the head to go up
        (True, default) or down (False), if None the head can go both ways.
    meanstress: float
        mean value of the stress, used to set the initial value such that
        the final step times the mean stress equals 1
    cutoff: float
        proportion after which the step function is cut off. default is 0.999.
        this parameter is ignored by Points
    t: list
        times at which the response function is defined
    kind: string
        see scipy.interpolate.interp1d. Most useful for a smooth response
        function are ‘quadratic’ and ‘cubic’.

    Notes
    -----
    The spline response function generates a response function from factors at
    t = 1, 2, 4, 8, 16, 32, 64, 128, 256, 512 and 1024 days by default. This
    response function is more data-driven than existing response functions and
    has no physical background. Therefore it can primarily be used to compare
    to other more physical response functions, that probably describe the
    groundwater system better.
    """
    _name = "Spline"

    def __init__(self, kind='quadratic',
                 t=[1, 2, 4, 8, 16, 32, 64, 128, 256, 512, 1024]):
        RfuncBase.__init__(self, kind=kind, t=t)
        self.kind = kind
        self.t = t
        self.nparam = len(t) + 1

    def get_init_parameters(self, name):
        parameters = DataFrame(
            columns=['initial', 'pmin', 'pmax', 'vary', 'name'])
        if self.up:
            parameters.loc[name + '_A'] = (1 / self.meanstress, 1e-5,
                                           100 / self.meanstress, True, name)
        elif self.up is False:
            parameters.loc[name + '_A'] = (-1 / self.meanstress,
                                           -100 / self.meanstress,
                                           -1e-5, True, name)
        else:
            parameters.loc[name + '_A'] = (1 / self.meanstress,
                                           np.nan, np.nan, True, name)
        initial = np.linspace(0.0, 1.0, len(self.t) + 1)[1:]
        for i in range(len(self.t)):
            index = name + '_' + str(self.t[i])
            vary = True
            # fix the value of the factor at the last timestep to 1.0
            if i == len(self.t) - 1:
                vary = False
            parameters.loc[index] = (initial[i], 0.0, 1.0, vary, name)

        return parameters

    def get_tmax(self, p, cutoff=None):
        return self.t[-1]

    def gain(self, p):
        return p[0]

    def step(self, p, dt=1, cutoff=None, maxtmax=None):
        f = interp1d(self.t, p[1:len(self.t) + 1], kind=self.kind)
        t = self.get_t(p, dt, cutoff, maxtmax)
        s = p[0] * f(t)
        return s<|MERGE_RESOLUTION|>--- conflicted
+++ resolved
@@ -640,7 +640,6 @@
         tau2 = tau[~tau_mask]
         w = (exp1(rho) - k0rho) / (exp1(rho) - exp1(rho / 2))
         F = np.zeros_like(tau)
-<<<<<<< HEAD
         F[tau_mask] = w * exp1(rhosq / (4 * tau1)) - (w - 1) * exp1(
             tau1 + rhosq / (4 * tau1))
         F[~tau_mask] = 2 * k0rho - w * exp1(tau2) + (w - 1) * exp1(
@@ -667,18 +666,11 @@
                 return self.numba_step(A, a, b, t)
             else:  # otherwise numpy is faster
                 return self.numpy_step(A, a, b, t)
-=======
-        F[tau < rho / 2] = w * exp1(rho ** 2 / (4 * tau1)) - (w - 1) * exp1(
-            tau1 + rho ** 2 / (4 * tau1))
-        F[tau >= rho / 2] = 2 * k0rho - w * exp1(tau2) + (w - 1) * exp1(
-            tau2 + rho ** 2 / (4 * tau2))
-        return p[0] * F / (2 * k0rho)
     
     def impulse(self, t, p):
         A, a, b = p
         ir = A / (2 * t * k0(2 * np.sqrt(b))) * np.exp(-t / a - a * b / t)
         return ir
->>>>>>> 11b73439
 
 
 class Polder(RfuncBase):
