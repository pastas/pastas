# coding=utf-8
"""This module contains all the response functions available in Pastas.

More information on how to write a response class can be found
`here <http://pastas.readthedocs.io/en/latest/developers.html>`_.

Routines in Module
------------------
Fully supported and tested routines in this module are:

- .. class:: Gamma
- .. class:: Exponential
- .. class:: Hantush
- .. class:: One

TODO
----
- Test Polder response function
- Test FourParam response function
- Test DoubleExponential response function

"""

import numpy as np
from pandas import DataFrame
from scipy.special import gammainc, gammaincinv, k0, exp1, erfc, lambertw, \
    erfcinv
from scipy.integrate import quad

__all__ = ["Gamma", "Exponential", "Hantush", "Polder", "FourParam",
           "DoubleExponential", "One", "Edelman", "HantushWellModel"]


class RfuncBase:
    _name = "RfuncBase"

    def __init__(self, up, meanstress, cutoff):
        self.up = up
        # Completely arbitrary number to prevent division by zero
        if 1e-8 > meanstress > 0:
            meanstress = 1e-8
        elif meanstress < 0 and up is True:
            meanstress = meanstress * -1
        self.meanstress = meanstress
        self.cutoff = cutoff
        self.tmax = 0

    def get_init_parameters(self, name):
        """Get initial parameters and bounds. It is called by the stressmodel.

        Parameters
        ----------
        name :  str
            Name of the stressmodel

        Returns
        -------
        parameters : pandas DataFrame
            The initial parameters and parameter bounds used by the solver

        """
        pass

    def get_tmax(self, p, cutoff=None):
        """Method to get the response time for a certain cutoff

        Parameters
        ----------
        p:  numpy.array
            numpy array with the parameters.
        cutoff: float, optional
            float between 0 and 1. Default is 0.99.

        Returns
        -------
        tmax: float
            Number of days when 99% of the response has passen, when the
            cutoff is chosen at 0.99.

        """
        pass

    def step(self, p, dt=1, cutoff=None):
        """Method to return the step funtion.

        Parameters
        ----------
        p: numpy.array
            numpy array with the parameters.
        dt: float
            timestep as a multiple of of day.
        cutoff: float, optional
            float between 0 and 1. Default is 0.99.

        Returns
        -------
        s: numpy.array
            Array with the step response.
        """
        pass

    def block(self, p, dt=1, cutoff=None):
        """Method to return the block funtion.

        Parameters
        ----------
        p: numpy.array
            numpy array with the parameters.
        dt: float
            timestep as a multiple of of day.
        cutoff: float, optional
            float between 0 and 1. Default is 0.99.

        Returns
        -------
        s: numpy.array
            Array with the block response.
        """
        s = self.step(p, dt, cutoff)
        return np.append(s[0], s[1:] - s[:-1])


class Gamma(RfuncBase):
    """Gamma response function with 3 parameters A, a, and n.

    Parameters
    ----------
    up: bool or None, optional
        indicates whether a positive stress will cause the head to go up
        (True, default) or down (False), if None the head can go both ways.
    meanstress: float
        mean value of the stress, used to set the initial value such that
        the final step times the mean stress equals 1
    cutoff: float
        percentage after which the step function is cut off. default=0.99.

    Notes
    -----

    .. math::
        step(t) = A * Gammainc(n, t / a)

    """
    _name = "Gamma"

    def __init__(self, up=True, meanstress=1, cutoff=0.99):
        RfuncBase.__init__(self, up, meanstress, cutoff)
        self.nparam = 3

    def get_init_parameters(self, name):
        parameters = DataFrame(
            columns=['initial', 'pmin', 'pmax', 'vary', 'name'])
        if self.up:
            parameters.loc[name + '_A'] = (1 / self.meanstress, 0,
                                           100 / self.meanstress, 1, name)
        elif self.up is False:
            parameters.loc[name + '_A'] = (-1 / self.meanstress,
                                           -100 / self.meanstress, 0, 1, name)
        else:
            parameters.loc[name + '_A'] = (1 / self.meanstress,
                                           np.nan, np.nan, 1, name)

        # if n is too small, the length of the response function is close to zero
        parameters.loc[name + '_n'] = (1, 0.1, 10, True, name)
        parameters.loc[name + '_a'] = (10, 0.01, 5000, True, name)
        return parameters

    def get_tmax(self, p, cutoff=None):
        if cutoff is None:
            cutoff = self.cutoff
        return gammaincinv(p[1], cutoff) * p[2]

    def gain(self, p):
        return p[0]

    def step(self, p, dt=1, cutoff=None):
        if isinstance(dt, np.ndarray):
            t = dt
        else:
            self.tmax = max(self.get_tmax(p, cutoff), 3 * dt)
            t = np.arange(dt, self.tmax, dt)

        s = p[0] * gammainc(p[1], t / p[2])
        return s


class Exponential(RfuncBase):
    """Exponential response function with 2 parameters: A and a.

    Parameters
    ----------
    up: bool or None, optional
        indicates whether a positive stress will cause the head to go up
        (True, default) or down (False), if None the head can go both ways.
    meanstress: float
        mean value of the stress, used to set the initial value such that
        the final step times the mean stress equals 1
    cutoff: float
        percentage after which the step function is cut off. default=0.99.

    Notes
    -----
    .. math::
        step(t) = A * (1 - e^{-\\frac{t}{a}})

    """
    _name = "Exponential"

    def __init__(self, up=True, meanstress=1, cutoff=0.99):
        RfuncBase.__init__(self, up, meanstress, cutoff)
        self.nparam = 2

    def get_init_parameters(self, name):
        parameters = DataFrame(
            columns=['initial', 'pmin', 'pmax', 'vary', 'name'])
        if self.up:
<<<<<<< HEAD
            parameters.loc[name + '_A'] = (
                1 / self.meanstress, 0, 100 / self.meanstress, True, name)
        else:
            parameters.loc[name + '_A'] = (
                -1 / self.meanstress, -100 / self.meanstress, 0, True, name)
        parameters.loc[name + '_a'] = (10, 0.01, 5000, True, name)
=======
            parameters.loc[name + '_A'] = (1 / self.meanstress, 0,
                                           100 / self.meanstress, 1, name)
        elif self.up is False:
            parameters.loc[name + '_A'] = (-1 / self.meanstress,
                                           -100 / self.meanstress, 0, 1, name)
        else:
            parameters.loc[name + '_A'] = (1 / self.meanstress,
                                           np.nan, np.nan, 1, name)

        parameters.loc[name + '_a'] = (10, 0.01, 5000, 1, name)
>>>>>>> bd6fe002
        return parameters

    def get_tmax(self, p, cutoff=None):
        if cutoff is None:
            cutoff = self.cutoff
        return -p[1] * np.log(1 - cutoff)

    def gain(self, p):
        return p[0]

    def step(self, p, dt=1, cutoff=None):
        if isinstance(dt, np.ndarray):
            t = dt
        else:
            self.tmax = max(self.get_tmax(p, cutoff), 10 * dt)
            t = np.arange(dt, self.tmax, dt)
        s = p[0] * (1.0 - np.exp(-t / p[1]))
        return s


class Hantush(RfuncBase):
    """ The Hantush well function.

    Parameters
    ----------
    up: bool or None, optional
        indicates whether a positive stress will cause the head to go up
        (True, default) or down (False), if None the head can go both ways.
    meanstress: float
        mean value of the stress, used to set the initial value such that
        the final step times the mean stress equals 1
    cutoff: float
        percentage after which the step function is cut off. default=0.99.

    Notes
    -----
    The Hantush well function is explained in [1]_, [2]_ and [3]_.
    It's parameters are:

    .. math:: p[0] = A = \\frac{1}{4 \\pi kD}
    .. math:: p[1] = rho = \\frac{r}{\\lambda}
    .. math:: p[2] = cS

    where :math:`\\lambda = \\sqrt{\\frac{kD}{c}}`

    References
    ----------
    .. [1] Hantush, M. S., & Jacob, C. E. (1955). Non‐steady radial flow in an
      infinite leaky aquifer. Eos, Transactions American Geophysical Union,
      36(1), 95-100.

    .. [2] Veling, E. J. M., & Maas, C. (2010). Hantush well function
      revisited. Journal of hydrology, 393(3), 381-388.

    .. [3] Von Asmuth, J. R., Maas, K., Bakker, M., & Petersen, J. (2008).
      Modeling time series of ground water head fluctuations subjected to
      multiple stresses. Ground Water, 46(1), 30-40.

    """
    _name = "Hantush"

    def __init__(self, up=False, meanstress=1, cutoff=0.99):
        RfuncBase.__init__(self, up, meanstress, cutoff)
        self.nparam = 3

    def get_init_parameters(self, name):
        parameters = DataFrame(
            columns=['initial', 'pmin', 'pmax', 'vary', 'name'])
        if self.up:
            parameters.loc[name + '_A'] = (1 / self.meanstress, 0,
                                           100 / self.meanstress, 1, name)
        elif self.up is False:
            parameters.loc[name + '_A'] = (-1 / self.meanstress,
                                           -100 / self.meanstress, 0, 1, name)
        else:
<<<<<<< HEAD
            parameters.loc[name + '_A'] = (
                -1 / self.meanstress, -100 / self.meanstress, 0, 1, name)
        parameters.loc[name + '_rho'] = (1, 1e-4, 10, True, name)
        parameters.loc[name + '_cS'] = (100, 1e-3, 1e4, True, name)
=======
            parameters.loc[name + '_A'] = (1 / self.meanstress,
                                           np.nan, np.nan, 1, name)

        parameters.loc[name + '_rho'] = (1, 1e-4, 10, 1, name)
        parameters.loc[name + '_cS'] = (100, 1e-3, 1e4, 1, name)
>>>>>>> bd6fe002
        return parameters

    def get_tmax(self, p, cutoff=None):
        # approximate formula for tmax
        if cutoff is None:
            cutoff = self.cutoff
        rho = p[1]
        cS = p[2]
        k0rho = k0(rho)
        return lambertw(1 / ((1 - cutoff) * k0rho)).real * cS

    def gain(self, p):
        return p[0]

    def step(self, p, dt=1, cutoff=None):
        rho = p[1]
        cS = p[2]
        k0rho = k0(rho)
        if isinstance(dt, np.ndarray):
            t = dt
        else:
            self.tmax = max(self.get_tmax(p, cutoff), 10 * dt)
            t = np.arange(dt, self.tmax, dt)
        tau = t / cS
        tau1 = tau[tau < rho / 2]
        tau2 = tau[tau >= rho / 2]
        w = (exp1(rho) - k0rho) / (exp1(rho) - exp1(rho / 2))
        F = np.zeros_like(tau)
        F[tau < rho / 2] = w * exp1(rho ** 2 / (4 * tau1)) - (w - 1) * exp1(
            tau1 + rho ** 2 / (4 * tau1))
        F[tau >= rho / 2] = 2 * k0rho - w * exp1(tau2) + (w - 1) * exp1(
            tau2 + rho ** 2 / (4 * tau2))
        return p[0] * F / (2 * k0rho)


class HantushWellModel(RfuncBase):
    """ A special implementation of the Hantush well function for
    multiple wells.

    Note: The parameter r (distance from the well to the observation point)
    is passed as a known value, and is used to scale the response function.
    The optimized parameters are slightly different from the original
    Hantush implementation:
    - A: To get the same A as the original Hantush:
        A_orig = A * 2 * k0(r / lambda) or use the gain() method
    - lab: lambda, the r parameter is passed separately to calculate
        rho = r / lambda internally
    - cS: stays the same
    - r: distance, used to calculate rho, see lab.

    Parameters
    ----------
    up: bool, optional
        indicates whether a positive stress will cause the head to go up
        (True, default) or down (False)
    meanstress: float
        mean value of the stress, used to set the initial value such that
        the final step times the mean stress equals 1
    cutoff: float
        percentage after which the step function is cut off. default=0.99.

    Notes
    -----
    The HantushWellModel well function is explained in [1]_, [2]_ and [3]_.
    It's parameters are (note the addition of the r parameter in this
    implementation):

    .. math:: p[0] = A = \\frac{1}{4 \\pi kD} \\cdot 2 k_0 \\left( \\frac{r}{\\lambda} \\right)
    .. math:: p[1] = lab = \\lambda
    .. math:: p[2] = cS
    .. math:: p[3] = r \\text{(not optimized)}

    where :math:`\\lambda = \\sqrt{\\frac{kD}{c}}`

    References
    ----------
    .. [1] Hantush, M. S., & Jacob, C. E. (1955). Non‐steady radial flow in an
      infinite leaky aquifer. Eos, Transactions American Geophysical Union,
      36(1), 95-100.

    .. [2] Veling, E. J. M., & Maas, C. (2010). Hantush well function
      revisited. Journal of hydrology, 393(3), 381-388.

    .. [3] Von Asmuth, J. R., Maas, K., Bakker, M., & Petersen, J. (2008).
      Modeling time series of ground water head fluctuations subjected to
      multiple stresses. Ground Water, 46(1), 30-40.

    """
    _name = "HantushWellModel"

    def __init__(self, up=False, meanstress=1, cutoff=0.99):
        RfuncBase.__init__(self, up, meanstress, cutoff)
        self.nparam = 3

    def get_init_parameters(self, name):
        parameters = DataFrame(
            columns=['initial', 'pmin', 'pmax', 'vary', 'name'])
        if self.up:
            parameters.loc[name + '_A'] = (
                1 / self.meanstress, 0, 100 / self.meanstress, 1, name)
        else:
            parameters.loc[name + '_A'] = (
                -1 / self.meanstress, -100 / self.meanstress, 0, 1, name)
<<<<<<< HEAD
        parameters.loc[name + '_lab'] = (100, 1, 1e6, True, name)
        parameters.loc[name + '_cS'] = (100, 1e-3, 1e4, True, name)
=======
        parameters.loc[name + '_lab'] = (1000, 1, 1e6, 1, name)
        parameters.loc[name + '_cS'] = (100, 1e-3, 1e4, 1, name)
>>>>>>> bd6fe002
        return parameters

    def get_tmax(self, p, cutoff=None):
        r = 1 if len(p) == 3 else p[3]
        # approximate formula for tmax
        if cutoff is None:
            cutoff = self.cutoff
        rho = r / p[1]
        cS = p[2]
        k0rho = k0(rho)
        return lambertw(1 / ((1 - cutoff) * k0rho)).real * cS

    def gain(self, p):
        r = 1 if len(p) == 3 else p[3]
        return p[0] * 2 * k0(r / p[1])

    def step(self, p, dt=1, cutoff=None):
        r = 1 if len(p) == 3 else p[3]
        rho = r / p[1]
        cS = p[2]
        k0rho = k0(rho)
        if isinstance(dt, np.ndarray):
            t = dt
        else:
            self.tmax = max(self.get_tmax(p, cutoff), 10 * dt)
            t = np.arange(dt, self.tmax, dt)
        tau = t / cS
        tau1 = tau[tau < rho / 2]
        tau2 = tau[tau >= rho / 2]
        w = (exp1(rho) - k0rho) / (exp1(rho) - exp1(rho / 2))
        F = np.zeros_like(tau)
        F[tau < rho / 2] = w * exp1(rho ** 2 / (4 * tau1)) - (w - 1) * exp1(
            tau1 + rho ** 2 / (4 * tau1))
        F[tau >= rho / 2] = 2 * k0rho - w * exp1(tau2) + (w - 1) * exp1(
            tau2 + rho ** 2 / (4 * tau2))
        return p[0] * F


class Polder(RfuncBase):
    """The Polder function, for a river in a confined aquifer,
    overlain by an aquitard with aquiferous ditches.

    Notes
    -----
    The Polder function is explained in [4]_. It's parameters are:

    .. math:: p[0] = \\frac{x}{2\\lambda}
    .. math:: p[1] = \\sqrt{\\frac{1}{cS}}

    where :math:`\\lambda = \\sqrt{\\frac{kD}{c}}`

    References
    ----------
    .. [4] http://grondwaterformules.nl/index.php/formules/waterloop/deklaag-met-sloten

    """
    _name = "Polder"

    def __init__(self, up=True, meanstress=1, cutoff=0.99):
        RfuncBase.__init__(self, up, meanstress, cutoff)
        self.nparam = 2

    def get_init_parameters(self, name):
        parameters = DataFrame(
            columns=['initial', 'pmin', 'pmax', 'vary', 'name'])
        a_init = 1
        b_init = 0.1
        parameters.loc[name + '_a'] = (a_init, 0, 100, True, name)
        parameters.loc[name + '_b'] = (b_init, 0, 10, True, name)
        return parameters

    def get_tmax(self, p, cutoff=None):
        if cutoff is None:
            cutoff = self.cutoff

        # TODO: find tmax from cutoff, below is just an approximation
        return 4 * p[0] / p[1] ** 2

    def gain(self, p):
        # the steady state solution of Mazure
        g = np.exp(-2 * p[0])
        if not self.up:
            g = -g
        return g

    def step(self, p, dt=1, cutoff=None):
        if isinstance(dt, np.ndarray):
            t = dt
        else:
            self.tmax = max(self.get_tmax(p, cutoff), 3 * dt)
            t = np.arange(dt, self.tmax, dt)
        s = self.polder_function(p[0], p[1] * np.sqrt(t))
        if not self.up:
            s = -s
        return s

    @staticmethod
    def polder_function(x, y):
        s = .5 * np.exp(2 * x) * erfc(x / y + y) + \
            .5 * np.exp(-2 * x) * erfc(x / y - y)
        return s


class One(RfuncBase):
    """Dummy class for Constant. Returns 1

    """
    _name = "One"

    def __init__(self, up, meanstress, cutoff):
        RfuncBase.__init__(self, up, meanstress, cutoff)
        self.nparam = 1

    def get_init_parameters(self, name):
        parameters = DataFrame(
            columns=['initial', 'pmin', 'pmax', 'vary', 'name'])
        if self.up:
<<<<<<< HEAD
            parameters.loc[name + '_d'] = (1, 0, 100, True, name)
        else:
            parameters.loc[name + '_d'] = (-1, -100, 0, True, name)
=======
            parameters.loc[name + '_d'] = (self.meanstress, 0, np.nan, 1, name)
        elif self.up is False:
            parameters.loc[name + '_d'] = (self.meanstress, np.nan, 0, 1, name)
        else:
            parameters.loc[name + '_d'] = (self.meanstress, np.nan, np.nan, 1,
                                           name)
>>>>>>> bd6fe002
        return parameters

    def gain(self, p):
        return p[0]

    def step(self, p, dt=1, cutoff=None):
        if isinstance(dt, np.ndarray):
            return p[0] * np.ones(len(dt))
        else:
            return p[0] * np.ones(1)

    def block(self, p, dt=1, cutoff=None):
        return p[0] * np.ones(1)


class FourParam(RfuncBase):
    """Four Parameter response function with 4 parameters A, a, b, and n.

    Parameters
    ----------
    up: bool or None, optional
        indicates whether a positive stress will cause the head to go up
        (True, default) or down (False), if None the head can go both ways.
    meanstress: float
        mean value of the stress, used to set the initial value such that
        the final step times the mean stress equals 1
    cutoff: float
        percentage after which the step function is cut off. default=0.99.

    Notes
    -----

    .. math::
        step(t) = \\frac{A}{quad(t^n*e^{-\\frac{t}{a} - \\frac{b}{t}},0,inf)} *
                            quad(t^n*e^{-\\frac{t}{a} - \\frac{b}{t}},0,t)

    """
    _name = "FourParam"

    def __init__(self, up=True, meanstress=1, cutoff=0.99):
        RfuncBase.__init__(self, up, meanstress, cutoff)
        self.nparam = 4
        self.quad = False

    def get_init_parameters(self, name):
        parameters = DataFrame(
            columns=['initial', 'pmin', 'pmax', 'vary', 'name'])
        if self.up:
            parameters.loc[name + '_A'] = (1 / self.meanstress, 0,
                                           100 / self.meanstress, 1, name)
        elif self.up is False:
            parameters.loc[name + '_A'] = (-1 / self.meanstress,
                                           -100 / self.meanstress, 0, 1, name)
<<<<<<< HEAD
        parameters.loc[name + '_n'] = (1, -10, 10, True, name)
        parameters.loc[name + '_a'] = (10, 0.01, 5000, True, name)
        parameters.loc[name + '_b'] = (10, 0.01, 5000, True, name)
=======
        else:
            parameters.loc[name + '_A'] = (1 / self.meanstress,
                                           np.nan, np.nan, 1, name)

        parameters.loc[name + '_n'] = (1, -10, 10, 1, name)
        parameters.loc[name + '_a'] = (10, 0.01, 5000, 1, name)
        parameters.loc[name + '_b'] = (10, 0.01, 5000, 1, name)
>>>>>>> bd6fe002
        return parameters

    def function(self, t, p):
        return (t ** (p[1] - 1)) * np.exp(-t / p[2] - p[3] / t)

    def get_tmax(self, p, cutoff=None):
        if cutoff is None:
            cutoff = self.cutoff

        if self.quad:
            x = np.arange(1, 10000, 1)
            y = np.zeros_like(x)
            func = self.function(x, p)
            func_half = self.function(x[:-1] + 1 / 2, p)
            y[1:] = y[0] + np.cumsum(1 / 6 *
                                     (func[:-1] + 4 * func_half + func[1:]))
            y = y / quad(self.function, 0, np.inf, args=p)[0]
            return np.searchsorted(y, cutoff)

        else:
            t1 = -np.sqrt(3 / 5)
            t2 = 0
            t3 = np.sqrt(3 / 5)
            w1 = 5 / 9
            w2 = 8 / 9
            w3 = 5 / 9

            x = np.arange(1, 10000, 1)
            y = np.zeros_like(x)
            func = self.function(x, p)
            func_half = self.function(x[:-1] + 1 / 2, p)
            y[0] = 0.5 * (w1 * self.function(0.5 * t1 + 0.5, p) +
                          w2 * self.function(0.5 * t2 + 0.5, p) +
                          w3 * self.function(0.5 * t3 + 0.5, p))
            y[1:] = y[0] + np.cumsum(1 / 6 *
                                     (func[:-1] + 4 * func_half + func[1:]))
            y = y / quad(self.function, 0, np.inf, args=p)[0]
            return np.searchsorted(y, cutoff)

    def gain(self, p):
        return p[0]

    def step(self, p, dt=1, cutoff=None):

        if self.quad:
            if isinstance(dt, np.ndarray):
                t = dt
            else:
                self.tmax = max(self.get_tmax(p, cutoff), 3 * dt)
                t = np.arange(dt, self.tmax, dt)
            s = np.zeros_like(t)
            s[0] = quad(self.function, 0, dt, args=p)[0]
            for i in range(1, len(t)):
                s[i] = s[i - 1] + quad(self.function, t[i - 1], t[i], args=p)[
                    0]
            s = s * (p[0] / (quad(self.function, 0, np.inf, args=p))[0])
            return s

        else:

            t1 = -np.sqrt(3 / 5)
            t2 = 0
            t3 = np.sqrt(3 / 5)
            w1 = 5 / 9
            w2 = 8 / 9
            w3 = 5 / 9

            if dt > 0.1:
                step = 0.1  # step size for numerical integration
                self.tmax = max(self.get_tmax(p, cutoff), 3 * step)
                t = np.arange(step, self.tmax, step)
                s = np.zeros_like(t)

                # for interval [0,dt] :
                s[0] = (step / 2) * \
                       (w1 * self.function((step / 2) * t1 + (step / 2), p) +
                        w2 * self.function((step / 2) * t2 + (step / 2), p) +
                        w3 * self.function((step / 2) * t3 + (step / 2), p))

                # for interval [dt,tmax]:
                func = self.function(t, p)
                func_half = self.function(t[:-1] + step / 2, p)
                s[1:] = s[0] + np.cumsum(step / 6 *
                                         (func[:-1] + 4 * func_half + func[
                                                                      1:]))
                s = s * (p[0] / quad(self.function, 0, np.inf, args=p)[0])
                return s[int(dt / step - 1)::int(dt / step)]
            else:
                if isinstance(dt, np.ndarray):
                    t = dt
                else:
                    self.tmax = max(self.get_tmax(p, cutoff), 3 * dt)
                    t = np.arange(dt, self.tmax, dt)
                s = np.zeros_like(t)

                # for interval [0,dt] Gaussian quadrate:
                s[0] = (dt / 2) * \
                       (w1 * self.function((dt / 2) * t1 + (dt / 2), p) +
                        w2 * self.function((dt / 2) * t2 + (dt / 2), p) +
                        w3 * self.function((dt / 2) * t3 + (dt / 2), p))

                # for interval [dt,tmax] Simpson integration:
                func = self.function(t, p)
                func_half = self.function(t[:-1] + dt / 2, p)
                s[1:] = s[0] + np.cumsum(dt / 6 *
                                         (func[:-1] + 4 * func_half + func[
                                                                      1:]))
                s = s * (p[0] / quad(self.function, 0, np.inf, args=p)[0])
                return s


class FourParamQuad(FourParam):
    """"Four Parameter response function with 4 parameters A, a, b, and n.

    Parameters
    ----------
    up: bool or None, optional
        indicates whether a positive stress will cause the head to go up
        (True, default) or down (False), if None the head can go both ways.
    meanstress: float
        mean value of the stress, used to set the initial value such that
        the final step times the mean stress equals 1
    cutoff: float
        percentage after which the step function is cut off. default=0.99.

    Notes
    -----
    This response function uses np.quad to integrate the Four Parameter
    response function, which requires more calculation time. This response
    function can be used for testing purposes.

    .. math::
        step(t) = \\frac{A}{quad(t^n*e^{-\\frac{t}{a} - \\frac{b}{t}},0,inf)} *
                            quad(t^n*e^{-\\frac{t}{a} - \\frac{b}{t}},0,t)

    """
    _name = "FourParamQuad"

    def __init__(self, up=True, meanstress=1, cutoff=0.99):
        FourParam.__init__(self, up, meanstress, cutoff)
        self.nparam = 4
        self.quad = True


class DoubleExponential(RfuncBase):
    """Gamma response function with 3 parameters A, a, and n.

    Parameters
    ----------
    up: bool or None, optional
        indicates whether a positive stress will cause the head to go up
        (True, default) or down (False), if None the head can go both ways.
    meanstress: float
        mean value of the stress, used to set the initial value such that
        the final step times the mean stress equals 1
    cutoff: float
        percentage after which the step function is cut off. default=0.99.

    Notes
    -----

    .. math::
        step(t) = A * (1 - ( (1 - \\alpha)* e^{-\\frac{t}{a1}} +
                                  \\alpha * e^{-\\frac{t}{a2}}))

    """
    _name = "DoubleExponential"

    def __init__(self, up=True, meanstress=1, cutoff=0.99):
        RfuncBase.__init__(self, up, meanstress, cutoff)
        self.nparam = 4

    def get_init_parameters(self, name):
        parameters = DataFrame(
            columns=['initial', 'pmin', 'pmax', 'vary', 'name'])
        if self.up:
            parameters.loc[name + '_A'] = (1 / self.meanstress, 0,
                                           100 / self.meanstress, 1, name)
        elif self.up is False:
            parameters.loc[name + '_A'] = (-1 / self.meanstress,
                                           -100 / self.meanstress, 0, 1, name)
        else:
            parameters.loc[name + '_A'] = (1 / self.meanstress,
                                           np.nan, np.nan, 1, name)

        parameters.loc[name + '_alpha'] = (0.1, 0.01, 0.99, True, name)
        parameters.loc[name + '_a1'] = (10, 0.01, 5000, True, name)
        parameters.loc[name + '_a2'] = (10, 0.01, 5000, True, name)
        return parameters

    def calc_tmax(self, p, cutoff=None):
        if cutoff is None:
            cutoff = self.cutoff
        if p[2] > p[3]:  # a1 > a2
            return -p[2] * np.log(1 - cutoff)
        else:  # a1 < a2
            return -p[3] * np.log(1 - cutoff)

    def gain(self, p):
        return p[0]

    def step(self, p, dt=1, cutoff=0.99):
        if isinstance(dt, np.ndarray):
            t = dt
        else:
            self.tmax = max(self.calc_tmax(p, cutoff), 3 * dt)
            t = np.arange(dt, self.tmax, dt)

        s = p[0] * (1 - ((1 - p[1]) * np.exp(-t / p[2]) +
                         p[1] * np.exp(-t / p[3])))
        return s


class Edelman(RfuncBase):
    """The function of Edelman, describing the propagation of an instantaneous
    water level change into an adjacent half-infinite aquifer.

    Parameters
    ----------
    up: bool or None, optional
        indicates whether a positive stress will cause the head to go up
        (True, default) or down (False), if None the head can go both ways.
    meanstress: float
        mean value of the stress, used to set the initial value such that
        the final step times the mean stress equals 1
    cutoff: float
        percentage after which the step function is cut off. default=0.99.

    Notes
    -----
    The Edelman function is emplained in [5]_. It's parameters are:

    .. math:: p[0] = \\beta = \\frac{\\sqrt{\\frac{4kD}{S}}}{x}

    References
    ----------
    .. [5] http://grondwaterformules.nl/index.php/formules/waterloop/peilverandering

    """
    _name = "Edelman"

    def __init__(self, up=True, meanstress=1, cutoff=0.99):
        RfuncBase.__init__(self, up, meanstress, cutoff)
        self.nparam = 1

    def get_init_parameters(self, name):
        parameters = DataFrame(
            columns=['initial', 'pmin', 'pmax', 'vary', 'name'])
        beta_init = 1.0
        parameters.loc[name + '_beta'] = (beta_init, 0, 1000, True, name)
        return parameters

    def get_tmax(self, p, cutoff=None):
        if cutoff is None:
            cutoff = self.cutoff
        return 1. / (p[0] * erfcinv(cutoff * erfc(0))) ** 2

    def gain(self, p):
        return 1.

    def step(self, p, dt=1, cutoff=None):
        if isinstance(dt, np.ndarray):
            t = dt
        else:
            self.tmax = max(self.get_tmax(p, cutoff), 3 * dt)
            t = np.arange(dt, self.tmax, dt)
        s = erfc(1 / (p[0] * np.sqrt(t)))
        return s<|MERGE_RESOLUTION|>--- conflicted
+++ resolved
@@ -152,13 +152,13 @@
             columns=['initial', 'pmin', 'pmax', 'vary', 'name'])
         if self.up:
             parameters.loc[name + '_A'] = (1 / self.meanstress, 0,
-                                           100 / self.meanstress, 1, name)
+                                           100 / self.meanstress, True, name)
         elif self.up is False:
             parameters.loc[name + '_A'] = (-1 / self.meanstress,
-                                           -100 / self.meanstress, 0, 1, name)
+                                           -100 / self.meanstress, 0, True, name)
         else:
             parameters.loc[name + '_A'] = (1 / self.meanstress,
-                                           np.nan, np.nan, 1, name)
+                                           np.nan, np.nan, True, name)
 
         # if n is too small, the length of the response function is close to zero
         parameters.loc[name + '_n'] = (1, 0.1, 10, True, name)
@@ -214,25 +214,16 @@
         parameters = DataFrame(
             columns=['initial', 'pmin', 'pmax', 'vary', 'name'])
         if self.up:
-<<<<<<< HEAD
-            parameters.loc[name + '_A'] = (
-                1 / self.meanstress, 0, 100 / self.meanstress, True, name)
-        else:
-            parameters.loc[name + '_A'] = (
-                -1 / self.meanstress, -100 / self.meanstress, 0, True, name)
-        parameters.loc[name + '_a'] = (10, 0.01, 5000, True, name)
-=======
             parameters.loc[name + '_A'] = (1 / self.meanstress, 0,
-                                           100 / self.meanstress, 1, name)
+                                           100 / self.meanstress, True, name)
         elif self.up is False:
             parameters.loc[name + '_A'] = (-1 / self.meanstress,
-                                           -100 / self.meanstress, 0, 1, name)
+                                           -100 / self.meanstress, 0, True, name)
         else:
             parameters.loc[name + '_A'] = (1 / self.meanstress,
-                                           np.nan, np.nan, 1, name)
-
-        parameters.loc[name + '_a'] = (10, 0.01, 5000, 1, name)
->>>>>>> bd6fe002
+                                           np.nan, np.nan, True, name)
+
+        parameters.loc[name + '_a'] = (10, 0.01, 5000, True, name)
         return parameters
 
     def get_tmax(self, p, cutoff=None):
@@ -303,23 +294,16 @@
             columns=['initial', 'pmin', 'pmax', 'vary', 'name'])
         if self.up:
             parameters.loc[name + '_A'] = (1 / self.meanstress, 0,
-                                           100 / self.meanstress, 1, name)
+                                           100 / self.meanstress, True, name)
         elif self.up is False:
             parameters.loc[name + '_A'] = (-1 / self.meanstress,
-                                           -100 / self.meanstress, 0, 1, name)
-        else:
-<<<<<<< HEAD
-            parameters.loc[name + '_A'] = (
-                -1 / self.meanstress, -100 / self.meanstress, 0, 1, name)
+                                           -100 / self.meanstress, 0, True, name)
+        else:
+            parameters.loc[name + '_A'] = (1 / self.meanstress,
+                                           np.nan, np.nan, True, name)
+
         parameters.loc[name + '_rho'] = (1, 1e-4, 10, True, name)
         parameters.loc[name + '_cS'] = (100, 1e-3, 1e4, True, name)
-=======
-            parameters.loc[name + '_A'] = (1 / self.meanstress,
-                                           np.nan, np.nan, 1, name)
-
-        parameters.loc[name + '_rho'] = (1, 1e-4, 10, 1, name)
-        parameters.loc[name + '_cS'] = (100, 1e-3, 1e4, 1, name)
->>>>>>> bd6fe002
         return parameters
 
     def get_tmax(self, p, cutoff=None):
@@ -419,17 +403,12 @@
             columns=['initial', 'pmin', 'pmax', 'vary', 'name'])
         if self.up:
             parameters.loc[name + '_A'] = (
-                1 / self.meanstress, 0, 100 / self.meanstress, 1, name)
+                1 / self.meanstress, 0, 100 / self.meanstress, True, name)
         else:
             parameters.loc[name + '_A'] = (
-                -1 / self.meanstress, -100 / self.meanstress, 0, 1, name)
-<<<<<<< HEAD
-        parameters.loc[name + '_lab'] = (100, 1, 1e6, True, name)
+                -1 / self.meanstress, -100 / self.meanstress, 0, True, name)
+        parameters.loc[name + '_lab'] = (1000, 1, 1e6, True, name)
         parameters.loc[name + '_cS'] = (100, 1e-3, 1e4, True, name)
-=======
-        parameters.loc[name + '_lab'] = (1000, 1, 1e6, 1, name)
-        parameters.loc[name + '_cS'] = (100, 1e-3, 1e4, 1, name)
->>>>>>> bd6fe002
         return parameters
 
     def get_tmax(self, p, cutoff=None):
@@ -547,18 +526,12 @@
         parameters = DataFrame(
             columns=['initial', 'pmin', 'pmax', 'vary', 'name'])
         if self.up:
-<<<<<<< HEAD
-            parameters.loc[name + '_d'] = (1, 0, 100, True, name)
-        else:
-            parameters.loc[name + '_d'] = (-1, -100, 0, True, name)
-=======
-            parameters.loc[name + '_d'] = (self.meanstress, 0, np.nan, 1, name)
+            parameters.loc[name + '_d'] = (self.meanstress, 0, np.nan, True, name)
         elif self.up is False:
-            parameters.loc[name + '_d'] = (self.meanstress, np.nan, 0, 1, name)
-        else:
-            parameters.loc[name + '_d'] = (self.meanstress, np.nan, np.nan, 1,
+            parameters.loc[name + '_d'] = (self.meanstress, np.nan, 0, True, name)
+        else:
+            parameters.loc[name + '_d'] = (self.meanstress, np.nan, np.nan, True,
                                            name)
->>>>>>> bd6fe002
         return parameters
 
     def gain(self, p):
@@ -608,23 +581,17 @@
             columns=['initial', 'pmin', 'pmax', 'vary', 'name'])
         if self.up:
             parameters.loc[name + '_A'] = (1 / self.meanstress, 0,
-                                           100 / self.meanstress, 1, name)
+                                           100 / self.meanstress, True, name)
         elif self.up is False:
             parameters.loc[name + '_A'] = (-1 / self.meanstress,
-                                           -100 / self.meanstress, 0, 1, name)
-<<<<<<< HEAD
+                                           -100 / self.meanstress, 0, True, name)
+        else:
+            parameters.loc[name + '_A'] = (1 / self.meanstress,
+                                           np.nan, np.nan, True, name)
+
         parameters.loc[name + '_n'] = (1, -10, 10, True, name)
         parameters.loc[name + '_a'] = (10, 0.01, 5000, True, name)
         parameters.loc[name + '_b'] = (10, 0.01, 5000, True, name)
-=======
-        else:
-            parameters.loc[name + '_A'] = (1 / self.meanstress,
-                                           np.nan, np.nan, 1, name)
-
-        parameters.loc[name + '_n'] = (1, -10, 10, 1, name)
-        parameters.loc[name + '_a'] = (10, 0.01, 5000, 1, name)
-        parameters.loc[name + '_b'] = (10, 0.01, 5000, 1, name)
->>>>>>> bd6fe002
         return parameters
 
     def function(self, t, p):
@@ -802,13 +769,13 @@
             columns=['initial', 'pmin', 'pmax', 'vary', 'name'])
         if self.up:
             parameters.loc[name + '_A'] = (1 / self.meanstress, 0,
-                                           100 / self.meanstress, 1, name)
+                                           100 / self.meanstress, True, name)
         elif self.up is False:
             parameters.loc[name + '_A'] = (-1 / self.meanstress,
-                                           -100 / self.meanstress, 0, 1, name)
+                                           -100 / self.meanstress, 0, True, name)
         else:
             parameters.loc[name + '_A'] = (1 / self.meanstress,
-                                           np.nan, np.nan, 1, name)
+                                           np.nan, np.nan, True, name)
 
         parameters.loc[name + '_alpha'] = (0.1, 0.01, 0.99, True, name)
         parameters.loc[name + '_a1'] = (10, 0.01, 5000, True, name)
