"""The stats sub-package contains statistical methods for Pastas.

.. autosummary::
   :nosignatures:
   :toctree: ./generated
   :noindex:

    pastas.stats.core
    pastas.stats.metrics
    pastas.stats.tests
    pastas.stats.sgi
    pastas.stats.dutch
"""

<<<<<<< HEAD
from .core import ccf, acf, mean, std, var
from .dutch import q_ghg, q_glg, q_gvg, ghg, glg, gvg
from .metrics import mae, evp, nse, rmse, sse, rsq, aic, bic, pearsonr, \
    kge_2012
from .tests import runs_test, ljung_box, durbin_watson, stoffer_toloi, \
    diagnostics, plot_acf, plot_diagnostics, plot_cum_frequency
from .sgi import sgi
import pastas.stats.signatures as signatures
import pastas.stats.metrics as metrics
=======
from .core import acf, ccf, mean, std, var
from .dutch import ghg, glg, gvg, q_ghg, q_glg, q_gvg
from .metrics import (aic, bic, evp, kge_2012, mae, nse, pearsonr, rmse, rsq,
                      sse)
from .sgi import sgi
from .tests import (diagnostics, durbin_watson, ljung_box, plot_acf,
                    plot_cum_frequency, plot_diagnostics, runs_test,
                    stoffer_toloi)
>>>>>>> 83decc85
<|MERGE_RESOLUTION|>--- conflicted
+++ resolved
@@ -12,23 +12,13 @@
     pastas.stats.dutch
 """
 
-<<<<<<< HEAD
-from .core import ccf, acf, mean, std, var
-from .dutch import q_ghg, q_glg, q_gvg, ghg, glg, gvg
-from .metrics import mae, evp, nse, rmse, sse, rsq, aic, bic, pearsonr, \
-    kge_2012
-from .tests import runs_test, ljung_box, durbin_watson, stoffer_toloi, \
-    diagnostics, plot_acf, plot_diagnostics, plot_cum_frequency
-from .sgi import sgi
-import pastas.stats.signatures as signatures
-import pastas.stats.metrics as metrics
-=======
 from .core import acf, ccf, mean, std, var
 from .dutch import ghg, glg, gvg, q_ghg, q_glg, q_gvg
 from .metrics import (aic, bic, evp, kge_2012, mae, nse, pearsonr, rmse, rsq,
                       sse)
 from .sgi import sgi
+import pastas.stats.signatures as signatures
+import pastas.stats.metrics as metrics
 from .tests import (diagnostics, durbin_watson, ljung_box, plot_acf,
                     plot_cum_frequency, plot_diagnostics, runs_test,
-                    stoffer_toloi)
->>>>>>> 83decc85
+                    stoffer_toloi)