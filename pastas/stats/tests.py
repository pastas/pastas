--- conflicted
+++ resolved
@@ -20,11 +20,7 @@
 """
 
 import matplotlib.pyplot as plt
-<<<<<<< HEAD
 from numpy import sqrt, cumsum, nan, zeros, arange, finfo
-=======
-from numpy import sqrt, cumsum, nan, arange
->>>>>>> 4f19cfb8
 from pandas import DataFrame
 from scipy.stats import chi2, norm, shapiro, normaltest, probplot
 
