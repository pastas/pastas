"""This module contains methods to compute the groundwater signatures."""
import pandas as pd
<<<<<<< HEAD
from pandas import NA, Timedelta, DatetimeIndex, cut, Series
from numpy import diff, sqrt, log, arange
=======
from pandas import Timedelta, DatetimeIndex, cut
from numpy import diff, sqrt, log, arange, nan
>>>>>>> de2b6ce5
import pastas as ps
from scipy.stats import linregress

from ..typeh import Type, Optional, Tuple


__all__ = ["cv_period_mean", "cv_date_min", "cv_fall_rate", "cv_rise_rate",
           "parde_seasonality", "avg_seasonal_fluctuation", "magnitude",
           "interannual_variation", "low_pulse_count", "high_pulse_count",
           "low_pulse_duration", "high_pulse_duration", "amplitude_range",
           "bimodality_coefficient", "mean_annual_maximum", "rise_rate",
           "fall_rate", "reversals_avg", "reversals_cv", "colwell_contingency",
           "colwell_constancy", "recession_constant", "recovery_constant",
           "duration_curve_slope", "duration_curve_range", "baseflow_index",
           "richards_pathlength", "richards_baker_index", "baseflow_stability"]


def _normalize(series: Type[Series]) -> Type[Series]:
    series = (series - series.min()) / (series.max() - series.min())
    return series


def cv_period_mean(series: Type[Series], freq: Optional[str] = "M") -> float:
    """Coefficient of variation of mean head over a period (default monthly).

    Parameters
    ----------
    series: pandas.Series
        Pandas Series with DatetimeIndex and head values.
    freq: str, optional
        frequency to resample the series to by averaging.

    Returns
    -------
    cv: float
        Coefficient of variation of mean head over a period (default monthly).

    Notes
    -----
    Coefficient of variation of mean monthly heads [hughes_1989]_.

    References
    ----------
    .. [hughes_1989] Hughes, J., & James, B. (1989). A hydrological
       regionalization of streams in Victoria, Australia, with implications
       for stream Ecology. Marine and Freshwater Research, 40(3), 303–326.

    """
    series = series.resample(freq).mean()
    cv = series.std() / series.mean()
    return cv


def cv_date_min(series: Type[Series]) -> float:
    """Coefficient of variation of the date of annual minimum head.

    Parameters
    ----------
    series: pandas.Series
        Pandas Series with DatetimeIndex and head values.

    Returns
    -------
    cv: float
        Coefficient of variation of the date of annual minimum head.

    Notes
    -----
    Coefficient of variation of the date of annual minimum groundwater head
    according to [richter_1996]_.

    References
    ----------
    .. [richter_1996] Richter, B. D. (1996). A method for assessing hydrologic
       alteration within ecosystems. Society for Conservation Biology, 10(4),
       1163–1174.

    """
    data = series.groupby(series.index.year).idxmin().dropna().values
    data = DatetimeIndex(data).dayofyear.to_numpy(float)
    cv = data.std() / data.mean()
    return cv


def parde_seasonality(series: Type[Series], normalize: Optional[bool] = True) -> float:
    """Parde seasonality according to [parde_1933]_.

    Parameters
    ----------
    series: pandas.Series
        Pandas Series with DatetimeIndex and head values.
    normalize: bool, optional
        normalize the time series to values between zero and one.

    Returns
    -------

    Notes
    -----
    Pardé seasonality is the difference between the maximum and minimum
    Pardé coefficient. A Pardé series consists of 12 Pardé coefficients,
    corresponding to 12 months. Pardé coefficient for, for example, January is
    its long‐term monthly mean groundwater head divided by the overall mean
    groundwater head.

    References
    ----------
    .. [parde_1933] Pardé, M. (1933). Fleuves et rivieres.

    """
    coefficients = parde_coefficients(series=series, normalize=normalize)
    return coefficients.max() - coefficients.min()


def parde_coefficients(series: Type[Series], normalize: Optional[bool] = True) -> float:
    """Parde coefficients for each month [parde_1933]_.

    Parameters
    ----------
    series: pandas.Series
        Pandas Series with DatetimeIndex and head values.
    normalize: bool, optional
        normalize the time series to values between zero and one.

    Returns
    -------

    Notes
    -----
    Pardé seasonality is the difference between the maximum and minimum
    Pardé coefficient. A Pardé series consists of 12 Pardé coefficients,
    corresponding to 12 months. Pardé coefficient for, for example, January is
    its long‐term monthly mean groundwater head divided by the overall mean
    groundwater head.

    References
    ----------
    .. [parde_1933] Pardé, M. (1933). Fleuves et rivieres.

    """
    if normalize:
        series = _normalize(series)

    coefficients = series.groupby(series.index.month).mean() / series.mean()
    coefficients.index.name = "month"
    return coefficients


def _martens(series: Type[Series], normalize: Optional[bool] = True) -> Tuple[Type[Series], Type[Series]]:
    """Functions for the Martens average seasonal fluctuation and
    interanual fluctuation.

    Parameters
    ----------
    series: pandas.Series
        Pandas Series with DatetimeIndex and head values.
    normalize: bool, optional
        normalize the time series to values between zero and one.

    Returns
    -------
    hl: pandas.Series
        Lowest heads
    hw: pandas.Series
        Largest heads
    """

    if normalize:
        series = _normalize(series)

    s = series.resample("M")
    hl = s.min().groupby(s.min().index.year).nsmallest(3).groupby(
        level=0).mean()
    hw = s.max().groupby(s.max().index.year).nlargest(3).groupby(
        level=0).mean()

    return hl, hw


def avg_seasonal_fluctuation(series: Type[Series], normalize: Optional[bool] = True) -> float:
    """Classification according to [martens_2013]_.

    Parameters
    ----------
    series: pandas.Series
        Pandas Series with DatetimeIndex and head values.
    normalize: bool, optional
        normalize the time series to values between zero and one.

    Returns
    -------

    float

    Notes
    -----
    Mean annual difference between the averaged 3 highest monthly
    groundwater heads per year and the averaged 3 lowest monthly groundwater
    heads per year.

    Average seasonal fluctuation (s):

        s = MHW - MLW

    References
    ----------
    .. [martens_2013] Martens, K., van Camp, M., van Damme, D., & Walraevens,
       K. (2013). Groundwater dynamics converted to a groundwater
       classification as a tool for nature development programs in the
       dunes. Journal of Hydrology, 499, 236–246.

    """

    hl, hw = _martens(series, normalize=normalize)

    return hw.mean() - hl.mean()


def interannual_variation(series: Type[Series], normalize: Optional[bool] = True) -> float:
    """Interannual variation after [martens_2013]_.

    Parameters
    ----------
    series: pandas.Series
        Pandas Series with DatetimeIndex and head values.
    normalize: bool, optional
        normalize the time series to values between zero and one.

    Returns
    -------
    float

    Notes
    -----
    The average between the range in annually averaged 3 highest monthly
    groundwater heads and the range in annually averaged 3 lowest monthly
    groundwater heads.

    Inter-yearly variation of high and low water table (y):

        y = ((max_HW - min_HW) + (max_LW - min_LW)) / 2

    Warning: In this formulating the water table is references to a certain
    datum and positive, not as depth below the surface!

    References
    ----------
    .. [martens_2013] Martens, K., van Camp, M., van Damme, D., & Walraevens,
       K. (2013). Groundwater dynamics converted to a groundwater
       classification as a tool for nature development programs in the
       dunes. Journal of Hydrology, 499, 236–246.

    """

    hl, hw = _martens(series, normalize=normalize)

    return (hw.max() - hw.min()) + (hl.max() - hl.min()) / 2


def colwell_components(series: Type[Series], bins: Optional[int] = 11, freq: Optional[str] = "M", method: Optional[str] = "mean",
                       normalize: Optional[bool] = True) -> Tuple[float, float, float]:
    """Colwell predictability, constant, and contingency [colwell_1974]_.

    Parameters
    ----------
    series: pandas.Series
        Pandas Series with DatetimeIndex and head values.
    bins: int
        number of bins to determine the states of the groundwater.
    freq: str, optional
        frequency to resample the series to.
    method: str, optional
        Method to use for resampling. Only "mean" is allowed now.
    normalize: bool, optional
        normalize the time series to values between zero and one.

    Returns
    -------
    p, c, m: float, float, float
        predictability, constancy, contingency

    Notes
    -----
    The difference between the sum of entropy for each time step and
    possible state of the seasonal cycle, and the overall entropy across all
    states and time steps, divided by the logarithm of the absolute number of
    possible states. Entropy according to definition in information theory,
    see reference for details.

    References
    ----------
    .. [colwell_1974] Colwell, R. K. (1974). Predictability Constancy and
       Contingency of periodic phenomena. Ecology, 55(5), 1148–1153.

    """
    # Prepare data and pivot table
    if normalize:
        series = _normalize(series)

    if method == "mean":
        series = series.resample(freq).mean().dropna()
    else:
        raise NotImplementedError

    series.name = "head"
    binned = cut(series, bins=bins, right=False, include_lowest=True,
                 labels=range(bins))
    df = pd.DataFrame(binned)
    df["time"] = df.index.month
    df["values"] = 1
    df = df.pivot_table(columns="head", index="time", aggfunc="sum",
                        values="values")

    # Count of rows and column items
    x = df.sum(axis=1)  # Time
    y = df.sum(axis=0)  # Head
    z = series.size  # Total number of observations

    hx = -(x / z * log(x / z)).sum()
    hy = - (y / z * log(y / z)).sum()
    hxy = - (df / z * log(df / z, where=df != 0)).sum().sum()

    # Compute final components
    p = 1 - (hxy - hy) / log(bins)  # Predictability
    c = 1 - hx / log(bins)  # Constancy
    m = (hx + hy - hxy) / log(bins)  # Contingency
    return p, c, m


def colwell_constancy(series: Type[Series], bins: Optional[int] = 11, freq: Optional[str] = "M", method: Optional[str] = "mean",
                      normalize: Optional[bool] = True) -> Tuple[float, float, float]:
    """Colwells constancy index after [colwell_1974]_.

    Parameters
    ----------
    series: pandas.Series
        Pandas Series with DatetimeIndex and head values.
    bins: int
        number of bins to determine the states of the groundwater.
    freq: str, optional
        frequency to resample the series to.
    method: str, optional
        Method to use for resampling. Only "mean" is allowed now.
    normalize: bool, optional
        normalize the time series to values between zero and one.

    Returns
    -------
    p, c, m: float, float, float
        predictability, constancy, contingency

    Notes
    -----
    One minus the sum of entropy with respect to state, divided by the
    logarithm of the absolute number of possible states.

    References
    ----------
    .. [colwell_1974] Colwell, R. K. (1974). Predictability Constancy and
       Contingency of periodic phenomena. Ecology, 55(5), 1148–1153.

    """
    return \
        colwell_components(series=series, bins=bins, freq=freq, method=method,
                           normalize=normalize)[1]


def colwell_contingency(series: Type[Series], bins: Optional[int] = 11, freq: Optional[str] = "M", method: Optional[str] = "mean",
                        normalize: Optional[bool] = True) -> Tuple[float, float, float]:
    """Colwell contingency [colwell_1974]_

    Parameters
    ----------
    series: pandas.Series
        Pandas Series with DatetimeIndex and head values.
    bins: int
        number of bins to determine the states of the groundwater.
    freq: str, optional
        frequency to resample the series to.
    method: str, optional
        Method to use for resampling. Only "mean" is allowed now.
    normalize: bool, optional
        normalize the time series to values between zero and one.

    Returns
    -------
    p, c, m: float, float, float
        predictability, constancy, contingency

    Notes
    -----
    The difference between the sum of entropy for each time step and
    possible state of the seasonal cycle, and the overall entropy across all
    states and time steps, divided by the logarithm of the absolute number of
    possible states. Entropy according to definition in information theory,
    see reference for details.

    References
    ----------
    .. [colwell_1974] Colwell, R. K. (1974). Predictability Constancy and
       Contingency of periodic phenomena. Ecology, 55(5), 1148–1153.

    """
    return \
        colwell_components(series=series, bins=bins, freq=freq, method=method,
                           normalize=normalize)[2]


def low_pulse_count(series: Type[Series], quantile: Optional[float] = 0.2) -> int:
    """Number of times the series drops below a certain threshold.

    Parameters
    ----------
    series: pandas.Series
        Pandas Series with DatetimeIndex and head values.
    quantile: float, optional
        Quantile used as a threshold.

    Returns
    -------
    int
        Number of times the series exceeds a certain threshold.

    Notes
    -----
    Number of times during which the groundwater head drops below a certain
    threshold. The threshold is defined as the 20th percentile of
    nonexceedance [richter_1996]_.

    References
    ----------
    .. [richter_1996] Richter, B. D. (1996). A method for assessing hydrologic
       alteration within ecosystems. Society for Conservation Biology, 10(4),
       1163–1174.

    """
    h = series < series.quantile(quantile)
    return (h.astype(int).diff() > 0).sum()


def high_pulse_count(series: Type[Series], quantile: Optional[float] = 0.8) -> int:
    """Number of times the series exceeds a certain threshold.

    Parameters
    ----------
    series: pandas.Series
        Pandas Series with DatetimeIndex and head values.
    quantile: float, optional
        Quantile used as a threshold.

    Returns
    -------
    h: int
        Number of times the series exceeds a certain threshold.

    Notes
    -----
    Number of times during which the groundwater head exceeds a certain
    threshold. The threshold is defined as the 80th percentile of
    nonexceedance.

    References
    ----------
    .. [richter_1996] Richter, B. D. (1996). A method for assessing hydrologic
       alteration within ecosystems. Society for Conservation Biology, 10(4),
       1163–1174.

    """
    h = series > series.quantile(quantile)
    return (h.astype(int).diff() > 0).sum()


def low_pulse_duration(series: Type[Series], quantile: Optional[float] = 0.8) -> float:
    """Average duration of pulses where the head is below a certain threshold.

    Parameters
    ----------
    series: pandas.Series
        Pandas Series with DatetimeIndex and head values.
    quantile: float, optional
        Quantile used as a threshold.

    Returns
    -------

    Notes
    -----
    Average duration of pulses where the groundwater head drops below
    a certain threshold. The threshold is defined as the 20th percentile of
    non-exceedance.

    References
    ----------
    .. [richter_1996] Richter, B. D. (1996). A method for assessing hydrologic
       alteration within ecosystems. Society for Conservation Biology, 10(4),
       1163–1174. https://doi.org/10.1046/j.1523‐1739.1996.10041163.x

    """
    h = series < series.quantile(quantile)
    sel = h.astype(int).diff().replace(0.0, nan).shift(-1).dropna().index
    return (diff(sel.to_numpy()) / Timedelta("1D"))[::2].mean()


def high_pulse_duration(series: Type[Series], quantile: Optional[float] = 0.8) -> float:
    """Average duration of pulses where the head exceeds a certain threshold.

    Parameters
    ----------
    series: pandas.Series
        Pandas Series with DatetimeIndex and head values.
    quantile: float, optional
        Quantile used as a threshold.

    Returns
    -------
    float

    Notes
    -----
    Average duration of pulses where the groundwater head drops exceeds a
    certain threshold. The threshold is defined as the 80th percentile of
    nonexceedance.

    References
    ----------
    .. [richter_1996] Richter, B. D. (1996). A method for assessing hydrologic
       alteration within ecosystems. Society for Conservation Biology, 10(4),
       1163–1174. https://doi.org/10.1046/j.1523‐1739.1996.10041163.x

    """
    h = series > series.quantile(quantile)
    sel = h.astype(int).diff().replace(0.0, nan).shift(-1).dropna().index
    return (diff(sel.to_numpy()) / Timedelta("1D"))[::2].mean()


def amplitude_range(series: Type[Series]) -> float:
    """Range of unscaled groundwater head.

    Parameters
    ----------
    series: pandas.Series
        Pandas Series with DatetimeIndex and head values.

    Returns
    -------
    float

    Notes
    -----
    Range of unscaled groundwater head.

    """
    return series.max() - series.min()


def rise_rate(series: Type[Series], normalize: Optional[bool] = False) -> float:
    """Mean of positive head changes from one day to the next.

    Parameters
    ----------
    series: pandas.Series
        Pandas Series with DatetimeIndex and head values.
    normalize: bool, optional
        normalize the time series to values between zero and one.

    Returns
    -------
    float

    Notes
    -----
    Mean rate of positive changes in head from one day to the next.

    References
    ----------
    .. [richter_1996] Richter, B. D. (1996). A method for assessing hydrologic
       alteration within ecosystems. Society for Conservation Biology, 10(4),
       1163–1174. https://doi.org/10.1046/j.1523‐1739.1996.10041163.x

    """
    if normalize:
        series = _normalize(series)

    difference = series.diff()
    rises = difference[difference > 0]
    return rises.mean()


def fall_rate(series: Type[Series], normalize: Optional[bool] = False) -> float:
    """Mean negative head changes from one day to the next.

    Parameters
    ----------
    series: pandas.Series
        Pandas Series with DatetimeIndex and head values.
    normalize: bool, optional
        normalize the time series to values between zero and one.

    Returns
    -------
    float

    Notes
    -----
    Mean rate of negative changes in head from one day to the next,
    according to [richter_1996]_.

    References
    ----------
    .. [richter_1996] Richter, B. D. (1996). A method for assessing hydrologic
       alteration within ecosystems. Society for Conservation Biology, 10(4),
       1163–1174. https://doi.org/10.1046/j.1523‐1739.1996.10041163.x

    """
    if normalize:
        series = _normalize(series)

    difference = series.diff()
    falls = difference[difference < 0]
    return falls.mean()


def cv_rise_rate(series: Type[Series], normalize: Optional[bool] = False) -> float:
    """Coefficient of Variation in rise rate.

    Parameters
    ----------
    series: pandas.Series
        Pandas Series with DatetimeIndex and head values.
    normalize: bool, optional
        normalize the time series to values between zero and one.

    Returns
    -------
    float

    Notes
    -----
    Coefficient of Variation in riserate.

    References
    ----------
    .. [richter_1996] Richter, B. D. (1996). A method for assessing hydrologic
       alteration within ecosystems. Society for Conservation Biology, 10(4),
       1163–1174. https://doi.org/10.1046/j.1523‐1739.1996.10041163.x

    """
    if normalize:
        series = _normalize(series)

    difference = series.diff()
    rises = difference[difference > 0]
    return rises.std() / rises.mean()


def cv_fall_rate(series: Type[Series], normalize: Optional[bool] = False) -> float:
    """Coefficient of Variation in fall rate.

    Parameters
    ----------
    series: pandas.Series
        Pandas Series with DatetimeIndex and head values.
    normalize: bool, optional
        normalize the time series to values between zero and one.

    Returns
    -------
    float

    Notes
    -----
    Coefficient of Variation in fall rate.

    References
    ----------
    .. [richter_1996] Richter, B. D. (1996). A method for assessing hydrologic
       alteration within ecosystems. Society for Conservation Biology, 10(4),
       1163–1174. https://doi.org/10.1046/j.1523‐1739.1996.10041163.x

    """
    if normalize:
        series = _normalize(series)

    difference = series.diff()
    falls = difference[difference < 0]
    return falls.std() / falls.mean()


def magnitude(series: Type[Series]) -> float:
    """Difference of peak head to base head, divided by base head.

    Parameters
    ----------
    series: pandas.Series
        Pandas Series with DatetimeIndex and head values.

    Returns
    -------
    float

    Notes
    -----
    Difference of peak head to base head, divided by base head.

    (h_max - h_min ) / h_min

    References
    ----------
    .. [hannah_2000] Hannah, D. M., Smith, B. P. G., Gurnell, A. M.,
       & McGregor, G. R. (2000). An approach to hydrograph classification.
       Hydrological Processes, 14(2), 317–338.

    """

    return (series.max() - series.min()) / series.min()


def reversals_avg(series: Type[Series]) -> float:
    """Average annual number of rises and falls in daily head.

    Parameters
    ----------
    series: pandas.Series
        Pandas Series with DatetimeIndex and head values.

    Returns
    -------
    float

    Notes
    -----
    Average annual number of rises and falls (i.e., change of sign) in daily
    head.

    References
    ----------
    .. [richter_1996] Richter, B. D. (1996). A method for assessing hydrologic
       alteration within ecosystems. Society for Conservation Biology, 10(4),
       1163–1174.

    """
    reversals = (series.diff() > 0).astype(int).diff().replace(-1, 1)
    return reversals.resample("A").sum().mean()


def reversals_cv(series: Type[Series]) -> float:
    """Coefficient of Variation in annual number of rises and falls.

    Parameters
    ----------
    series: pandas.Series
        Pandas Series with DatetimeIndex and head values.

    Returns
    -------
    float

    Notes
    -----
    Coefficient of Variation in annual number of rises and falls in daily head.

    References
    ----------
    .. [richter_1996] Richter, B. D. (1996). A method for assessing hydrologic
       alteration within ecosystems. Society for Conservation Biology, 10(4),
       1163–1174.

    """
    reversals = (series.diff() > 0).astype(int).diff().replace(-1, 1) \
        .resample("A").sum()
    return reversals.std() / reversals.mean()


def mean_annual_maximum(series: Type[Series], normalize: Optional[bool] = False) -> float:
    """Mean of annual maximum.

    Parameters
    ----------
    series: pandas.Series
        Pandas Series with DatetimeIndex and head values.
    normalize: bool, optional
        normalize the time series to values between zero and one.

    Returns
    -------
    float

    Notes
    -----

    References
    ----------
    .. [clausen_2000] Clausen, B., & Biggs, B. J. F. (2000). Flow variables
       for ecological studies in temperate streams—Groupings based on
       covariance. Journal of Hydrology, 237(3‐4), 184–197.

    """
    if normalize:
        series = _normalize(series)

    return series.resample("A").max().mean()


def bimodality_coefficient(series: Type[Series], normalize: Optional[bool] = False) -> float:
    """Bimodality coefficient after [Ellison_1987]_.

    Parameters
    ----------
    series: pandas.Series
        Pandas Series with DatetimeIndex and head values.
    normalize: bool, optional
        normalize the time series to values between zero and one.

    Returns
    -------
    float

    Notes
    -----
    Squared product moment skewness plus one, divided by product moment
    kurtosis.

        b = (skew **2 + 1 ) / kurtosis

    Adapted from the R "modes" package

    References
    ----------
    .. [Ellison_1987] Ellison, A. M. (1987). Effect of seed dimorphism on the
       density‐dependent dynamics of experimental populations of atriplex
       triangularis. American Journal of Botany, 74(8), 1280–1288.

    """
    if normalize:
        series = _normalize(series)
    series = series.dropna()
    n = series.size
    # Compute the skew for a finite sample
    skew = (1 / n) * sum((series - series.mean()) ** 3) / \
           (((1 / n) * sum((series - series.mean()) ** 2)) ** 1.5)
    skew *= (sqrt(n * (n - 1))) / (n - 2)

    # Compute the kurtosis for a finite sample
    kurt = (1 / n) * sum((series - series.mean()) ** 4) / \
           (((1 / n) * sum((series - series.mean()) ** 2)) ** 2) - 3
    kurt = ((n - 1) * ((n + 1) * kurt - 3 * (n - 1)) / ((n - 2) * (n - 3))) + 3

    return ((skew ** 2) + 1) / \
           (kurt + ((3 * ((n - 1) ** 2)) / ((n - 2) * (n - 3))))


def recession_constant(series: Type[Series], bins: Optional[int] = 20, normalize: Optional[bool] = False) -> float:
    """Recession constant after [kirchner_2009]_.

    Parameters
    ----------
    series: pandas.Series
        Pandas Series with DatetimeIndex and head values.
    bins: int, optional
        Number of bins to bin the data to.
    normalize: bool, optional
        normalize the time series to values between zero and one.

    Returns
    -------
    float

    Notes
    -----
    Slope of the linear model fitted to percentile‐wise binned means in a
    log‐log plot of negative head versus negative head one time step ahead.

    References
    ----------
    .. [kirchner_2009] Kirchner, J. W. (2009). Catchments as simple dynamical
       systems: Catchment characterization, rainfall‐runoff modeling, and doing
       hydrology backward. Water Resources Research, 45, W02429.

    """
    if normalize:
        series = _normalize(series)

    series.name = "diff"
    df = pd.DataFrame(series.diff().loc[series.diff() < 0], columns=["diff"])
    df["head"] = series.loc[df.index]

    binned = pd.Series(dtype=float)
    for g in df.groupby(pd.cut(df["head"], bins=bins)):
        binned[g[0].mid] = g[1]["diff"].mean()

    binned = binned.dropna()
    fit = linregress(log(binned.index), log(-binned.values))

    return fit.slope


def recovery_constant(series: Type[Series], bins: Optional[int] = 20, normalize: Optional[bool] = False) -> float:
    """Recovery constant after [kirchner_2009]_.

    Parameters
    ----------
    series: pandas.Series
        Pandas Series with DatetimeIndex and head values.
    bins: int, optional
        Number of bins to bin the data to.
    normalize: bool, optional
        normalize the time series to values between zero and one.

    Returns
    -------
    float

    Notes
    -----
    Slope of the linear model fitted to percentile‐wise binned means in a
    log‐log plot of positive head versus positive head one time step ahead.

    References
    ----------
    .. [kirchner_2009] Kirchner, J. W. (2009). Catchments as simple dynamical
       systems: Catchment characterization, rainfall‐runoff modeling, and doing
       hydrology backward. Water Resources Research, 45, W02429.


    """
    if normalize:
        series = _normalize(series)

    series.name = "diff"
    df = pd.DataFrame(series.diff().loc[series.diff() > 0], columns=["diff"])
    df["head"] = series.loc[df.index]

    binned = pd.Series(dtype=float)
    for g in df.groupby(pd.cut(df["head"], bins=bins)):
        binned[g[0].mid] = g[1]["diff"].mean()

    binned = binned.dropna()
    fit = linregress(log(binned.index), log(binned.values))

    return fit.slope


def duration_curve_slope(series: Type[Series], l: Optional[float] = 0.1, u: Optional[float] = 0.9, normalize: Optional[bool] = True) -> float:
    """Slope of the duration curve between percentile l and u.

    Parameters
    ----------
    series: pandas.Series
        Pandas Series with DatetimeIndex and head values.
    l: float
        lower percentile, a float between 0 and 1, lower than u
    u: float, optional
        upper percentile, a float between 0 and 1, higher than l.
    normalize: bool, optional
        normalize the time series to values between zero and one.

    Returns
    -------
    float

    Notes
    -----
    Slope of the duration curve (analogue flow duration curve for streamflow)
    between percentile l and u.

    References
    ----------
    .. [oudin_2010] Oudin, L., Kay, A., Andréassian, V., & Perrin, C. (2010).
       Are seemingly physically similar catchments truly hydrologically
       similar? Water Resources Research, 46, W11558.

    """
    if normalize:
        series = _normalize(series)

    s = series[(series.quantile(l) > series) & (series < series.quantile(
        u))].sort_values()
    s.index = arange(s.size) / s.size
    return linregress(s.index, s.values).slope


def duration_curve_range(series: Type[Series], l: Optional[float] = 0.1, u: Optional[float] = 0.9, normalize: Optional[bool] = True) -> float:
    """Range of the duration curve between the percentile l and u.

    Parameters
    ----------
    series: pandas.Series
        Pandas Series with DatetimeIndex and head values.
    l: float
        lower percentile, a float between 0 and 1, lower than u
    u: float, optional
        upper percentile, a float between 0 and 1, higher than l.
    normalize: bool, optional
        normalize the time series to values between zero and one.

    Returns
    -------
    float

    Notes
    -----
    Range of the duration curve between the percentile l and u.

    References
    ----------
    .. [richards_1990] Richards, R. P. (1990). Measures of Flow Variability
       and a New Flow‐Based Classification of Great Lakes Tributaries.
       Journal of Great Lakes Research, 16(1), 53–70.

    """
    if normalize:
        series = _normalize(series)

    return series.quantile(u) - series.quantile(l)


def richards_pathlength(series: Type[Series], normalize: Optional[bool] = True) -> float:
    """The path length of the time series, standardized by time series length.

    Parameters
    ----------
    series: pandas.Series
        Pandas Series with DatetimeIndex and head values.
    normalize: bool, optional
        normalize the time series to values between zero and one.

    Returns
    -------
    float

    Notes
    -----
    The path length of the time series, standardized by time series length
    and the median head.

    References
    ----------
    .. [baker_2004] Baker, D. B., Richards, P., Loftus, T. T., & Kramer,
       J. W. (2004). A new flashiness index: Characteristics and applications
       to midwestern rivers and streams. Journal of the American Water
       Resources Association, 40(2), 503–522.

    """
    if normalize:
        series = _normalize(series)

    series = series.dropna()
    dt = diff(series.index.to_numpy()) / Timedelta("1D")
    dh = series.diff().dropna()
    # sum(dt) is more fair with irregular time series
    return sum(sqrt(dh ** 2 + dt ** 2)) / sum(dt)


def richards_baker_index(series: Type[Series], normalize: Optional[bool] = True) -> float:
    """Richards-Baker index according to [baker_2004]_.

    Parameters
    ----------
    series: pandas.Series
        Pandas Series with DatetimeIndex and head values.
    normalize: bool, optional
        normalize the time series to values between zero and one.

    Returns
    -------
    float

    Notes
    -----
    Sum of absolute values of day‐to‐day changes in head divided by the sum
    of scaled daily head. Equivalent the Richards Pathlength without the
    time component.

    References
    ----------
    .. [baker_2004] Baker, D. B., Richards, P., Loftus, T. T., & Kramer,
       J. W. (2004). A new flashiness index: Characteristics and applications
       to midwestern rivers and streams. Journal of the American Water
       Resources Association, 40(2), 503–522.

    """
    if normalize:
        series = _normalize(series)

    return series.diff().dropna().abs().sum() / series.sum()


def _baseflow(series: Type[Series], normalize: Optional[bool] = True) -> Tuple[Type[Series], Type[Series]]:
    """Baseflow function for the baseflow index and stability

    Parameters
    ----------
    series: pandas.Series
        Pandas Series with DatetimeIndex and head values.
    normalize: bool, optional
        normalize the time series to values between zero and one.

    Returns
    -------
    series: pandas.Series
        Pandas Series of the original for
    ht: pandas.Series
        Pandas Series for the base head
    """
    if normalize:
        series = _normalize(series)

    # A/B. Selecting minima hm over 5 day periods
    hm = series.resample("5D").min().dropna()

    # C. define the turning points ht (0.9 * head < adjacent heads)
    ht = pd.Series(dtype=float)
    for i, h in enumerate(hm.iloc[1:-1], start=1):
        if (h < hm.iloc[i - 1]) & (h < hm.iloc[i + 1]):
            ht[hm.index[i]] = h

    # ensure that index is a DatetimeIndex
    ht.index = pd.to_datetime(ht.index)

    # D. Interpolate
    ht = ht.resample("D").interpolate()

    # E. Assign a base head to each day
    ht[ht > series.resample("D").mean().loc[ht.index]] = \
        series.resample("D").mean()

    return series, ht


def baseflow_index(series: Type[Series], normalize: Optional[bool] = True) -> float:
    """Baseflow index according to [wmo_2008]_.

    Parameters
    ----------
    series: pandas.Series
        Pandas Series with DatetimeIndex and head values.
    normalize: bool, optional
        normalize the time series to values between zero and one.

    Returns
    -------
    float

    Notes
    -----
    Adapted analogously to its application in streamflow. Here, a baseflow
    time series is separated from a 5‐day minimum groundwater head in a
    moving window. BFI equals the total sum of heads of original time series
    divided by the total sum of heads from the baseflow type of time series.

    References
    ----------
    .. [wmo_2008] WMO (2008). Manual on Low‐Flow Estimation and Prediction.
       Geneva, Switzerland: World Meteorological Organization.

    """

    series, ht = _baseflow(series, normalize=normalize)

    return series.resample("D").mean().sum() / ht.sum()


def baseflow_stability(series: Type[Series], normalize: Optional[bool] = True) -> float:
    """Baseflow stability after [heudorfer_2019]_.

    Parameters
    ----------
    series: pandas.Series
        Pandas Series with DatetimeIndex and head values.
    normalize: bool, optional
        normalize the time series to values between zero and one.

    Returns
    -------
    float

    Notes
    -----
    Originally developed for streamflow, here the Base Flow Index
    algorithm is analogously adapted to groundwater time series as a filter
    to separate the slow component (“baseflow”) of the time series. Then,
    the mean annual baseflow is calculated. Base Flow Stability is the
    difference of maximum and minimum annual baseflow.

    References
    ----------
    .. [heudorfer_2019] Heudorfer, B., Haaf, E., Stahl, K., & Barthel, R.
       (2019). Index‐based characterization and quantification of groundwater
       dynamics. Water Resources Research, 55, 5575–5592.

    """

    series, ht = _baseflow(series, normalize=normalize)

    return ht.resample("A").mean().max() - ht.resample("A").mean().min()


def hurst_exponent(series: Type[Series]):
    """Hurst exponent according to [wang_2006]_.

    Returns
    -------

    Notes
    -----
    The slope of a linear model fitted to the relationship between the
    sample size and the logarithmized sample range of k contiguous
    subsamples from the time series.

    References
    ----------
    .. [wang_2006] Wang, X., Smith, K., & Hyndman, R. (2006).
       Characteristic‐based clustering for time series data. Data Mining and
       Knowledge Discovery, 13(3), 335–364.

    """
    return NotImplementedError


def autocorr(series: Type[Series], freq: Optional[str] = "w"):
    """Lag where the first peak in the autocorrelation function occurs.

    Returns
    -------

    Notes
    -----
    Lag where the first peak in the autocorrelation function occurs.

    References
    ----------
    .. [wang_2006] Wang, X., Smith, K., & Hyndman, R. (2006).
       Characteristic‐based clustering for time series data. Data Mining and
       Knowledge Discovery, 13(3), 335–364.

    """
    return NotImplementedError


def lyapunov_exponent(series: Type[Series]):
    """The exponential rate of divergence of nearby data points
    [hilborn_1994]_.

    Returns
    -------

    Notes
    -----
    The exponential rate of divergence of nearby data points when moving
    away in time from a certain data point in the series. Iteratively
    estimated for every point in the time series, then averaged.

    References
    ----------
    .. [hilborn_1994] Hilborn, R. C. (1994). Chaos and Nonlinear Dynamics: An
       Introduction for Scientists and Engineers. New York: Oxford University
       Press.

    """
    return NotImplementedError


def peak_timescale(series: Type[Series]):
    """Area under peak divided by difference of peak head to peak base.

    Returns
    -------

    Notes
    -----
    Area under peak divided by difference of peak head to peak base,
    averaged over all peaks.

    References
    ----------
    .. [gaal_2012] Gaál, L., Szolgay, J., Kohnová, S., Parajka, J., Merz, R.,
       Viglione, A., & Blöschl, G. (2012). Flood timescales: Understanding
       the interplay of climate and catchment processes through comparative
       hydrology. Water Resources Research, 48, W04511.

    """
    return NotImplementedError


def excess_mass(series: Type[Series]):
    """Test statistic of the dip test, after [hartigan_1985]_.

    Returns
    -------

    Notes
    -----
    Test statistic of the dip test; maximum distance between the empirical
    distribution and the best fitting unimodal distribution. By default the
    best fitting distribution is the uniform.

    References
    ----------
    .. [hartigan_1985] Hartigan, J. A., & Hartigan, P. M. (1985). The dip
       test of unimodality. The Annals of Statistics, 13(1), 70–84.

    """
    return NotImplementedError


def critical_bandwidth(series: Type[Series]):
    """Test statistic of the Silverman test, after [silverman_1981]_.

    Returns
    -------

    Notes
    -----
    Test statistic of the Silverman test; minimum kernel bandwidth required
    to create a unimodal distribution estimated by fitting a Kernel Density
    Estimation.

    References
    ----------
    .. [silverman_1981] Silverman, B. W. (1981). Using kernel density
       estimates to investigate multimodality. Journal of The Royal
       Statistical Society Series B‐ Statistical Methodology, 43(1), 97–99.

    """
    return NotImplementedError


def peak_base_time(series: Type[Series]):
    """Difference between peak and base head, standardized by duration of peak.

    Returns
    -------

    Notes
    -----
    Difference between peak and base head, standardized by duration of peak.

    References
    ----------
    .. [heudorfer_2019] Heudorfer, B., Haaf, E., Stahl, K., & Barthel, R.
       (2019). Index‐based characterization and quantification of groundwater
       dynamics. Water Resources Research, 55, 5575–5592.
       https://doi.org/10.1029/2018WR024418

    """
    return NotImplementedError


def summary(series: Type[Series], signatures: Optional[list] = None) -> Type[Series]:
    """Method to get many signatures for a time series.

    Parameters
    ----------
    series: pandas.Series
        pandas Series with DatetimeIndex
    signatures: list
        By default all available signatures are returned.

    Returns
    -------
    data: pandas.Series
        Pandas series with every row a signature

    Examples
    --------
    idx = pd.date_range("2000", "2010")
    head = pd.Series(index=idx, data=np.random.rand(len(idx)), dtype=float)
    ps.stats.signatures.summary(head)

    """
    if signatures is None:
        signatures = __all__

    data = pd.Series(index=signatures, dtype=float)

    for signature in signatures:
        func = getattr(ps.stats.signatures, signature)
        data.loc[signature] = func(series)

    return data<|MERGE_RESOLUTION|>--- conflicted
+++ resolved
@@ -1,12 +1,8 @@
 """This module contains methods to compute the groundwater signatures."""
 import pandas as pd
-<<<<<<< HEAD
 from pandas import NA, Timedelta, DatetimeIndex, cut, Series
 from numpy import diff, sqrt, log, arange
-=======
-from pandas import Timedelta, DatetimeIndex, cut
-from numpy import diff, sqrt, log, arange, nan
->>>>>>> de2b6ce5
+
 import pastas as ps
 from scipy.stats import linregress
 
