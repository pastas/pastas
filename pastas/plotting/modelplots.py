--- conflicted
+++ resolved
@@ -272,38 +272,10 @@
                     ax.set_ylim(ylims[i + 2])
                 i = i + 1
 
-<<<<<<< HEAD
                 # plot the response
                 axb, rmin, rmax = self._plot_response_in_results(
                     sm_name, block_or_step, rmin, rmax, axb, gs, i
                 )
-=======
-            # plot the step response
-            rkwargs = {}
-            p = None
-            if self.ml.stressmodels[sm_name].rfunc is not None:
-                if isinstance(self.ml.stressmodels[sm_name].rfunc, HantushWellModel):
-                    rkwargs = {"warn": False}
-                    p = self.ml.stressmodels[sm_name].get_parameters(
-                        model=self.ml, istress=0
-                    )
-            response = self.ml._get_response(
-                block_or_step=block_or_step, name=sm_name, p=p, add_0=True, **rkwargs
-            )
-
-            if response is not None:
-                rmax = max(rmax, response.index.max())
-                axb = fig.add_subplot(gs[i + 1, 1], sharex=axb)
-                response.plot(ax=axb)
-                if block_or_step == "block":
-                    title = "Block response"
-                    rmin = response.index[1]
-                    axb.set_xscale("log")
-                    axb.xaxis.set_major_formatter(LogFormatter())
-                else:
-                    title = "Step response"
-                axb.set_title(title, fontsize=plt.rcParams["legend.fontsize"])
->>>>>>> 491b73b0
 
         if axb is not None:
             axb.set_xlim(rmin, rmax)
