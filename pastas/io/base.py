"""Import model."""

from importlib import import_module
from logging import getLogger
from os import path

from numpy import log
from packaging import version
from pandas import to_numeric

import pastas as ps

# Type Hinting
from pastas.typing import Model
from .timeseries_legacy import TimeSeriesOld

logger = getLogger(__name__)


def load(fname: str, **kwargs) -> Model:
    """Method to load a Pastas Model from file.

    Parameters
    ----------
    fname: str
        string with the name of the file to be imported including the file extension.
    kwargs:
        extension specific keyword arguments

    Returns
    -------
    ml: pastas.model.Model
        Pastas Model instance.

    Examples
    --------
    >>> import pastas as ps
    >>> ml = ps.io.load("model.pas")
    """
    if not path.exists(fname):
        logger.error("File not found: %s", fname)

    # Dynamic import of the export module
    load_mod = import_module(f"pastas.io{path.splitext(fname)[1]}")

    # Get dicts for all data sources
    data = load_mod.load(fname, **kwargs)

    ml = _load_model(data)

    file_version = data["file_info"]["pastas_version"]
    logger.info(
        "Pastas Model from file %s successfully loaded. This file was created with "
        "Pastas %s. Your current version of Pastas is: %s",
        fname,
        file_version,
        ps.__version__,
    )
    return ml


def _load_model(data: dict) -> Model:
    """Internal method to create a model from a dictionary."""
    # Create model
    oseries = data["oseries"]["series"]
    metadata = data["oseries"]["metadata"]

    if "constant" in data.keys():
        constant = data["constant"]
    else:
        constant = False

    if "name" in data.keys():
        name = data["name"]
    else:
        name = None

    if "noisemodel" in data.keys():
        noise = True
    else:
        noise = False

    ml = ps.Model(
        oseries=oseries,
        constant=constant,
        noisemodel=noise,
        name=name,
        metadata=metadata,
    )

    if "settings" in data.keys():
        ml.settings.update(data["settings"])
    if "file_info" in data.keys():
        ml.file_info.update(data["file_info"])

    # Add stressmodels
    for name, smdata in data["stressmodels"].items():
        sm = _load_stressmodel(smdata, data)
        ml.add_stressmodel(sm)

    # Add transform
    if "transform" in data.keys():
        transform = getattr(ps.transform, data["transform"].pop("transform"))
        transform = transform(**data["transform"])
        ml.add_transform(transform)

    # Add noisemodel if present
    if "noisemodel" in data.keys():
        n = getattr(ps.noisemodels, data["noisemodel"]["type"])()
        ml.add_noisemodel(n)

    # Add fit object to the model
    if "fit" in data.keys():
        fit = getattr(ps.solver, data["fit"].pop("name"))
        ml.fit = fit(ml=ml, **data["fit"])

    # Add parameters, use update to maintain correct order
    ml.parameters = ml.get_init_parameters(noise=ml.settings["noise"])
    ml.parameters.update(data["parameters"])
    ml.parameters = ml.parameters.apply(to_numeric, errors="ignore")

    # When initial values changed
    for param, value in ml.parameters.loc[:, "initial"].items():
        ml.set_parameter(name=param, initial=value)

    return ml


def _load_stressmodel(ts, data):
    # TODO Deal with old StressModel2 files for version 0.22.0. Remove in 0.23.0.
    if ts["stressmodel"] == "StressModel2":
        msg = (
            "StressModel2 is removed since Pastas 0.22.0 and is replaced by the "
            "RechargeModel using a Linear recharge model. Make sure to save "
            "this file first using Pastas version 0.22.0 as this file cannot be "
            "loaded in newer Pastas versions. This will automatically update "
            "your model to the newer RechargeModel stress model."
        )
        logger.error(msg=msg)
        raise NotImplementedError(msg)

    # TODO Deal with old parameter value b in HantushWellModel: b_new = np.log(b_old)
    if (ts["stressmodel"] == "WellModel") and (
        version.parse(data["file_info"]["pastas_version"]) < version.parse("0.22.0")
    ):
        logger.warning(
            "The value of parameter 'b' in HantushWellModel was modified in 0.22.0: "
            "b_new = log(b_old). The value of 'b' is automatically updated on load."
        )
        wnam = ts["name"]
        for pcol in ["initial", "optimal", "pmin", "pmax"]:
            if wnam + "_b" in data["parameters"].index:
                if data["parameters"].loc[wnam + "_b", pcol] > 0:
                    data["parameters"].loc[wnam + "_b", pcol] = log(
                        data["parameters"].loc[wnam + "_b", pcol]
                    )

    # Deal with old-style response functions (TODO remove in 1.0)
    if version.parse(data["file_info"]["pastas_version"]) < version.parse("0.23.0"):
<<<<<<< HEAD
        if "rfunc" in ts.keys():
            rfunc_kwargs = ts.pop("rfunc_kwargs", {})
            rfunc_kwargs["class"] = ts["rfunc"]
            if "cutoff" in ts.keys():
                rfunc_kwargs["cutoff"] = ts.pop("cutoff")
            ts["rfunc"] = rfunc_kwargs
=======
        if "recharge" in ts.keys():
            recharge_kwargs = ts.pop("recharge_kwargs", {})
            recharge_kwargs["class"] = ts["recharge"]
            ts["recharge"] = recharge_kwargs
>>>>>>> 4546b933

    # Create and add stress model
    stressmodel = getattr(ps.stressmodels, ts["stressmodel"])
    ts.pop("stressmodel")
    if "rfunc" in ts.keys():
        rfunc_class = ts["rfunc"].pop("class")  # Determine response class
        ts["rfunc"] = getattr(ps.rfunc, rfunc_class)(**ts["rfunc"])

    if "recharge" in ts.keys():
        recharge_class = ts["recharge"].pop("class")
        ts["recharge"] = getattr(ps.recharge, recharge_class)(**ts["recharge"])

    metadata = []
    settings = []

    # Unpack the stress time series
    if "stress" in ts.keys():
        for i, stress in enumerate(ts["stress"]):
            series, meta, setting = _unpack_series(stress)
            ts["stress"][i] = series
            metadata.append(meta)
            settings.append(setting)

    if "prec" in ts.keys():
        series, meta, setting = _unpack_series(ts["prec"])
        ts["prec"] = series
        metadata.append(meta)
        settings.append(setting)

    if "evap" in ts.keys():
        series, meta, setting = _unpack_series(ts["evap"])
        ts["evap"] = series
        metadata.append(meta)
        settings.append(setting)

    if "temp" in ts.keys() and ts["temp"] is not None:
        series, meta, setting = _unpack_series(ts["temp"])
        ts["temp"] = series
        metadata.append(meta)
        settings.append(setting)

    if metadata:
        ts["metadata"] = metadata if len(metadata) > 1 else metadata[0]
    if settings:
        ts["settings"] = settings if len(settings) > 1 else settings[0]

    sm = stressmodel(**ts)
    return sm


def _unpack_series(data: dict):
    """

    Parameters
    ----------
    data: dict
        Dictionary defining the TimeSeries

    Returns
    -------
    series, metadata, setings: dict

    """
    series = data["series"]
    metadata = data["metadata"]
    settings = data["settings"]

    # Deal with pas-files from Pastas version 0.22. Pastas 0.22.0 was very loose on
    # the input data and would internally fix a lot. Here we choose to recreate the
    # old TimeSeries object, and use the TimeSeries.series.

    if "freq_original" in data.keys():
        msg = (
            "Whoops, looks like an old pas-file using the old TimeSeries format. "
            "Pastas will convert to the new TimeSeries format. However, it can not "
            "be guaranteed that the conversion will result in the exact same results. "
            "If you have the Python scripts used to generate this pas-file, it is "
            "highly recommended to rerun the script using a newer Pastas version ("
            "0.23 or higher). "
        )
        logger.warning(msg)

        # Create an old TimeSeries object
        series = TimeSeriesOld(**data).series

        # Remove deprecated keywords
        settings.pop("norm")
        data.pop("freq_original")

    return series, metadata, settings


def dump(fname: str, data: dict, **kwargs):
    """Method to save a pastas-model to a file.

    Parameters
    ----------
    fname: str
        string with the name of the file, including a supported file-extension.
        Currently supported extension are: .pas.
    data: dict
        dictionary with the information to store.
    kwargs:
        extension specific keyword arguments can be provided using kwargs.

    Returns
    -------
    message:
        Message if the file-saving was successful.

    Notes
    -----
    The specific dump-module is automatically chosen based on the provided file
    extension.
    """
    ext = path.splitext(fname)[1]
    dump_mod = import_module("pastas.io" + ext)
    return dump_mod.dump(fname, data, **kwargs)<|MERGE_RESOLUTION|>--- conflicted
+++ resolved
@@ -157,19 +157,16 @@
 
     # Deal with old-style response functions (TODO remove in 1.0)
     if version.parse(data["file_info"]["pastas_version"]) < version.parse("0.23.0"):
-<<<<<<< HEAD
         if "rfunc" in ts.keys():
             rfunc_kwargs = ts.pop("rfunc_kwargs", {})
             rfunc_kwargs["class"] = ts["rfunc"]
             if "cutoff" in ts.keys():
                 rfunc_kwargs["cutoff"] = ts.pop("cutoff")
             ts["rfunc"] = rfunc_kwargs
-=======
         if "recharge" in ts.keys():
             recharge_kwargs = ts.pop("recharge_kwargs", {})
             recharge_kwargs["class"] = ts["recharge"]
             ts["recharge"] = recharge_kwargs
->>>>>>> 4546b933
 
     # Create and add stress model
     stressmodel = getattr(ps.stressmodels, ts["stressmodel"])
