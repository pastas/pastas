"""Import model."""

from importlib import import_module
from logging import getLogger
from os import path

from numpy import log
from packaging import version
from pandas import to_numeric

import pastas as ps

# Type Hinting
from pastas.typing import Model
from .timeseries_legacy import TimeSeriesOld

logger = getLogger(__name__)


def load(fname: str, **kwargs) -> Model:
    """Method to load a Pastas Model from file.

    Parameters
    ----------
    fname: str
        string with the name of the file to be imported including the file extension.
    kwargs:
        extension specific keyword arguments

    Returns
    -------
    ml: pastas.model.Model
        Pastas Model instance.

    Examples
    --------
    >>> import pastas as ps
    >>> ml = ps.io.load("model.pas")
    """
    if not path.exists(fname):
        logger.error("File not found: %s", fname)

    # Dynamic import of the export module
    load_mod = import_module(f"pastas.io{path.splitext(fname)[1]}")

    # Get dicts for all data sources
    data = load_mod.load(fname, **kwargs)

    ml = _load_model(data)

    logger.info(
        "Pastas Model from file %s successfully loaded. This file was created with "
        "Pastas %s. Your current version of Pastas is: %s",
        fname,
        data["file_info"]["pastas_version"],
        ps.__version__,
    )
    return ml


def _load_model(data: dict) -> Model:
    """Internal method to create a model from a dictionary."""
    # Create model
    oseries = data["oseries"]["series"]
    metadata = data["oseries"]["metadata"]

    if "constant" in data.keys():
        constant = data["constant"]
    else:
        constant = False

    if "name" in data.keys():
        name = data["name"]
    else:
        name = None

    if "noisemodel" in data.keys():
        noise = True
    else:
        noise = False

    ml = ps.Model(
        oseries=oseries,
        constant=constant,
        noisemodel=noise,
        name=name,
        metadata=metadata,
    )

    if "settings" in data.keys():
        ml.settings.update(data["settings"])
    if "file_info" in data.keys():
        ml.file_info.update(data["file_info"])

    # Add stressmodels
<<<<<<< HEAD
    for name, smdata in data["stressmodels"].items():
        sm = _load_stressmodel(smdata, data)
        ml.add_stressmodel(sm)
=======
    for name, ts in data["stressmodels"].items():
        # Deal with old StressModel2 files for version 0.22.0. Remove in 0.23.0.
        if ts["stressmodel"] == "StressModel2":
            logger.warning(
                "StressModel2 is removed since Pastas 0.22.0 and "
                "is replaced by the RechargeModel using a Linear "
                "recharge model. Make sure to save this file "
                "again using Pastas version 0.22.0 as this file "
                "cannot be loaded in newer Pastas versions. This "
                "will automatically update your model to the newer "
                "RechargeModel stress model."
            )
            ts["stressmodel"] = "RechargeModel"
            ts["recharge"] = "Linear"
            ts["prec"] = ts["stress"][0]
            ts["evap"] = ts["stress"][1]
            ts.pop("stress")
            ts.pop("up")

        # Deal with old parameter value b in HantushWellModel: b_new = np.log(b_old)
        if (ts["stressmodel"] == "WellModel") and (
            version.parse(data["file_info"]["pastas_version"]) < version.parse("0.22.0")
        ):
            logger.warning(
                "The value of parameter 'b' in HantushWellModel"
                "was modified in 0.22.0: b_new = log(b_old). The value of "
                "'b' is automatically updated on load."
            )
            wnam = ts["name"]
            for pcol in ["initial", "optimal", "pmin", "pmax"]:
                if wnam + "_b" in data["parameters"].index:
                    if data["parameters"].loc[wnam + "_b", pcol] > 0:
                        data["parameters"].loc[wnam + "_b", pcol] = log(
                            data["parameters"].loc[wnam + "_b", pcol]
                        )

        stressmodel = getattr(ps.stressmodels, ts["stressmodel"])
        ts.pop("stressmodel")
        if "rfunc" in ts.keys():
            rfunc_kwargs = {}
            if "rfunc_kwargs" in ts:
                rfunc_kwargs = ts.pop("rfunc_kwargs")
            ts["rfunc"] = getattr(ps.rfunc, ts["rfunc"])(**rfunc_kwargs)
        if "recharge" in ts.keys():
            recharge_kwargs = {}
            if "recharge_kwargs" in ts:
                recharge_kwargs = ts.pop("recharge_kwargs")
            ts["recharge"] = getattr(ps.recharge, ts["recharge"])(**recharge_kwargs)
        if "stress" in ts.keys():
            for i, stress in enumerate(ts["stress"]):
                ts["stress"][i] = ps.TimeSeries(**stress)
        if "prec" in ts.keys():
            ts["prec"] = ps.TimeSeries(**ts["prec"])
        if "evap" in ts.keys():
            ts["evap"] = ps.TimeSeries(**ts["evap"])
        if "temp" in ts.keys() and ts["temp"] is not None:
            ts["temp"] = ps.TimeSeries(**ts["temp"])
        stressmodel = stressmodel(**ts)
        ml.add_stressmodel(stressmodel)
>>>>>>> 59e85aba

    # Add transform
    if "transform" in data.keys():
        transform = getattr(ps.transform, data["transform"]["transform"])
        data["transform"].pop("transform")
        transform = transform(**data["transform"])
        ml.add_transform(transform)

    # Add noisemodel if present
    if "noisemodel" in data.keys():
        n = getattr(ps.noisemodels, data["noisemodel"]["type"])()
        ml.add_noisemodel(n)

    # Add fit object to the model
    if "fit" in data.keys():
        fit = getattr(ps.solver, data["fit"]["name"])
        data["fit"].pop("name")
        ml.fit = fit(ml=ml, **data["fit"])

    # Add parameters, use update to maintain correct order
    ml.parameters = ml.get_init_parameters(noise=ml.settings["noise"])
    ml.parameters.update(data["parameters"])
    ml.parameters = ml.parameters.apply(to_numeric, errors="ignore")

    # When initial values changed
    for param, value in ml.parameters.loc[:, "initial"].items():
        ml.set_parameter(name=param, initial=value)

    return ml


def _load_stressmodel(ts, data):
    # TODO Deal with old StressModel2 files for version 0.22.0. Remove in 0.23.0.
    if ts["stressmodel"] == "StressModel2":
        msg = (
            "StressModel2 is removed since Pastas 0.22.0 and is replaced by the "
            "RechargeModel using a Linear recharge model. Make sure to save "
            "this file first using Pastas version 0.22.0 as this file cannot be "
            "loaded in newer Pastas versions. This will automatically update "
            "your model to the newer RechargeModel stress model."
        )
        logger.error(msg=msg)
        raise NotImplementedError(msg)

    # TODO Deal with old parameter value b in HantushWellModel: b_new = np.log(b_old)
    if (ts["stressmodel"] == "WellModel") and (
        version.parse(data["file_info"]["pastas_version"]) < version.parse("0.22.0")
    ):
        logger.warning(
            "The value of parameter 'b' in HantushWellModel was modified in 0.22.0: "
            "b_new = log(b_old). The value of 'b' is automatically updated on load."
        )
        wnam = ts["name"]
        for pcol in ["initial", "optimal", "pmin", "pmax"]:
            if wnam + "_b" in data["parameters"].index:
                if data["parameters"].loc[wnam + "_b", pcol] > 0:
                    data["parameters"].loc[wnam + "_b", pcol] = log(
                        data["parameters"].loc[wnam + "_b", pcol]
                    )

    # Create and add stress model
    stressmodel = getattr(ps.stressmodels, ts["stressmodel"])
    ts.pop("stressmodel")
    if "rfunc" in ts.keys():
        rfunc_kwargs = {}
        if "rfunc_kwargs" in ts:
            rfunc_kwargs = ts.pop("rfunc_kwargs")
        ts["rfunc"] = getattr(ps.rfunc, ts["rfunc"])(**rfunc_kwargs)
    if "recharge" in ts.keys():
        recharge_kwargs = {}
        if "recharge_kwargs" in ts:
            recharge_kwargs = ts.pop("recharge_kwargs")
        ts["recharge"] = getattr(ps.recharge, ts["recharge"])(**recharge_kwargs)

    metadata = []
    settings = []

    # Unpack the stress time series
    if "stress" in ts.keys():
        for i, stress in enumerate(ts["stress"]):
            series, meta, setting = _unpack_series(**stress)
            ts["stress"][i] = series
            metadata.append(meta)
            settings.append(setting)

    if "prec" in ts.keys():
        series, meta, setting = _unpack_series(**ts["prec"])
        ts["prec"] = series
        metadata.append(meta)
        settings.append(setting)

    if "evap" in ts.keys():
        series, meta, setting = _unpack_series(**ts["evap"])
        ts["evap"] = series
        metadata.append(meta)
        settings.append(setting)

    if "temp" in ts.keys() and ts["temp"] is not None:
        series, meta, setting = _unpack_series(**ts["temp"])
        ts["temp"] = series
        metadata.append(meta)
        settings.append(setting)

    if metadata:
        ts["metadata"] = metadata if len(metadata) > 1 else metadata[0]
    if settings:
        ts["settings"] = settings if len(settings) > 1 else settings[0]

    sm = stressmodel(**ts)
    return sm


def _unpack_series(**kwargs):
    """

    Parameters
    ----------
    kwargs

    Returns
    -------

    """
    series = kwargs["series"]
    metadata = kwargs["metadata"]
    settings = kwargs["settings"]

    # Deal with pas-files from Pastas version 0.22. Pastas 0.22.0 was very loose on
    # the input data and would internally fix a lot. Here we choose to recreate the
    # old TimeSeries object, and use the TimeSeries.series.

    if "freq_original" in kwargs.keys():
        msg = (
            "Whoops, looks like an old pas-file using the old TimeSeries format. "
            "Pastas will convert to the new TimeSeries format. However, it can not "
            "be guaranteed that the conversion will result in the exact same "
            "results. If you have the Python scripts used to generate this "
            "pas-file, it is highly recommended to rerun the script using a newer "
            "Pastas version (0.23 or higher). "
        )
        logger.warning(msg)

        # Create an old TimeSeries object
        series = TimeSeriesOld(**kwargs).series

        # Remove deprecated keywords
        settings.pop("fill_nan")
        settings.pop("norm")
        kwargs.pop("freq_original")

    return series, metadata, settings


def dump(fname: str, data: dict, **kwargs):
    """Method to save a pastas-model to a file.

    Parameters
    ----------
    fname: str
        string with the name of the file, including a supported
        file-extension. Currently supported extension are: .pas.
    data: dict
        dictionary with the information to store.
    kwargs:
        extension specific keyword arguments can be provided using kwargs.

    Returns
    -------
    message:
        Message if the file-saving was successful.

    Notes
    -----
    The specific dump-module is automatically chosen based on the provided
    file extension.
    """
    ext = path.splitext(fname)[1]
    dump_mod = import_module("pastas.io" + ext)
    return dump_mod.dump(fname, data, **kwargs)<|MERGE_RESOLUTION|>--- conflicted
+++ resolved
@@ -93,71 +93,9 @@
         ml.file_info.update(data["file_info"])
 
     # Add stressmodels
-<<<<<<< HEAD
     for name, smdata in data["stressmodels"].items():
         sm = _load_stressmodel(smdata, data)
         ml.add_stressmodel(sm)
-=======
-    for name, ts in data["stressmodels"].items():
-        # Deal with old StressModel2 files for version 0.22.0. Remove in 0.23.0.
-        if ts["stressmodel"] == "StressModel2":
-            logger.warning(
-                "StressModel2 is removed since Pastas 0.22.0 and "
-                "is replaced by the RechargeModel using a Linear "
-                "recharge model. Make sure to save this file "
-                "again using Pastas version 0.22.0 as this file "
-                "cannot be loaded in newer Pastas versions. This "
-                "will automatically update your model to the newer "
-                "RechargeModel stress model."
-            )
-            ts["stressmodel"] = "RechargeModel"
-            ts["recharge"] = "Linear"
-            ts["prec"] = ts["stress"][0]
-            ts["evap"] = ts["stress"][1]
-            ts.pop("stress")
-            ts.pop("up")
-
-        # Deal with old parameter value b in HantushWellModel: b_new = np.log(b_old)
-        if (ts["stressmodel"] == "WellModel") and (
-            version.parse(data["file_info"]["pastas_version"]) < version.parse("0.22.0")
-        ):
-            logger.warning(
-                "The value of parameter 'b' in HantushWellModel"
-                "was modified in 0.22.0: b_new = log(b_old). The value of "
-                "'b' is automatically updated on load."
-            )
-            wnam = ts["name"]
-            for pcol in ["initial", "optimal", "pmin", "pmax"]:
-                if wnam + "_b" in data["parameters"].index:
-                    if data["parameters"].loc[wnam + "_b", pcol] > 0:
-                        data["parameters"].loc[wnam + "_b", pcol] = log(
-                            data["parameters"].loc[wnam + "_b", pcol]
-                        )
-
-        stressmodel = getattr(ps.stressmodels, ts["stressmodel"])
-        ts.pop("stressmodel")
-        if "rfunc" in ts.keys():
-            rfunc_kwargs = {}
-            if "rfunc_kwargs" in ts:
-                rfunc_kwargs = ts.pop("rfunc_kwargs")
-            ts["rfunc"] = getattr(ps.rfunc, ts["rfunc"])(**rfunc_kwargs)
-        if "recharge" in ts.keys():
-            recharge_kwargs = {}
-            if "recharge_kwargs" in ts:
-                recharge_kwargs = ts.pop("recharge_kwargs")
-            ts["recharge"] = getattr(ps.recharge, ts["recharge"])(**recharge_kwargs)
-        if "stress" in ts.keys():
-            for i, stress in enumerate(ts["stress"]):
-                ts["stress"][i] = ps.TimeSeries(**stress)
-        if "prec" in ts.keys():
-            ts["prec"] = ps.TimeSeries(**ts["prec"])
-        if "evap" in ts.keys():
-            ts["evap"] = ps.TimeSeries(**ts["evap"])
-        if "temp" in ts.keys() and ts["temp"] is not None:
-            ts["temp"] = ps.TimeSeries(**ts["temp"])
-        stressmodel = stressmodel(**ts)
-        ml.add_stressmodel(stressmodel)
->>>>>>> 59e85aba
 
     # Add transform
     if "transform" in data.keys():
@@ -213,11 +151,10 @@
         wnam = ts["name"]
         for pcol in ["initial", "optimal", "pmin", "pmax"]:
             if wnam + "_b" in data["parameters"].index:
-                if data["parameters"].loc[wnam + "_b", pcol] > 0:
-                    data["parameters"].loc[wnam + "_b", pcol] = log(
-                        data["parameters"].loc[wnam + "_b", pcol]
-                    )
-
+                 if data["parameters"].loc[wnam + "_b", pcol] > 0:
+                     data["parameters"].loc[wnam + "_b", pcol] = \
+                         log(data["parameters"].loc[wnam + "_b", pcol])
+                             
     # Create and add stress model
     stressmodel = getattr(ps.stressmodels, ts["stressmodel"])
     ts.pop("stressmodel")
