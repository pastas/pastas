"""This module is deprecated.
"""

<<<<<<< HEAD
from os import path

from numpy import NaN, array, vstack, zeros
from pandas import Timestamp
from scipy.io import loadmat, savemat

from ..utils import datetime_to_matlab_datenum


def load(fname: str) -> NotImplementedError:
    raise NotImplementedError(
        "This is not implemented yet. See the " "reads-section for a Menyanthes-read"
    )


def dump(fname: str, data: dict, version: int = 3, verbose: bool = True) -> None:
    # version can also be a specific version,
    # like '2.x.g.t (beta)', or an integer (see below)
    if version == 3:
        version = "3.x.b.c (gamma)"
    elif version == 2:
        version = "2.x.g.t (beta)"
    # load an empty menyanthes file
    io_dir, _ = path.split(__file__)
    base_fname = path.join(io_dir, "men", version + ".men")

    if not path.exists(base_fname):
        msg = "No Menyanthes file found for version {}".format(version)
        raise Exception(msg)

    men = loadmat(base_fname, matlab_compatible=True)

    # add the oseries
    dtypeH = men["H"].dtype
    fields = dtypeH.fields.keys()
    Hdict = {}
    for field in fields:
        if field == "ID":
            Hdict[field] = men["ID"]["H"][0][0][0][0]
            men["ID"]["H"] += 1
        elif field == "Name":
            Hdict[field] = data["oseries"]["name"]
        elif field in ["NITGCode", "OLGACode", "NITGnr", "OLGAnr"]:
            Hdict[field] = "<no data> (1)"
        elif field == "Type":
            Hdict[field] = "Head"
        elif field in ["Project", "layercode", "LoggerSerial", "area", "datlog_serial"]:
            Hdict[field] = ""
        elif field == "values":
            date = array(
                [datetime_to_matlab_datenum(x) for x in data["oseries"]["series"].index]
            )
            vals = data["oseries"]["series"].values
            Hdict[field] = [vstack((date, vals)).transpose()]
        elif field == "filtnr":
            Hdict[field] = 1
        elif field in ["handmeas", "aerialphoto", "BWImage", "photo"]:
            Hdict[field] = [zeros(shape=(0, 0))]
        elif field in [
            "LastTUFExport",
            "surflev",
            "measpointlev",
            "upfiltlev",
            "lowfiltlev",
            "sedsumplength",
            "LoggerDepth",
            "tranche",
            "datlog_depth",
        ]:
            Hdict[field] = NaN
        elif field == "xcoord":
            if "x" in data["oseries"]["metadata"]:
                Hdict[field] = data["oseries"]["metadata"]["x"]
            else:
                Hdict[field] = NaN
        elif field == "ycoord":
            if "y" in data["oseries"]["metadata"]:
                Hdict[field] = data["oseries"]["metadata"]["y"]
            else:
                Hdict[field] = NaN
        elif field == "date":
            Hdict[field] = datetime_to_matlab_datenum(Timestamp.now())
        elif field == "comment":
            # Hdict[field] = [np.array(['',''])]
            obj_arr = zeros((2,), dtype=object)
            obj_arr[0] = ""
            obj_arr[1] = ""
            Hdict[field] = [obj_arr]
        elif field in [
            "LoggerBrand",
            "LoggerType",
            "VegTypo",
            "VegType",
            "Organization",
        ]:
            Hdict[field] = "Unknown"
        elif field == "Status":
            Hdict[field] = "Active"
        elif field == "Comments":
            # TODO: has to be a matlab-table
            Hdict[field] = ""
        elif field == "Meta":
            # TODO: has to be a matlab-table
            Hdict[field] = ""
        elif field == "diver_files":
            # has to be a matlab-struct
            dtype = [
                ("name", "O"),
                ("LoggerSerial", "O"),
                ("values", "O"),
                ("orig_values", "O"),
                ("changes", "O"),
                ("current_change", "O"),
                ("drift", "O"),
                ("importedby", "O"),
                ("importdate", "O"),
                ("validated", "O"),
                ("validatedby", "O"),
                ("validatedate", "O"),
                ("battery_cap", "O"),
                ("iscomp", "O"),
                ("density", "O"),
                ("compID", "O"),
                ("ref", "O"),
                ("IsEquidistant", "O"),
                ("IsLoggerfile", "O"),
                ("timeshift", "O"),
            ]
            Hdict[field] = [array([], dtype=dtype)]
        elif field == "oldmetadata":
            # for version='2.x.g.t (beta)'
            dtype = [
                ("xcoord", "O"),
                ("ycoord", "O"),
                ("upfiltlev", "O"),
                ("lowfiltlev", "O"),
                ("surflev", "O"),
                ("measpointlev", "O"),
                ("sedsumplength", "O"),
                ("datlog_serial", "O"),
                ("datlog_depth", "O"),
                ("date", "O"),
                ("comment", "O"),
                ("LoggerBrand", "O"),
                ("LoggerType", "O"),
                ("VegTypo", "O"),
                ("VegType", "O"),
            ]
            Hdict[field] = [array([], dtype=dtype)]

        else:
            raise (ValueError("Unknown field " + field))

    Hnew = zeros((1,), dtype=dtypeH)
    for key, val in Hdict.items():
        Hnew[key] = val
    men["H"] = vstack((men["H"], Hnew))

    # add the stressmodels
    dtypeIN = men["IN"].dtype
    fields = dtypeIN.fields.keys()
    for key in data["stressmodels"].keys():
        sm = data["stressmodels"][key]
        for istress, stress in enumerate(sm["stress"]):
            INdict = {}
            for field in fields:
                if field == "ID":
                    INdict[field] = men["ID"]["IN"][0][0][0][0]
                    men["ID"]["IN"] += 1
                elif field == "Name":
                    INdict[field] = stress["name"]
                elif field == "Type":
                    if sm["stressmodel"] == "StressModel2" and istress == 1:
                        INdict[field] = "EVAP"
                    else:
                        INdict[field] = "PREC"
                elif field in ["LoggerSerial", "datlog_serial"]:
                    INdict[field] = ""
                elif field == "values":
                    date = array(
                        [datetime_to_matlab_datenum(x) for x in stress["series"].index]
                    )
                    vals = stress["series"].values
                    INdict[field] = [vstack((date, vals)).transpose()]
                elif field == "filtnr":
                    INdict[field] = 1
                elif field in ["surflev", "upfiltlev", "lowfiltlev"]:
                    INdict[field] = NaN
                elif field == "xcoord":
                    INdict[field] = NaN
                elif field == "ycoord":
                    INdict[field] = NaN
                elif field == "date":
                    INdict[field] = datetime_to_matlab_datenum(Timestamp.now())
                elif field == "Meta":
                    # TODO: has to be a matlab-table
                    INdict[field] = ""
                else:
                    raise (ValueError("Unknown field " + field))
            INnew = zeros((1,), dtype=dtypeIN)
            for key, val in INdict.items():
                INnew[key] = val
            men["IN"] = vstack((men["IN"], INnew))
=======
msg = (
    "Pastas no longer supports export to Menyanthes files and this functionality "
    "will be removed in Pastas 1.0."
)
>>>>>>> ba9a4c1c


def load(*args, **kwargs):
    raise DeprecationWarning(msg)


def dump(*args, **kwargs):
    raise DeprecationWarning(msg)<|MERGE_RESOLUTION|>--- conflicted
+++ resolved
@@ -1,216 +1,10 @@
 """This module is deprecated.
 """
 
-<<<<<<< HEAD
-from os import path
-
-from numpy import NaN, array, vstack, zeros
-from pandas import Timestamp
-from scipy.io import loadmat, savemat
-
-from ..utils import datetime_to_matlab_datenum
-
-
-def load(fname: str) -> NotImplementedError:
-    raise NotImplementedError(
-        "This is not implemented yet. See the " "reads-section for a Menyanthes-read"
-    )
-
-
-def dump(fname: str, data: dict, version: int = 3, verbose: bool = True) -> None:
-    # version can also be a specific version,
-    # like '2.x.g.t (beta)', or an integer (see below)
-    if version == 3:
-        version = "3.x.b.c (gamma)"
-    elif version == 2:
-        version = "2.x.g.t (beta)"
-    # load an empty menyanthes file
-    io_dir, _ = path.split(__file__)
-    base_fname = path.join(io_dir, "men", version + ".men")
-
-    if not path.exists(base_fname):
-        msg = "No Menyanthes file found for version {}".format(version)
-        raise Exception(msg)
-
-    men = loadmat(base_fname, matlab_compatible=True)
-
-    # add the oseries
-    dtypeH = men["H"].dtype
-    fields = dtypeH.fields.keys()
-    Hdict = {}
-    for field in fields:
-        if field == "ID":
-            Hdict[field] = men["ID"]["H"][0][0][0][0]
-            men["ID"]["H"] += 1
-        elif field == "Name":
-            Hdict[field] = data["oseries"]["name"]
-        elif field in ["NITGCode", "OLGACode", "NITGnr", "OLGAnr"]:
-            Hdict[field] = "<no data> (1)"
-        elif field == "Type":
-            Hdict[field] = "Head"
-        elif field in ["Project", "layercode", "LoggerSerial", "area", "datlog_serial"]:
-            Hdict[field] = ""
-        elif field == "values":
-            date = array(
-                [datetime_to_matlab_datenum(x) for x in data["oseries"]["series"].index]
-            )
-            vals = data["oseries"]["series"].values
-            Hdict[field] = [vstack((date, vals)).transpose()]
-        elif field == "filtnr":
-            Hdict[field] = 1
-        elif field in ["handmeas", "aerialphoto", "BWImage", "photo"]:
-            Hdict[field] = [zeros(shape=(0, 0))]
-        elif field in [
-            "LastTUFExport",
-            "surflev",
-            "measpointlev",
-            "upfiltlev",
-            "lowfiltlev",
-            "sedsumplength",
-            "LoggerDepth",
-            "tranche",
-            "datlog_depth",
-        ]:
-            Hdict[field] = NaN
-        elif field == "xcoord":
-            if "x" in data["oseries"]["metadata"]:
-                Hdict[field] = data["oseries"]["metadata"]["x"]
-            else:
-                Hdict[field] = NaN
-        elif field == "ycoord":
-            if "y" in data["oseries"]["metadata"]:
-                Hdict[field] = data["oseries"]["metadata"]["y"]
-            else:
-                Hdict[field] = NaN
-        elif field == "date":
-            Hdict[field] = datetime_to_matlab_datenum(Timestamp.now())
-        elif field == "comment":
-            # Hdict[field] = [np.array(['',''])]
-            obj_arr = zeros((2,), dtype=object)
-            obj_arr[0] = ""
-            obj_arr[1] = ""
-            Hdict[field] = [obj_arr]
-        elif field in [
-            "LoggerBrand",
-            "LoggerType",
-            "VegTypo",
-            "VegType",
-            "Organization",
-        ]:
-            Hdict[field] = "Unknown"
-        elif field == "Status":
-            Hdict[field] = "Active"
-        elif field == "Comments":
-            # TODO: has to be a matlab-table
-            Hdict[field] = ""
-        elif field == "Meta":
-            # TODO: has to be a matlab-table
-            Hdict[field] = ""
-        elif field == "diver_files":
-            # has to be a matlab-struct
-            dtype = [
-                ("name", "O"),
-                ("LoggerSerial", "O"),
-                ("values", "O"),
-                ("orig_values", "O"),
-                ("changes", "O"),
-                ("current_change", "O"),
-                ("drift", "O"),
-                ("importedby", "O"),
-                ("importdate", "O"),
-                ("validated", "O"),
-                ("validatedby", "O"),
-                ("validatedate", "O"),
-                ("battery_cap", "O"),
-                ("iscomp", "O"),
-                ("density", "O"),
-                ("compID", "O"),
-                ("ref", "O"),
-                ("IsEquidistant", "O"),
-                ("IsLoggerfile", "O"),
-                ("timeshift", "O"),
-            ]
-            Hdict[field] = [array([], dtype=dtype)]
-        elif field == "oldmetadata":
-            # for version='2.x.g.t (beta)'
-            dtype = [
-                ("xcoord", "O"),
-                ("ycoord", "O"),
-                ("upfiltlev", "O"),
-                ("lowfiltlev", "O"),
-                ("surflev", "O"),
-                ("measpointlev", "O"),
-                ("sedsumplength", "O"),
-                ("datlog_serial", "O"),
-                ("datlog_depth", "O"),
-                ("date", "O"),
-                ("comment", "O"),
-                ("LoggerBrand", "O"),
-                ("LoggerType", "O"),
-                ("VegTypo", "O"),
-                ("VegType", "O"),
-            ]
-            Hdict[field] = [array([], dtype=dtype)]
-
-        else:
-            raise (ValueError("Unknown field " + field))
-
-    Hnew = zeros((1,), dtype=dtypeH)
-    for key, val in Hdict.items():
-        Hnew[key] = val
-    men["H"] = vstack((men["H"], Hnew))
-
-    # add the stressmodels
-    dtypeIN = men["IN"].dtype
-    fields = dtypeIN.fields.keys()
-    for key in data["stressmodels"].keys():
-        sm = data["stressmodels"][key]
-        for istress, stress in enumerate(sm["stress"]):
-            INdict = {}
-            for field in fields:
-                if field == "ID":
-                    INdict[field] = men["ID"]["IN"][0][0][0][0]
-                    men["ID"]["IN"] += 1
-                elif field == "Name":
-                    INdict[field] = stress["name"]
-                elif field == "Type":
-                    if sm["stressmodel"] == "StressModel2" and istress == 1:
-                        INdict[field] = "EVAP"
-                    else:
-                        INdict[field] = "PREC"
-                elif field in ["LoggerSerial", "datlog_serial"]:
-                    INdict[field] = ""
-                elif field == "values":
-                    date = array(
-                        [datetime_to_matlab_datenum(x) for x in stress["series"].index]
-                    )
-                    vals = stress["series"].values
-                    INdict[field] = [vstack((date, vals)).transpose()]
-                elif field == "filtnr":
-                    INdict[field] = 1
-                elif field in ["surflev", "upfiltlev", "lowfiltlev"]:
-                    INdict[field] = NaN
-                elif field == "xcoord":
-                    INdict[field] = NaN
-                elif field == "ycoord":
-                    INdict[field] = NaN
-                elif field == "date":
-                    INdict[field] = datetime_to_matlab_datenum(Timestamp.now())
-                elif field == "Meta":
-                    # TODO: has to be a matlab-table
-                    INdict[field] = ""
-                else:
-                    raise (ValueError("Unknown field " + field))
-            INnew = zeros((1,), dtype=dtypeIN)
-            for key, val in INdict.items():
-                INnew[key] = val
-            men["IN"] = vstack((men["IN"], INnew))
-=======
 msg = (
     "Pastas no longer supports export to Menyanthes files and this functionality "
     "will be removed in Pastas 1.0."
 )
->>>>>>> ba9a4c1c
 
 
 def load(*args, **kwargs):
