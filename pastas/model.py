--- conflicted
+++ resolved
@@ -17,11 +17,7 @@
 
 
 class Model:
-<<<<<<< HEAD
     def __init__(self, oseries, xy=(0, 0), name="PASTAS_Model", metadata=None,
-=======
-    def __init__(self, oseries, xy=(0, 0), name="TSA_Model", metadata=None,
->>>>>>> c7ee7fc8
                  warmup=0, fillnan='drop', constant=True):
         """Initiates a time series model.
 
@@ -81,11 +77,7 @@
         # Load other modules
         self.stats = Statistics(self)
         self.plots = Plotting(self)
-<<<<<<< HEAD
         self.plot = self.plots.plot  # because we are lazy
-=======
-        self.plot = self.plots.plot # because we are lazy
->>>>>>> c7ee7fc8
 
     def add_tseries(self, tseries):
         """Adds a time series component to the model.
@@ -259,11 +251,7 @@
         simulation = self.simulate(parameters, tmin, tmax, freq)
 
         if self.oseries_calib is None:
-<<<<<<< HEAD
             h_observed = self.get_h_observed(tmin, tmax, simulation.index)
-=======
-            h_observed = self.get_h_observed(tmin,tmax,simulation.index)
->>>>>>> c7ee7fc8
         else:
             h_observed = self.oseries_calib
 
@@ -361,12 +349,8 @@
 
         # make sure calibration data is renewed
         sim_index = pd.date_range(self.tmin, self.tmax, freq=self.freq)
-<<<<<<< HEAD
         self.oseries_calib = self.get_h_observed(self.tmin, self.tmax,
                                                  sim_index)
-=======
-        self.oseries_calib = self.get_h_observed(self.tmin,self.tmax,sim_index)
->>>>>>> c7ee7fc8
 
         # Set initial parameters
         self.parameters = self.get_init_parameters(noise=noise)
@@ -554,11 +538,7 @@
         # 1. The frequency should be the same for all tseries
         assert len(freqs) <= 1, 'The frequency of the tseries is not the ' \
                                 'same for all stresses.'
-<<<<<<< HEAD
         if len(freqs) == 1:
-=======
-        if len(freqs)==1:
->>>>>>> c7ee7fc8
             self.freq = next(iter(freqs))
         else:
             self.freq = 'D'
@@ -717,11 +697,7 @@
 
         return num, freq
 
-<<<<<<< HEAD
     def get_contribution(self, name, tindex=None):
-=======
-    def get_contribution(self, name, tindex = None):
->>>>>>> c7ee7fc8
         if name not in self.tseriesdict.keys():
             warn("Name not in tseriesdict, available names are: %s"
                  % self.tseriesdict.keys())
