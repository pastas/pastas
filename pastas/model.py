--- conflicted
+++ resolved
@@ -857,17 +857,11 @@
             if noise is True:
                 msg = (
                     "The noise argument is deprecated and will be removed in Pastas "
-<<<<<<< HEAD
-                    "version 2.0.0. To solve using a noisemodel, add a noisemodel to the "
-                    "model using ml.add_noisemodel(n), where n is an instance of a "
-                    "noisemodel (e.g., n = ps.ArNoiseModel())."
-=======
                     "version 2.0.0. To solve using a noisemodel, add a noisemodel to a "
                     "model called ml using ml.add_noisemodel(n), where n is an instance "
-                    "of a noisemodel (e.g., n = ps.NoiseModel()). See this issue on "
+                    "of a noisemodel (e.g., n = ps.ArNoiseModel()). See this issue on "
                     "GitHub for more information: "
                     "https://github.com/pastas/pastas/issues/735"
->>>>>>> d5e170f6
                 )
             elif noise is False:
                 msg = (
