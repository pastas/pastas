#  This module contains the Model class in Pastas.

# Python Dependencies
import inspect
from collections import OrderedDict
from importlib.metadata import version
from itertools import combinations
from logging import getLogger
from os import getlogin

# Type Hinting
from typing import List, Optional, Tuple, Union

# External Dependencies
import numpy as np
from pandas import (
    DataFrame,
    DatetimeIndex,
    Series,
    Timedelta,
    Timestamp,
    concat,
    date_range,
    to_timedelta,
)

# Internal Pastas
from pastas.decorators import get_stressmodel
from pastas.io.base import _load_model, dump
from pastas.modelplots import Plotting
from pastas.modelstats import Statistics
from pastas.noisemodels import NoiseModel
from pastas.solver import LeastSquares
from pastas.stressmodels import Constant
from pastas.timeseries import TimeSeries
from pastas.timeseries_utils import (
    _frequency_is_supported,
    _get_dt,
    _get_time_offset,
    get_sample,
)
from pastas.transform import ThresholdTransform
from pastas.typing import ArrayLike
from pastas.typing import Model as ModelType
from pastas.typing import NoiseModel as NoiseModelType
<<<<<<< HEAD
from pastas.typing import Solver, StressModel, TimestampType
=======
from pastas.typing import Solver, StressModel
from pastas.typing import TimestampType
>>>>>>> caac841f
from pastas.utils import validate_name
from pastas.version import __version__


class Model:
    """Class that initiates a Pastas time series model.

    Parameters
    ----------
    oseries: pandas.Series
        pandas.Series object containing the dependent time series. The observation
        can be non-equidistant.
    constant: bool, optional
        Add a constant to the model (Default=True).
    noisemodel: bool, optional
        Add the default noisemodel to the model. A custom noisemodel can be added
        later in the modelling process as well.
    name: str, optional
        String with the name of the model, used in plotting and saving.
    metadata: dict, optional
        Dictionary containing metadata of the oseries, passed on to the oseries when
        creating a pastas TimeSeries object. hence, ml.oseries.metadata will give you
        the metadata.
    freq: str, optional
        String with the frequency the stressmodels are simulated. Must be one of the
        following: (D, h, m, s, ms, us, ns) or a multiple of that e.g. "7D". Default
        is "D". New in 0.18.0.

    Returns
    -------
    ml: pastas.model.Model
        Pastas Model instance, the base object in Pastas.

    Examples
    --------
    A minimal working example of the Model class is shown below:

    >>> oseries = pd.Series([1,2,1], index=pd.to_datetime(range(3), unit="D"))
    >>> ml = Model(oseries)
    """

    def __init__(
        self,
        oseries: Series,
        constant: bool = True,
        noisemodel: bool = True,
        name: Optional[str] = None,
        metadata: Optional[dict] = None,
        freq: str = "D",
    ) -> None:

        self.logger = getLogger(__name__)

        # Construct the different model components
        self.oseries = TimeSeries(oseries, settings="oseries", metadata=metadata)

        if name is None and self.oseries.name is not None:
            name = self.oseries.name
        elif name is None and self.oseries.name is None:
            name = "Observations"
        self.name = validate_name(name)

        self.parameters = DataFrame(
            columns=["initial", "name", "optimal", "pmin", "pmax", "vary", "stderr"]
        )

        # Define the model components
        self.stressmodels = OrderedDict()
        self.constant = None
        self.transform = None
        self.noisemodel = None

        # Default solve/simulation settings
        self.settings = {
            "tmin": None,
            "tmax": None,
            "freq": freq,
            "warmup": (
                Timedelta(3650, "D") / Timedelta(freq) * to_timedelta(freq)
                if freq[0].isdigit()
                else Timedelta(3650, freq)
            ),
            "time_offset": Timedelta(0),
            "noise": noisemodel,
            "solver": None,
            "fit_constant": True,
        }

        if constant:
            constant = Constant(initial=self.oseries.series.mean(), name="constant")
            self.add_constant(constant)
        if noisemodel:
            self.add_noisemodel(NoiseModel())

        # File Information
        self.file_info = self._get_file_info()

        # initialize some attributes for solving and simulation
        self.sim_index = None
        self.oseries_calib = None
        self.interpolate_simulation = None
        self.normalize_residuals = False
        self.fit = None
        self._solve_success = False

        # Load other modules
        self.stats = Statistics(self)
        self.plots = Plotting(self)
        self.plot = self.plots.plot  # because we are lazy

    def __repr__(self):
        """Prints a simple string representation of the model."""
        template = (
            "{cls}(oseries={os}, name={name}, constant={const}, noisemodel={noise})"
        )
        return template.format(
            cls=self.__class__.__name__,
            os=self.oseries.name,
            name=self.name,
            const=True if self.constant else False,
            noise=True if self.noisemodel else False,
        )

    def add_stressmodel(self, stressmodel: StressModel, replace: bool = False) -> None:
        """Add a stressmodel to the main model.

        Parameters
        ----------
        stressmodel: pastas.stressmodel or list of pastas.stressmodel
            instance of a pastas.stressmodel class. Multiple stress models can be
            provided (e.g., ml.add_stressmodel([sm1, sm2]) in one call.
        replace: bool, optional
            force replace the stressmodel if a stressmodel with the same name already
            exists. Not recommended but useful at times. Default is False.

        Notes
        -----
        To obtain a list of the stressmodel names, type:

        >>> ml.get_stressmodel_names()

        Examples
        --------
        >>> sm = ps.StressModel(stress, rfunc=ps.Gamma(), name="stress")
        >>> ml.add_stressmodel(sm)

        To add multiple stress models at once you can do the following:

        >>> sm1 = ps.StressModel(stress, rfunc=ps.Gamma(), name="stress1")
        >>> sm1 = ps.StressModel(stress, rfunc=ps.Gamma(), name="stress2")
        >>> ml.add_stressmodel([sm1, sm2])

        See Also
        --------
        pastas.stressmodels
        """
        # Method can take multiple stressmodels at once through args
        if isinstance(stressmodel, list):
            for sm in stressmodel:
                self.add_stressmodel(sm)
        elif (stressmodel.name in self.stressmodels.keys()) and not replace:
            self.logger.error(
                "The name for the stressmodel you are trying to add already exists "
                "for this model. Select another name."
            )
        else:
            self.stressmodels[stressmodel.name] = stressmodel
            self.parameters = self.get_init_parameters(initial=False)
            stressmodel.update_stress(freq=self.settings["freq"])

            # Check if stress overlaps with oseries, if not give a warning
            if (stressmodel.tmin > self.oseries.series.index.max()) or (
                stressmodel.tmax < self.oseries.series.index.min()
            ):
                self.logger.warning(
                    "The stress of the stressmodel has no overlap with ml.oseries."
                )
        self._check_stressmodel_compatibility()

    def add_constant(self, constant: Constant) -> None:
        """Add a Constant to the time series Model.

        Parameters
        ----------
        constant: pastas.stressmodels.Constant
            Pastas constant instance.

        Examples
        --------
        >>> d = ps.Constant()
        >>> ml.add_constant(d)
        """
        self.constant = constant
        self.parameters = self.get_init_parameters(initial=False)
        self._check_stressmodel_compatibility()

    def add_transform(self, transform: ThresholdTransform):
        """Add a Transform to the time series Model.

        Parameters
        ----------
        transform: pastas.transform instance
            An instance of a pastas.transform class.

        Examples
        --------
        >>> tt = ps.ThresholdTransform()
        >>> ml.add_transform(tt)

        See Also
        --------
        pastas.transform
        """
        transform.set_model(self)
        self.transform = transform
        self.parameters = self.get_init_parameters(initial=False)
        self._check_stressmodel_compatibility()

    def add_noisemodel(self, noisemodel: NoiseModelType) -> None:
        """Adds a noisemodel to the time series Model.

        Parameters
        ----------
        noisemodel: pastas.noisemodels.NoiseModelBase
            Instance of NoiseModelBase.

        Examples
        --------
        >>> n = ps.NoiseModel()
        >>> ml.add_noisemodel(n)
        """
        self.noisemodel = noisemodel
        self.noisemodel.set_init_parameters(oseries=self.oseries.series)

        # check whether noise_alpha is not smaller than ml.settings["freq"]
        freq_in_days = _get_dt(self.settings["freq"])
        noise_alpha = self.noisemodel.parameters.initial.iloc[0]
        if freq_in_days > noise_alpha:
            self.noisemodel._set_initial("noise_alpha", freq_in_days)

        self.parameters = self.get_init_parameters(initial=False)

    @get_stressmodel
    def del_stressmodel(self, name: str):
        """Method to safely delete a stress model from the Model.

        Parameters
        ----------
        name: str
            string with the name of the stressmodel object.

        Notes
        -----
        To obtain a list of the stressmodel names type:

        >>> ml.get_stressmodel_names()
        """
        self.stressmodels.pop(name, None)
        self.parameters = self.get_init_parameters(initial=False)

    def del_constant(self) -> None:
        """Method to safely delete the Constant from the Model."""
        if self.constant is None:
            self.logger.warning("No constant is present in this model.")
        else:
            self.constant = None
            self.parameters = self.get_init_parameters(initial=False)

    def del_transform(self) -> None:
        """Method to safely delete the transform from the Model."""
        if self.transform is None:
            self.logger.warning("No transform is present in this model.")
        else:
            self.transform = None
            self.parameters = self.get_init_parameters(initial=False)

    def del_noisemodel(self) -> None:
        """Method to safely delete the noise model from the Model."""
        if self.noisemodel is None:
            self.logger.warning("No noisemodel is present in this model.")
        else:
            self.noisemodel = None
            self.parameters = self.get_init_parameters(initial=False)

    def simulate(
        self,
        p: Optional[ArrayLike] = None,
        tmin: Optional[TimestampType] = None,
        tmax: Optional[TimestampType] = None,
        freq: Optional[str] = None,
        warmup: Optional[float] = None,
        return_warmup: bool = False,
    ) -> Series:
        """Method to simulate the time series model.

        Parameters
        ----------
        p: array_like, optional
            array_like object with the values as floats representing the model
            parameters. See Model.get_parameters() for more info if parameters is None.
        tmin: str, optional
            String with a start date for the simulation period (E.g. '1980'). If none
            is provided, the tmin from the oseries is used.
        tmax: str, optional
            String with an end date for the simulation period (E.g. '2010'). If none
            is provided, the tmax from the oseries is used.
        freq: str, optional
            String with the frequency the stressmodels are simulated. Must be one of
            the following: (D, h, m, s, ms, us, ns) or a multiple of that e.g. "7D".
        warmup: float, optional
            Warmup period (in Days).
        return_warmup: bool, optional
            Return the simulation including the warmup period or not, default is False.

        Returns
        -------
        sim: pandas.Series
            pandas.Series containing the simulated time series

        Notes
        -----
        This method can be used without any parameters. When the model is solved,
        the optimal parameters values are used and if not, the initial parameter
        values are used. This allows the user to get an idea of how the simulation
        looks with only the initial parameters and no calibration.
        """
        # Default options when tmin, tmax, freq and warmup are not provided.
        if tmin is None and self.settings["tmin"]:
            tmin = self.settings["tmin"]
        else:
            tmin = self.get_tmin(tmin, use_oseries=False, use_stresses=True)
        if tmax is None and self.settings["tmax"]:
            tmax = self.settings["tmax"]
        else:
            tmax = self.get_tmax(tmax, use_oseries=False, use_stresses=True)
        if freq is None:
            freq = self.settings["freq"]
        if warmup is None:
            warmup = self.settings["warmup"]
        elif not isinstance(warmup, Timedelta):
            warmup = Timedelta(warmup, "D")

        # Get the simulation index and the time step
        sim_index = self._get_sim_index(tmin, tmax, freq, warmup)
        dt = _get_dt(freq)

        # Get parameters if none are provided
        if p is None:
            p = self.get_parameters()

        sim = Series(
            data=np.zeros(sim_index.size, dtype=float), index=sim_index, fastpath=True
        )

        istart = 0  # Track parameters index to pass to stressmodel object
        for sm in self.stressmodels.values():
            contrib = sm.simulate(
                p[istart : istart + sm.nparam], sim_index.min(), tmax, freq, dt
            )
            sim = sim.add(contrib)
            istart += sm.nparam
        if self.constant:
            sim = sim + self.constant.simulate(p[istart])
            istart += 1
        if self.transform:
            sim = self.transform.simulate(
                sim, p[istart : istart + self.transform.nparam]
            )

        # Respect provided tmin/tmax at this point, since warmup matters for
        # simulation but should not be returned, unless return_warmup=True.
        if not return_warmup:
            sim = sim.loc[tmin:tmax]

        if sim.hasnans:
            sim = sim.dropna()
            self.logger.warning("Nan-values were removed from the simulation.")

        sim.name = "Simulation"
        return sim

    def residuals(
        self,
        p: Optional[ArrayLike] = None,
        tmin: Optional[TimestampType] = None,
        tmax: Optional[TimestampType] = None,
        freq: Optional[str] = None,
        warmup: Optional[float] = None,
    ) -> Series:
        """Method to calculate the residual series.

        Parameters
        ----------
        p: array_like, optional
            array_like object with the values as floats representing the model
            parameters. See Model.get_parameters() for more info if parameters is None.
        tmin: str, optional
            String with a start date for the simulation period (E.g. '1980'). If none
            is provided, the tmin from the oseries is used.
        tmax: str, optional
            String with an end date for the simulation period (E.g. '2010'). If none
            is provided, the tmax from the oseries is used.
        freq: str, optional
            String with the frequency the stressmodels are simulated. Must be one of
            the following: (D, h, m, s, ms, us, ns) or a multiple of that e.g. "7D".
        warmup: float, optional
            Warmup period (in Days).

        Returns
        -------
        res: pandas.Series
            pandas.Series with the residuals.
        """
        # Default options when tmin, tmax, freq and warmup are not provided.
        if tmin is None:
            tmin = self.settings["tmin"]
        if tmax is None:
            tmax = self.settings["tmax"]
        if freq is None:
            freq = self.settings["freq"]

        # simulate model
        sim = self.simulate(p, tmin, tmax, freq, warmup, return_warmup=False)

        # Get the oseries calibration series
        oseries_calib = self.observations(tmin, tmax, freq)

        # Get simulation at the correct indices
        if self.interpolate_simulation is None:
            if oseries_calib.index.difference(sim.index).size != 0:
                self.interpolate_simulation = True
                self.logger.info(
                    "There are observations between the simulation time steps. Linear "
                    "interpolation between simulated values is used."
                )
        if self.interpolate_simulation:
            # interpolate simulation to times of observations
            sim_interpolated = np.interp(
                oseries_calib.index.asi8, sim.index.asi8, sim.values
            )
        else:
            # All the observation indexes are in the simulation
            sim_interpolated = sim.reindex(oseries_calib.index)

        # Calculate the actual residuals here
        res = oseries_calib.subtract(sim_interpolated)

        if res.hasnans:
            res = res.dropna()
            self.logger.warning("Nan-values were removed from the residuals.")

        if self.normalize_residuals:
            res = res.subtract(res.values.mean())

        res.name = "Residuals"
        return res

    def noise(
        self,
        p: Optional[ArrayLike] = None,
        tmin: Optional[TimestampType] = None,
        tmax: Optional[TimestampType] = None,
        freq: Optional[str] = None,
        warmup: Optional[float] = None,
    ) -> Union[Series, None]:
        """Method to simulate the noise when a noisemodel is present.

        Parameters
        ----------
        p: array_like, optional
            array_like object with the values as floats representing the model
            parameters. See Model.get_parameters() for more info if parameters is None.
        tmin: str, optional
            String with a start date for the simulation period (E.g. '1980'). If none
            is provided, the tmin from the oseries is used.
        tmax: str, optional
            String with an end date for the simulation period (E.g. '2010'). If none
            is provided, the tmax from the oseries is used.
        freq: str, optional
            String with the frequency the stressmodels are simulated. Must be one of
            the following: (D, h, m, s, ms, us, ns) or a multiple of that e.g. "7D".
        warmup: float or int, optional
            Warmup period (in Days).

        Returns
        -------
        noise : pandas.Series or None
            Pandas series of the noise. None if no noise model is present.

        Notes
        -----
        The noise are the time series that result when applying a noise model.

        .. Note::
            The noise is sometimes also referred to as the innovations in the
            literature.

        Warnings
        --------
        This method returns None if no noise model is present in the model.
        """
        if self.noisemodel is None or self.settings["noise"] is False:
            self.logger.error(
                "Noise cannot be calculated if there is no noisemodel present or is "
                "not used during parameter estimation."
            )
            return None

        # Get parameters if none are provided
        if p is None:
            p = self.get_parameters()

        # Calculate the residuals
        res = self.residuals(p, tmin, tmax, freq, warmup)
        p = p[-self.noisemodel.nparam :]

        # Calculate the noise
        noise = self.noisemodel.simulate(res, p)
        return noise

    def noise_weights(
        self,
        p: Optional[list] = None,
        tmin: Optional[TimestampType] = None,
        tmax: Optional[TimestampType] = None,
        freq: Optional[str] = None,
        warmup: Optional[float] = None,
    ) -> ArrayLike:
        """Internal method to calculate the noise weights."""
        # Get parameters if none are provided
        if p is None:
            p = self.get_parameters()

        # Calculate the residuals
        res = self.residuals(p, tmin, tmax, freq, warmup)

        # Calculate the weights
        weights = self.noisemodel.weights(res, p[-self.noisemodel.nparam :])

        return weights

    def observations(
        self,
        tmin: Optional[TimestampType] = None,
        tmax: Optional[TimestampType] = None,
        freq: Optional[str] = None,
        update_observations: bool = False,
    ) -> Series:
        """Method that returns the observations series used for calibration.

        Parameters
        ----------
        tmin: str, optional
            String with a start date for the simulation period (E.g. '1980'). If none
            is provided, the tmin from the oseries is used.
        tmax: str, optional
            String with an end date for the simulation period (E.g. '2010'). If none
            is provided, the tmax from the oseries is used.
        freq: str, optional
            String with the frequency the stressmodels are simulated. Must be one of
            the following: (D, h, m, s, ms, us, ns) or a multiple of that e.g. "7D".
        update_observations: bool, optional
            If True, force recalculation of the observations, default is False.

        Returns
        -------
        oseries_calib: pandas.Series
            pandas series of the oseries used for calibration of the model.

        Notes
        -----
        This method makes sure the simulation is compared to the nearest observation.
        It finds the index closest to sim_index, and then returns a selection of the
        oseries. in the residuals method, the simulation is interpolated to the
        observation-timestamps.
        """
        if tmin is None and self.settings["tmin"]:
            tmin = self.settings["tmin"]
        else:
            tmin = self.get_tmin(tmin, use_oseries=False, use_stresses=True)
        if tmax is None and self.settings["tmax"]:
            tmax = self.settings["tmax"]
        else:
            tmax = self.get_tmax(tmax, use_oseries=False, use_stresses=True)
        if freq is None:
            freq = self.settings["freq"]

        for key, setting in zip([tmin, tmax, freq], ["tmin", "tmax", "freq"]):
            if key != self.settings[setting]:
                update_observations = True

        if self.oseries_calib is None or update_observations:
            oseries_calib = self.oseries.series.loc[tmin:tmax]

            # sample measurements, so that frequency is not higher than model keep
            # the original timestamps, as they will be used during interpolation of
            # the simulation
            sim_index = self._get_sim_index(tmin, tmax, freq, self.settings["warmup"])
            if not oseries_calib.empty:
                index = get_sample(oseries_calib.index, sim_index)
                oseries_calib = oseries_calib.loc[index]
        else:
            oseries_calib = self.oseries_calib
        return oseries_calib

    def initialize(
        self,
        tmin: Optional[TimestampType] = None,
        tmax: Optional[TimestampType] = None,
        freq: Optional[str] = None,
        warmup: Optional[float] = None,
        noise: Optional[bool] = None,
        weights: Optional[Series] = None,
        initial: bool = True,
        fit_constant: bool = True,
    ) -> None:
        """Method to initialize the model.

        This method is called by the solve-method, but can also be triggered
        manually. See the solve-method for a description of the arguments.
        """
        if noise is None and self.noisemodel:
            noise = True
        elif noise is True and self.noisemodel is None:
            self.logger.warning(
                "Warning, solving with noise=True while no noisemodel is present. "
                "noise set to False."
            )
            noise = False

        self.settings["noise"] = noise
        self.settings["weights"] = weights
        self.settings["fit_constant"] = fit_constant

        # Set the frequency & warmup
        if freq:
            self.settings["freq"] = _frequency_is_supported(freq)

        if warmup is not None:
            self.settings["warmup"] = Timedelta(warmup, "D")

        # Set time offset from the frequency and the series in the stressmodels
        self.settings["time_offset"] = self._get_time_offset(self.settings["freq"])

        # Set tmin and tmax
        self.settings["tmin"] = self.get_tmin(tmin)
        self.settings["tmax"] = self.get_tmax(tmax)

        # make sure calibration data is renewed
        self.sim_index = self._get_sim_index(
            self.settings["tmin"],
            self.settings["tmax"],
            self.settings["freq"],
            self.settings["warmup"],
            update_sim_index=True,
        )
        self.oseries_calib = self.observations(
            tmin=self.settings["tmin"],
            tmax=self.settings["tmax"],
            freq=self.settings["freq"],
            update_observations=True,
        )
        self.interpolate_simulation = None

        # Initialize parameters
        self.parameters = self.get_init_parameters(noise, initial)

        # Prepare model if not fitting the constant as a parameter
        if self.settings["fit_constant"] is False:
            if self.transform is not None:
                msg = "fit_constant needs to be True (for now) when a transform is used"
                raise Exception(msg)
            self.parameters.loc["constant_d", "vary"] = False
            self.parameters.loc["constant_d", "initial"] = 0.0
            self.normalize_residuals = True

    def solve(
        self,
        tmin: Optional[TimestampType] = None,
        tmax: Optional[TimestampType] = None,
        freq: Optional[str] = None,
        warmup: Optional[float] = None,
        noise: bool = True,
        solver: Optional[Solver] = None,
        report: bool = True,
        initial: bool = True,
        weights: Optional[Series] = None,
        fit_constant: bool = True,
        **kwargs,
    ) -> None:
        """Method to solve the time series model.

        Parameters
        ----------
        tmin: str, optional
            String with a start date for the simulation period (E.g. '1980'). If
            none is provided, the tmin from the oseries is used.
        tmax: str, optional
            String with an end date for the simulation period (E.g. '2010'). If none
            is provided, the tmax from the oseries is used.
        freq: str, optional
            String with the frequency the stressmodels are simulated. Must be one of
            the following (D, h, m, s, ms, us, ns) or a multiple of that e.g. "7D".
        warmup: float, optional
            Warmup period (in Days) for which the simulation is calculated, but not
            used for the calibration period.
        noise: bool, optional
            Argument that determines if a noisemodel is used (only if present). The
            default is noise=True.
        solver: Class pastas.solver.Solver, optional
            Instance of a pastas Solver class used to solve the model. Options are:
            ps.LeastSquares() (default) or ps.LmfitSolve(). An instance is needed as
            of Pastas 0.23, not a class!
        report: bool, optional
            Print a report to the screen after optimization finished. This can also
            be manually triggered after optimization by calling print(ml.fit_report(
            )) on the Pastas model instance.
        initial: bool, optional
            Reset initial parameters from the individual stress models. Default is
            True. If False, the optimal values from an earlier optimization are used.
        weights: pandas.Series, optional
            Pandas Series with values by which the residuals are multiplied,
            index-based. Must have the same indices as the oseries.
        fit_constant: bool, optional
            Argument that determines if the constant is fitted as a parameter. If it
            is set to False, the constant is set equal to the mean of the residuals.
        **kwargs: dict, optional
            All keyword arguments will be passed onto minimization method from the
            solver. It depends on the solver used which arguments can be used.

        Notes
        -----
        - The solver instance including some results are stored as ml.fit. From here
          one can access the covariance (ml.fit.pcov) and correlation matrix (
          ml.fit.pcor).
        - Each solver returns a number of results after optimization. These solver
          specific results are stored in ml.fit.result and can be accessed from there.

        See Also
        --------
        pastas.solver
            Different solver objects are available to estimate parameters.
        """

        # Initialize the model
        self.initialize(tmin, tmax, freq, warmup, noise, weights, initial, fit_constant)

        if self.oseries_calib.empty:
            raise ValueError(
                "Calibration series 'oseries_calib' is empty! Check 'tmin' or 'tmax'."
            )

        # If a solver is provided, use that one
        if solver is not None:
            self.fit = solver
            self.fit.set_model(self)
        # Create the default solver is None is provided or already present
        elif self.fit is None:
            self.fit = LeastSquares()
            self.fit.set_model(self)

        self.settings["solver"] = self.fit._name

        # Solve model
        success, optimal, stderr = self.fit.solve(
            noise=self.settings["noise"], weights=weights, **kwargs
        )
        if not success:
            self.logger.warning("Model parameters could not be estimated well.")

        if self.settings["fit_constant"] is False:
            # Determine the residuals and set the constant to their mean
            self.normalize_residuals = False
            res = self.residuals(optimal).mean()
            optimal[self.parameters.name == self.constant.name] = res

        self.parameters.optimal = optimal
        self.parameters.stderr = stderr
        self._solve_success = success  # store for fit_report

        if report:
            if isinstance(report, str):
                output = report
            else:
                output = None
            print(self.fit_report(output=output))

    def set_parameter(
        self,
        name: str,
        initial: Optional[float] = None,
        vary: Optional[bool] = None,
        pmin: Optional[float] = None,
        pmax: Optional[float] = None,
        optimal: Optional[float] = None,
        move_bounds: bool = False,
    ) -> None:
        """Method to change the parameter properties.

        Parameters
        ----------
        name: str
            name of the parameter to update. This has to be a single variable.
        initial: float, optional
            parameters value to use as initial estimate.
        vary: bool, optional
            boolean to vary a parameter (True) or not (False).
        pmin: float, optional
            minimum value for the parameter.
        pmax: float, optional
            maximum value for the parameter.
        optimal: float, optional
            optimal value for the parameter.
        move_bounds: bool, optional
            Reset pmin/pmax based on new initial value. Of move_bounds=True, pmin and
            pmax must be None.

        Examples
        --------
        >>> ml.set_parameter(name="constant_d", initial=10, vary=True,
        >>>                  pmin=-10, pmax=20)

        Notes
        -----
        It is highly recommended to use this method to set parameter properties.
        Changing the parameter properties directly in the parameter `DataFrame` may
        not work as expected.
        """
        if name not in self.parameters.index:
            msg = "parameter %s is not present in the model"
            self.logger.error(msg, name)
            raise KeyError(msg, name)

        # Because either of the following is not necessarily present
        noisemodel = self.noisemodel.name if self.noisemodel else "NotPresent"
        constant = self.constant.name if self.constant else "NotPresent"
        transform = self.transform.name if self.transform else "NotPresent"

        # Get the model component for the parameter
        cat = self.parameters.loc[name, "name"]

        if cat in self.stressmodels.keys():
            obj = self.stressmodels[cat]
        elif cat == noisemodel:
            obj = self.noisemodel
        elif cat == constant:
            obj = self.constant
        elif cat == transform:
            obj = self.transform

        # Move pmin and pmax based on the initial
        if move_bounds and initial:
            if pmin or pmax:
                raise KeyError(
                    "Either pmin/pmax or move_bounds must be provided, but not both."
                )
            factor = initial / self.parameters.loc[name, "initial"]
            pmin = self.parameters.loc[name, "pmin"] * factor
            pmax = self.parameters.loc[name, "pmax"] * factor

        # Set the parameter properties
        if initial is not None:
            obj._set_initial(name, initial)
            self.parameters.loc[name, "initial"] = initial
        if vary is not None:
            obj._set_vary(name, vary)
            self.parameters.loc[name, "vary"] = bool(vary)
        if pmin is not None:
            obj._set_pmin(name, pmin)
            self.parameters.loc[name, "pmin"] = pmin
        if pmax is not None:
            obj._set_pmax(name, pmax)
            self.parameters.loc[name, "pmax"] = pmax
        if optimal is not None:
            self.parameters.loc[name, "optimal"] = optimal

    def _get_time_offset(self, freq: str) -> Timedelta:
        """Internal method to get the time offsets from the stressmodels.

        Parameters
        ----------
        freq: str
            string with the frequency used for simulation.

        Notes
        -----

        Method to check if the StressModel timestamps match (e.g. similar hours).
        """
        time_offsets = set()
        for stressmodel in self.stressmodels.values():
            for st in stressmodel.stress:
                if st.freq_original:
                    # calculate the offset from the default frequency
                    t = st.series_original.index
                    base = t.min().ceil(freq)
                    mask = t >= base
                    if np.any(mask):
                        time_offsets.add(_get_time_offset(t[mask][0], freq))
        if len(time_offsets) > 1:
            msg = "The time-offset with the frequency is not the same for all stresses."
            self.logger.error(msg)
            raise (Exception(msg))
        if len(time_offsets) == 1:
            return next(iter(time_offsets))
        else:
            return Timedelta(0)

    def _get_sim_index(
        self,
        tmin: Timestamp,
        tmax: Timestamp,
        freq: str,
        warmup: Timedelta,
        update_sim_index: bool = False,
    ) -> DatetimeIndex:
        """Internal method to get the simulation index, including the warmup.

        Parameters
        ----------
        tmin: pandas.Timestamp
            String with a start date for the simulation period (E.g. '1980'). If none
            is provided, the tmin from the oseries is used.
        tmax: pandas.Timestamp
            String with an end date for the simulation period (E.g. '2010'). If none
            is provided, the tmax from the oseries is used.
        freq: str
            String with the frequency the stressmodels are simulated. Must be one of
            the following: (D, h, m, s, ms, us, ns) or a multiple of that e.g. "7D".
        warmup: pandas.Timedelta
            Warmup period (in Days).
        update_sim_index : bool, optional
            if True, force recalculation of sim_index, default is False

        Returns
        -------
        sim_index: pandas.DatetimeIndex
            Pandas DatetimeIndex instance with the datetimes values for which the
            model is simulated.
        """
        # Check if any of the settings are updated
        for key, setting in zip(
            [tmin, tmax, freq, warmup], ["tmin", "tmax", "freq", "warmup"]
        ):
            if key != self.settings[setting]:
                update_sim_index = True
                break

        if self.sim_index is None or update_sim_index:
            # TODO: sort out what to do for freq > "D"
            tmin = (tmin - warmup).floor(freq) + self.settings["time_offset"]
            # tmin = (tmin - warmup) + self.settings["time_offset"]
            sim_index = date_range(tmin, tmax, freq=freq)
        else:
            sim_index = self.sim_index
        return sim_index

    def get_tmin(
        self,
        tmin: Optional[TimestampType] = None,
        use_oseries: bool = True,
        use_stresses: bool = False,
    ) -> Timestamp:
        """Method that checks and returns valid values for tmin.

        Parameters
        ----------
        tmin: str or pandas.Timestamp, optional
            string with a year or date that can be turned into a pandas Timestamp (
            e.g. pd.Timestamp(tmin)).
        use_oseries: bool, optional
            Obtain the tmin and tmax from the oseries. Default is True.
        use_stresses: bool, optional
            Obtain the tmin and tmax from the stresses. The minimum/maximum time from
            all stresses is taken.

        Returns
        -------
        tmin: pandas.Timestamp
            returns pandas timestamps for tmin.

        Notes
        -----
        The parameters tmin and tmax are leading, unless use_oseries is True, then
        these are checked against the oseries index. The tmin and tmax are checked
        and returned according to the following rules:

        A. If no value for tmin is provided:

            1. If the use_oseries argument is True, tmin is based on the oseries.
            2. If the use_stresses argument is True, tmin is based on the stressmodels.

        B. If a values for tmin is provided:

            1. A pandas timestamp is made from the string
            2. If the use_oseries argument is True, tmin is checked against oseries.
        """
        # Get tmin from the oseries
        if use_oseries:
            ts_tmin = self.oseries.series.index.min()
        # Get tmin from the stressmodels
        elif use_stresses:
            ts_tmin = Timestamp.max
            for stressmodel in self.stressmodels.values():
                if stressmodel.tmin < ts_tmin:
                    ts_tmin = stressmodel.tmin
        # Get tmin and tmax from user provided values
        else:
            ts_tmin = Timestamp(tmin)

        # Set tmin properly
        if tmin is not None and use_oseries:
            tmin = max(Timestamp(tmin), ts_tmin)
        elif tmin is not None:
            tmin = Timestamp(tmin)
        else:
            tmin = ts_tmin

        return tmin

    def get_tmax(
        self,
        tmax: Optional[TimestampType] = None,
        use_oseries: bool = True,
        use_stresses: bool = False,
    ) -> Timestamp:
        """Method that checks and returns valid values for tmax.

        Parameters
        ----------
        tmax: str or pandas.Timestamp, optional
            string with a year or date that can be turned into a pandas Timestamp (
            e.g. pd.Timestamp(tmax)).
        use_oseries: bool, optional
            Obtain the tmin and tmax from the oseries. Default is True.
        use_stresses: bool, optional
            Obtain the tmin and tmax from the stresses. The minimum/maximum time from
            all stresses is taken.

        Returns
        -------
        tmax: pandas.Timestamp
            returns pandas timestamps for tmax.

        Notes
        -----
        The parameters tmin and tmax are leading, unless use_oseries is True,
        then these are checked against the oseries index. The tmin and tmax are
        checked and returned according to the following rules:

        A. If no value for tmax is provided:

            1. If the use_oseries argument is True, tmax is based on the oseries.
            2. If the use_stresses argument is True, tmax is based on the stressmodels.

        B. If a values for tmax is provided:

            1. A pandas timestamp is made from the string.
            2. if the use_oseries argument is True, tmax is checked against oseries.

        A detailed description of dealing with tmax and timesteps in general can be
        found in the developers section of the docs.
        """
        # Get tmax from the oseries
        if use_oseries:
            ts_tmax = self.oseries.series.index.max()
        # Get tmax from the stressmodels
        elif use_stresses:
            ts_tmax = Timestamp.min
            for stressmodel in self.stressmodels.values():
                if stressmodel.tmax > ts_tmax:
                    ts_tmax = stressmodel.tmax
        # Get tmax from user provided values
        else:
            ts_tmax = Timestamp(tmax)

        # Set tmax properly
        if tmax is not None and use_oseries:
            tmax = min(Timestamp(tmax), ts_tmax)
        elif tmax is not None:
            tmax = Timestamp(tmax)
        else:
            tmax = ts_tmax

        return tmax

    def get_init_parameters(
        self, noise: Optional[bool] = None, initial: bool = True
    ) -> DataFrame:
        """Method to get all initial parameters from the individual objects.

        Parameters
        ----------
        noise: bool, optional
            Add the parameters for the noisemodel to the parameters Dataframe or not.
        initial: bool, optional
            True to get initial parameters, False to get optimized parameters.

        Returns
        -------
        parameters: pandas.DataFrame
            pandas.Dataframe with the parameters.
        """
        if noise is None:
            noise = self.settings["noise"]

        frames = [DataFrame(columns=self.parameters.columns)]

        for sm in self.stressmodels.values():
            frames.append(sm.parameters)
        if self.constant:
            frames.append(self.constant.parameters)
        if self.transform:
            frames.append(self.transform.parameters)
        if self.noisemodel and noise:
            frames.append(self.noisemodel.parameters)

        parameters = concat(frames)
        parameters = parameters.infer_objects()

        # Set initial parameters to optimal parameters from model
        if not initial:
            parameters.initial.update(self.parameters.optimal)
            parameters.optimal.update(self.parameters.optimal)

        return parameters

    def get_parameters(self, name: Optional[str] = None) -> ArrayLike:
        """Method to obtain the parameters needed for calculation.

        This method is used by the simulation, residuals and the noise methods as
        well as other methods that need parameters values as arrays.

        Parameters
        ----------
        name: str, optional
            string with the name of the pastas.stressmodel object.

        Returns
        -------
        p : array_like
            NumPy array with the parameters used in the time series model.
        """
        if name:
            p = self.parameters.loc[self.parameters.name == name]
        else:
            p = self.parameters

        if p.optimal.hasnans:
            self.logger.warning(
                "Model is not optimized yet, initial parameters are used."
            )
            parameters = p.initial
        else:
            parameters = p.optimal

        return parameters.to_numpy(dtype=float)

    def get_stressmodel_names(self) -> List[str]:
        """Returns list of stressmodel names."""
        return list(self.stressmodels.keys())

    @get_stressmodel
    def get_stressmodel_settings(self, name: str) -> Union[dict, None]:
        """Method to obtain the time series settings for a stress model.

        Parameters
        ----------
        name: str, optional
            string with the name of the pastas.stressmodel object.

        Returns
        -------
        dict or None
            Dictionary with the settings or "None" of no stress are present, e.g.,
            for a step model that uses no stress.
        """
        sm = self.stressmodels[name]
        settings = sm.get_settings()
        return settings

    @get_stressmodel
    def get_contribution(
        self,
        name: str,
        tmin: Optional[TimestampType] = None,
        tmax: Optional[TimestampType] = None,
        freq: Optional[str] = None,
        warmup: Optional[float] = None,
        istress: Optional[int] = None,
        return_warmup: bool = False,
        p: Optional[ArrayLike] = None,
    ) -> Series:
        """Method to get the contribution of a stressmodel.

        Parameters
        ----------
        name: str
            String with the name of the stressmodel.
        tmin: str, optional
            String with a start date for the simulation period (E.g. '1980'). If none
            is provided, the tmin from the oseries is used.
        tmax: str, optional
            String with an end date for the simulation period (E.g. '2010'). If none
            is provided, the tmax from the oseries is used.
        freq: str, optional
            String with the frequency the stressmodels are simulated. Must be one of
            the following: (D, h, m, s, ms, us, ns) or a multiple of that e.g. "7D".
        warmup: float or int, optional
            Warmup period (in Days).
        istress: int, optional
            When multiple stresses are present in a stressmodel, this keyword can be
            used to obtain the contribution of an individual stress.
        return_warmup: bool, optional
            Include warmup in contribution calculation or not.
        p : array_like, optional
            array_like object with the values as floats representing the model
            parameters. See Model.get_parameters() for more info if parameters is None.

        Returns
        -------
        contrib: pandas.Series
            Pandas.Series with the contribution.
        """
        if p is None:
            p = self.get_parameters(name)

        if tmin is None:
            tmin = self.settings["tmin"]
        if tmax is None:
            tmax = self.settings["tmax"]
        if freq is None:
            freq = self.settings["freq"]
        if warmup is None:
            warmup = self.settings["warmup"]
        else:
            warmup = Timedelta(warmup, "D")

        # use warmup
        if tmin:
            tmin_warm = (Timestamp(tmin) - warmup).floor(freq) + self.settings[
                "time_offset"
            ]
        else:
            tmin_warm = None

        dt = _get_dt(freq)

        kwargs = {"tmin": tmin_warm, "tmax": tmax, "freq": freq, "dt": dt}
        if istress is not None:
            kwargs["istress"] = istress
        contrib = self.stressmodels[name].simulate(p, **kwargs)

        # Respect provided tmin/tmax at this point, since warmup matters for
        # simulation but should not be returned, unless return_warmup=True.
        if not return_warmup:
            contrib = contrib.loc[tmin:tmax]

        return contrib

    def get_contributions(self, split: bool = True, **kwargs) -> List[Series]:
        """Method to get contributions of all stressmodels.

        Parameters
        ----------
        split: bool, optional
            Split the stresses in multiple stresses when possible.
        kwargs: any other arguments are passed to get_contribution

        Returns
        -------
        contribs: list of pandas.Series
            a list of Pandas.Series of the contributions.

        See Also
        --------
        pastas.model.Model.get_contribution
            This method is called to get the individual contributions, kwargs are
            passed on to this method.
        """
        contribs = []
        for name in self.stressmodels:
            nsplit = self.stressmodels[name].get_nsplit()
            if split and nsplit > 1:
                for istress in range(nsplit):
                    contrib = self.get_contribution(name, istress=istress, **kwargs)
                    contribs.append(contrib)
            else:
                contrib = self.get_contribution(name, **kwargs)
                contribs.append(contrib)
        return contribs

    def get_transform_contribution(
        self, tmin: Optional[TimestampType] = None, tmax: Optional[TimestampType] = None
    ) -> Series:
        """Method to get the contribution of a transform.

        Parameters
        ----------
        tmin: str, optional
            String with a start date for the simulation period (E.g. '1980'). If none
            is provided, the tmin from the oseries is used.
        tmax: str, optional
            String with an end date for the simulation period (E.g. '2010'). If none
            is provided, the tmax from the oseries is used.

        Returns
        -------
        contrib: pandas.Series
            Pandas Series with the contribution.
        """
        sim = self.simulate(tmin=tmin, tmax=tmax)
        # calculate what the simulation without the transform is
        ml = self.copy()
        ml.del_transform()
        sim_org = ml.simulate(tmin=tmin, tmax=tmax)
        return sim - sim_org

    def get_output_series(
        self,
        tmin: Optional[TimestampType] = None,
        tmax: Optional[TimestampType] = None,
        add_contributions: bool = True,
        split: bool = True,
    ) -> DataFrame:
        """Method to get all the modeled output time series from the Model.

        Parameters
        ----------
        tmin: str, optional
            String with a start date for the simulation period (E.g. '1980'). If none
            is provided, the tmin from the oseries is used.
        tmax: str, optional
            String with an end date for the simulation period (E.g. '2010'). If none
            is provided, the tmax from the oseries is used.
        add_contributions: bool, optional
            Add the contributions from the different stresses or not.¬
        split: bool, optional
            Passed on to ml.get_contributions. Split the contribution from recharge
            into evaporation and precipitation. See also ml.get_contributions.

        Returns
        -------
        df: pandas.DataFrame
            Pandas DataFrame with the time series as columns and DatetimeIndex.

        Notes
        -----
        Export the observed, simulated time series, the noise and residuals series,
        and the contributions from the different stressmodels.

        Examples
        --------
        >>> df = ml.get_output_series(tmin="2000", tmax="2010")
        >>> df.to_csv("fname.csv")
        """
        obs = self.observations(tmin=tmin, tmax=tmax)
        obs.name = "Head_Calibration"

        sim = self.simulate(tmin=tmin, tmax=tmax)
        res = self.residuals(tmin=tmin, tmax=tmax)
        noise = self.noise(tmin=tmin, tmax=tmax)

        df = [obs, sim, res, noise]

        if add_contributions:
            contribs = self.get_contributions(tmin=tmin, tmax=tmax, split=split)
            for contrib in contribs:
                df.append(contrib)

        df = concat(df, axis=1)
        return df

    def _get_response(
        self,
        block_or_step: str,
        name: str,
        p: Optional[ArrayLike] = None,
        dt: Optional[float] = None,
        add_0: bool = False,
        **kwargs,
    ) -> Union[Series, None]:
        """Internal method to compute the block and step response.

        Parameters
        ----------
        block_or_step: str
            String with "step" or "block"
        name: str
            string with the name of the stressmodel
        p : array_like, optional
            array_like object with the values as floats representing the model
            parameters. See Model.get_parameters() for more info if parameters is None.
        dt: float, optional
            timestep for the response function.
        add_0: bool, optional
            Add a zero at t=0.
        kwargs: dict: passed to rfunc.step() or rfunc.block()

        Returns
        -------
        response: pandas.Series or None
            Pandas.Series with the response, None if not present.
        """
        if self.stressmodels[name].rfunc is None:
            self.logger.warning("Stressmodel %s has no rfunc.", name)
            return None
        else:
            block_or_step = getattr(self.stressmodels[name].rfunc, block_or_step)

        if p is None:
            p = self.get_parameters(name)

        if dt is None:
            dt = _get_dt(self.settings["freq"])
        response = block_or_step(p, dt, **kwargs)

        if add_0:
            if isinstance(dt, np.ndarray):
                t = dt
            else:
                t = np.linspace(0, response.size * dt, response.size + 1)
            response = np.insert(response, 0, 0.0)
        else:
            if isinstance(dt, np.ndarray):
                t = dt
            else:
                t = np.linspace(dt, response.size * dt, response.size)

        response = Series(response, index=t, name=name)
        response.index.name = "Time [days]"

        return response

    @get_stressmodel
    def get_block_response(
        self,
        name: str,
        p: Optional[ArrayLike] = None,
        add_0: bool = False,
        dt: Optional[float] = None,
        **kwargs,
    ) -> Union[Series, None]:
        """Method to obtain the block response for a stressmodel.

        The optimal parameters are used when available, initial otherwise.

        Parameters
        ----------
        name: str
            String with the name of the stressmodel.
        p: array_like, optional
            array_like object with the values as floats representing the model
            parameters. See Model.get_parameters() for more info if parameters is None.
        add_0: bool, optional
            Adds 0 at t=0 at the start of the response, defaults to False.
        dt: float, optional
            timestep for the response function.
        kwargs: dict

        Returns
        -------
        b: pandas.Series or None
            Pandas.Series with the block response. The index is based on the
            frequency that is present in the model.settings.
        """
        return self._get_response(
            block_or_step="block", name=name, dt=dt, p=p, add_0=add_0, **kwargs
        )

    @get_stressmodel
    def get_step_response(
        self,
        name,
        p: Optional[ArrayLike] = None,
        add_0: bool = False,
        dt: Optional[float] = None,
        **kwargs,
    ) -> Union[Series, None]:
        """Method to obtain the step response for a stressmodel.

        The optimal parameters are used when available, initial otherwise.

        Parameters
        ----------
        name: str
            String with the name of the stressmodel.
        p: array_like, optional
            array_like object with the values as floats representing the model
            parameters. See Model.get_parameters() for more info if parameters is None.
        add_0: bool, optional
            Adds 0 at t=0 at the start of the response, defaults to False.
        dt: float, optional
            timestep for the response function.

        Returns
        -------
        s: pandas.Series or None
            Pandas.Series with the step response. The index is based on the frequency
            that is present in the model.settings.
        """
        return self._get_response(
            block_or_step="step", name=name, dt=dt, p=p, add_0=add_0, **kwargs
        )

    @get_stressmodel
    def get_response_tmax(
        self, name: str, p: ArrayLike = None, cutoff: float = 0.999
    ) -> Union[float, None]:
        """Method to get the tmax used for the response function.

        Parameters
        ----------
        name: str
            A string with the name of the stressmodel.
        p: array_like, optional
            An array_like object with the values as floats representing the model
            parameters. See Model.get_parameters() for more info if parameters is None.
        cutoff: float, optional
            A float between 0 and 1. Default is 0.999 or 99.9% of the response.

        Returns
        -------
        tmax: float or None
            A float with the number of days. None is return if stressmodels has no
            response function.

        Examples
        --------
        >>> ml.get_response_tmax("recharge", cutoff=0.99)
        >>> 703

        This means that after 703 days, 99% of the response of the groundwater levels
        to a recharge pulse has taken place.
        """
        if self.stressmodels[name].rfunc is None:
            self.logger.warning("Stressmodel %s has no rfunc", name)
            return None
        else:
            if p is None:
                p = self.get_parameters(name)
            tmax = self.stressmodels[name].rfunc.get_tmax(p=p, cutoff=cutoff)
            return tmax

    @get_stressmodel
    def get_stress(
        self,
        name: str,
        tmin: Optional[TimestampType] = None,
        tmax: Optional[TimestampType] = None,
        freq: Optional[str] = None,
        warmup: Optional[float] = None,
        istress: Optional[int] = None,
        return_warmup: bool = False,
        p: Optional[ArrayLike] = None,
    ) -> Union[Series, List[Series]]:
        """Method to obtain the stress(es) from the stressmodel.

        Parameters
        ----------
        name: str
            String with the name of the stressmodel.
        tmin: str, optional
            String with a start date for the simulation period (E.g. '1980'). If none
            is provided, the tmin from the oseries is used.
        tmax: str, optional
            String with an end date for the simulation period (E.g. '2010'). If none
            is provided, the tmax from the oseries is used.
        freq: str, optional
            String with the frequency the stressmodels are simulated. Must be one of
            the following: (D, h, m, s, ms, us, ns) or a multiple of that e.g. "7D".
        warmup: float, optional
            Warmup period (in Days).
        istress: int, optional
            When multiple stresses are present in a stressmodel, this keyword can be
            used to obtain the contribution of an individual stress.
        return_warmup: bool, optional
            Include warmup in contribution calculation or not.
        p: array_like, optional
            array_like object with the values as floats representing the model
            parameters. See Model.get_parameters() for more info if parameters is None.

        Returns
        -------
        stress: pandas.Series or list of pandas.Series
            If one stress is present, a pandas Series is returned. If more are
            present, a list of pandas Series is returned.
        """
        if p is None:
            p = self.get_parameters(name)

        if tmin is None:
            tmin = self.settings["tmin"]
        if tmax is None:
            tmax = self.settings["tmax"]
        if freq is None:
            freq = self.settings["freq"]
        if warmup is None:
            warmup = self.settings["warmup"]
        else:
            warmup = Timedelta(warmup, "D")

        # use warmup
        if tmin:
            tmin_warm = (Timestamp(tmin) - warmup).floor(freq) + self.settings[
                "time_offset"
            ]
        else:
            tmin_warm = None

        kwargs = {"tmin": tmin_warm, "tmax": tmax, "freq": freq}
        if istress is not None:
            kwargs["istress"] = istress

        stress = self.stressmodels[name].get_stress(p=p, **kwargs)
        if not return_warmup:
            stress = stress.loc[tmin:tmax]

        return stress

    def _get_file_info(self) -> dict:
        """Internal method to get the file information.

        Returns
        -------
        file_info: dict
            dictionary with file information.
        """
        # Check if file_info already exists
        if hasattr(self, "file_info"):
            file_info = self.file_info
        else:
            file_info = {"date_created": Timestamp.now()}

        file_info["date_modified"] = Timestamp.now()
        file_info["pastas_version"] = __version__

        try:
            file_info["owner"] = getlogin()
        except:
            file_info["owner"] = "Unknown"

        return file_info

    def fit_report(
        self,
        output: str = "basic",
        warnings: bool = True,
    ) -> str:
        """Method that reports on the fit after a model is optimized.

        Parameters
        ----------
        output: str, optional
            If any other value than "full" is provided, the parameter correlations
            will be removed from the output.
        warnings : bool, optional
            print warnings in case of optimization failure, parameters hitting
            bounds, or length of responses exceeding calibration period.

        Returns
        -------
        report: str
            String with the report.

        Examples
        --------
        This method is called by the solve method if report=True, but can also be
        called on its own::

        >>> print(ml.fit_report)

        Notes
        -----
        The reported values for the fit use the residuals time series where possible.
        If interpolation is used this means that the result may slightly differ
        compared to using ml.simulate() and ml.observations().
        """
        model = {
            "nfev": self.fit.nfev,
            "nobs": self.observations().index.size,
            "noise": str(self.settings["noise"]),
            "tmin": str(self.settings["tmin"]),
            "tmax": str(self.settings["tmax"]),
            "freq": self.settings["freq"],
            "warmup": str(self.settings["warmup"]),
            "solver": self.settings["solver"],
        }

        fit = {
            "EVP": f"{self.stats.evp():.2f}",
            "R2": f"{self.stats.rsq():.2f}",
            "RMSE": f"{self.stats.rmse():.2f}",
            "AIC": f"{self.stats.aic():.2f}",
            "BIC": f"{self.stats.bic():.2f}",
            "Obj": f"{self.fit.obj_func:.2f}",
            "___": "",
            "Interp.": "Yes" if self.interpolate_simulation else "No",
        }

        parameters = self.parameters.loc[:, ["optimal", "stderr", "initial", "vary"]]
        stderr = parameters.loc[:, "stderr"] / parameters.loc[:, "optimal"]
        parameters.loc[:, "stderr"] = stderr.abs().apply("±{:.2%}".format)

        # Determine the width of the fit_report based on the parameters
        width = len(parameters.to_string().split("\n")[1])
        string = "{:{fill}{align}{width}}"

        # Create the first header with model information and stats
        wspace = max(width - (11 + 14 + len(self.name)), 1)
        mspace = width - wspace - (11 + 14)
        header = (
            f"Fit report {self.name:<{mspace}.{mspace}}"
            f"{string.format('', fill=' ', align='>', width=wspace)}"
            f"Fit Statistics\n"
            f"{string.format('', fill='=', align='>', width=width)}\n"
        )

        basic = ""
        len_val4 = max([len(v) for v in fit.values()])
        wspace = width - (8 + 23 + 9 + len_val4)
        for (val1, val2), (val3, val4) in zip(model.items(), fit.items()):
            basic += f"{val1:<8}{val2:<23}{val3:<9}" f"{val4:>{wspace + len_val4}}\n"

        # Create the parameters block
        params = (
            f"\nParameters ({parameters.vary.sum()} optimized)\n"
            f"{string.format('', fill='=', align='>', width=width)}\n"
            f"{parameters.to_string()}"
        )

        if output == "full":
            cor = DataFrame(columns=["value"])
            for idx, col in combinations(self.fit.pcor, 2):
                if np.abs(self.fit.pcor.loc[idx, col]) > 0.5:
                    cor.loc[f"{idx} {col}"] = self.fit.pcor.loc[idx, col]

            corr = (
                f"\n\nParameter correlations |rho| > 0.5\n"
                f"{string.format('', fill='=', align='>', width=width)}"
                f"\n{cor.to_string(float_format='%.2f', header=False)}"
            )
        else:
            corr = ""

        if warnings:
            msg = []
            # model optimization unsuccessful
            if not self._solve_success:
                msg.append("Model parameters could not be estimated well.")

            # parameter bound warnings
            lowerhit, upperhit = self._check_parameters_bounds()
            nhits = upperhit.sum() + lowerhit.sum()

            if nhits > 0:
                for p in upperhit.index:
                    if upperhit.loc[p]:
                        msg.append(
                            f"Parameter '{p}' on upper bound: "
                            f"{self.parameters.loc[p, 'pmax']:.2e}"
                        )
                    elif lowerhit.loc[p]:
                        msg.append(
                            f"Parameter '{p}' on lower bound: "
                            f"{self.parameters.loc[p, 'pmin']:.2e}"
                        )
            # check response t_cutoff vs length calibration period
            response_tmax_check = self._check_response_tmax()
            if (~response_tmax_check["check_ok"]).any():
                mask = ~response_tmax_check["check_ok"]
                for i in response_tmax_check.loc[mask].index:
                    msg.append(f"Response tmax for '{i}' > than calibration period.")

            # create message
            if len(msg) > 0:
                msg = [
                    f"\n\nWarnings! ({len(msg)})\n"
                    f"{string.format('', fill='=', align='>', width=width)}"
                ] + msg
                warnings = "\n".join(msg)
            else:
                warnings = ""
        else:
            warnings = ""

        report = f"{header}{basic}{params}{warnings}{corr}"

        return report

    def _check_response_tmax(self, cutoff: Optional[float] = None) -> DataFrame:
        """Internal method to check if response tmax is smaller than calibration period.

        Parameters
        ----------
        cutoff : float, optional
            cutoff for response function, by default None, which uses cutoff defined
            for each response function.

        Returns
        -------
        check : pandas.DataFrame
            dataframe containing length calibration period, response tmax for each
            stressmodel, and check result.
        """

        len_oseries_calib = (self.settings["tmax"] - self.settings["tmin"]).days

        check = DataFrame(
            index=self.stressmodels.keys(),
            columns=["len_oseries_calib", "response_tmax", "check_ok"],
        )
        check["len_oseries_calib"] = len_oseries_calib

        for sm_name in self.stressmodels:
            check.loc[sm_name, "response_tmax"] = self.get_response_tmax(
                sm_name, cutoff=cutoff
            )

        check["check_ok"] = check["response_tmax"] < check["len_oseries_calib"]

        return check

    def _check_parameters_bounds(self) -> Tuple[Series, Series]:
        """Internal method to check if the optimal parameters are close to pmin or pmax.

        Returns
        -------
        lowerhit: pandas.Series
            pandas series with boolean values of the parameters that are close to the
            minimum (pmin) values.
        upperhit: pandas.Series
            pandas series with boolean values of the parameters that are close to the
            maximum (pmax) values.
        """
        upperhit = Series(index=self.parameters.index, dtype=bool)
        lowerhit = Series(index=self.parameters.index, dtype=bool)

        for p in self.parameters.index:
            pmax = self.parameters.loc[p, "pmax"]
            pmin = self.parameters.loc[p, "pmin"]

            # calculate atol based on minimum, with max 1e-8
            # otherwise set 1 order of magnitude lower than minimum value
            if pmin == 0.0 or np.isnan(pmin):
                atol = 1e-8
            else:
                atol = np.min([1e-8, 10 ** (np.floor(np.log10(np.abs(pmin))) - 1)])

            # deal with NaNs in parameter bounds
            if np.isnan(pmax):
                pmax = np.inf
            if np.isnan(pmin):
                pmax = -np.inf

            # determine hits
            upperhit.loc[p] = np.allclose(
                self.parameters.loc[p, "optimal"], pmax, atol=atol, rtol=1e-5
            )
            lowerhit.loc[p] = np.allclose(
                self.parameters.loc[p, "optimal"], pmin, atol=atol, rtol=1e-5
            )

        return lowerhit, upperhit

    def to_dict(self, series: bool = True, file_info: bool = True) -> dict:
        """Method to export a model to a dictionary.

        Parameters
        ----------
        series: bool, optional
            True to export the time series (default), False to not export them.
        file_info: bool, optional
            Export file_info or not. See method Model.get_file_info.

        Notes
        -----
        Helper function for the self.to_file method. To increase backward
        compatibility most attributes are stored in dictionaries that can be updated
        when a model is created.
        """

        # Create a dictionary to store all data
        data = {
            "name": self.name,
            "oseries": self.oseries.to_dict(series=series),
            "parameters": self.parameters,
            "settings": self.settings,
            "stressmodels": dict(),
        }

        # Stressmodels
        for name, sm in self.stressmodels.items():
            data["stressmodels"][name] = sm.to_dict(series=series)

        # Constant
        if self.constant:
            data["constant"] = True

        # Transform
        if self.transform:
            data["transform"] = self.transform.to_dict()

        # Noisemodel
        if self.noisemodel:
            data["noisemodel"] = self.noisemodel.to_dict()

        # Solver object
        if self.fit:
            data["fit"] = self.fit.to_dict()

        # Update and save file information
        if file_info:
            data["file_info"] = self._get_file_info()

        return data

    def to_file(self, fname: str, series: Union[bool, str] = True, **kwargs) -> None:
        """Method to save the Pastas model to a file.

        Parameters
        ----------
        fname: str
            String with the name and the extension of the file. File extension has to
            be supported by Pastas. E.g. "model.pas"
        series: bool or str, optional
            Export the simulated series or not. If series is "original", the original
            series are exported, if series is "modified", the series are exported
            after being changed with the time series settings. Default is True.
        **kwargs:
            any argument that is passed to :mod:`pastas.io.base.dump`.

        See Also
        --------
        :mod:`pastas.io.base.dump`
        """
        self.name = validate_name(self.name, raise_error=True)

        # Get dicts for all data sources
        data = self.to_dict(series=series)

        # Write the dicts to a file
        return dump(fname, data, **kwargs)

    def copy(self, name: Optional[str] = None) -> ModelType:
        """Method to copy a model.

        Parameters
        ----------
        name: str, optional
            String with the name of the model. The old name plus is appended with
            '_copy' if no name is provided.

        Returns
        -------
        ml: pastas.model.Model
            Copy of the original model with no references to the old model.

        Examples
        --------
        >>> ml_copy = ml.copy(name="new_name")
        """
        if name is None:
            name = self.name + "_copy"
        ml = _load_model(self.to_dict())
        ml.name = name
        return ml

    def _check_stressmodel_compatibility(self) -> None:
        """Internal method to check if the stressmodels are compatible with the
        model."""
        for sm in self.stressmodels.values():
            if hasattr(sm, "_check_stressmodel_compatibility"):
                sm._check_stressmodel_compatibility(self)<|MERGE_RESOLUTION|>--- conflicted
+++ resolved
@@ -43,12 +43,7 @@
 from pastas.typing import ArrayLike
 from pastas.typing import Model as ModelType
 from pastas.typing import NoiseModel as NoiseModelType
-<<<<<<< HEAD
 from pastas.typing import Solver, StressModel, TimestampType
-=======
-from pastas.typing import Solver, StressModel
-from pastas.typing import TimestampType
->>>>>>> caac841f
 from pastas.utils import validate_name
 from pastas.version import __version__
 
