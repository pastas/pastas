#  This module contains the Model class in Pastas.

# Python Dependencies
from collections import OrderedDict
from itertools import combinations
from logging import getLogger
from os import getlogin

# Type Hinting
from typing import List, Optional, Tuple, Union

# External Dependencies
import numpy as np
from pandas import (
    DataFrame,
    DatetimeIndex,
    Series,
    Timedelta,
    Timestamp,
    concat,
    date_range,
)

# Internal Pastas
from pastas.decorators import get_stressmodel
from pastas.io.base import _load_model, dump
from pastas.modelstats import Statistics
from pastas.noisemodels import ARNoiseModel
from pastas.plotting.modelplots import Plotting, _table_formatter_stderr
from pastas.rfunc import HantushWellModel
from pastas.solver import LeastSquares
from pastas.stressmodels import Constant
from pastas.timeseries import TimeSeries
from pastas.timeseries_utils import (
    _frequency_is_supported,
    _get_dt,
    _get_time_offset,
    get_sample,
)
from pastas.transform import ThresholdTransform
from pastas.typing import ArrayLike
from pastas.typing import Model as ModelType
from pastas.typing import NoiseModel as NoiseModelType
from pastas.typing import Solver, StressModel, TimestampType
from pastas.utils import validate_name
from pastas.version import __version__

logger = getLogger(__name__)


class Model:
    """Class that initiates a Pastas time series model.

    Parameters
    ----------
    oseries: pandas.Series
        pandas.Series object containing the dependent time series. The observation
        can be non-equidistant.
    constant: bool, optional
        Add a constant to the model (Default=True).
    noisemodel: bool, optional
        The noisemodel argument is deprecated and will be removed in Pastas version
        2.0.0. To add a noisemodel, use ml.add_noisemodel(n), where is an instance
        of a noisemodel (e.g., n = ps.NoiseModel()). The use of the noisemodel
        argument will raise a ValueError.
    name: str, optional
        String with the name of the model, used in plotting and saving.
    metadata: dict, optional
        Dictionary containing metadata of the oseries, passed on to the oseries when
        creating a pastas TimeSeries object. hence, ml.oseries.metadata will give you
        the metadata.
    freq: str, optional
        String with the frequency the stressmodels are simulated. Must be one of the
        following: (D, h, m, s, ms, us, ns) or a multiple of that e.g. "7D". Default
        is "D". New in 0.18.0.

    Returns
    -------
    ml: pastas.model.Model
        Pastas Model instance, the base object in Pastas.

    Examples
    --------
    A minimal working example of the Model class is shown below:

    >>> oseries = pd.Series([1,2,1], index=pd.to_datetime(range(3), unit="D"))
    >>> ml = Model(oseries)
    """

    _accessors = set()

    def __init__(
        self,
        oseries: Series,
        constant: bool = True,
        noisemodel=None,  # will be removed in version 2.0.0
        name: Optional[str] = None,
        metadata: Optional[dict] = None,
        freq: str = "D",
    ) -> None:
        # Construct the different model components
        self.oseries = TimeSeries(oseries, settings="oseries", metadata=metadata)

        if name is None and self.oseries.name is not None:
            name = self.oseries.name
        elif name is None and self.oseries.name is None:
            name = "Observations"
        self.name = validate_name(name)

        self.parameters = DataFrame(
            columns=[
                "initial",
                "name",
                "optimal",
                "pmin",
                "pmax",
                "vary",
                "stderr",
                "dist",
            ]
        )

        # Define the model components
        self.stressmodels = OrderedDict()
        self.constant = None
        self.transform = None
        self.noisemodel = None

        # Default solve/simulation settings
        self.settings = {
            "tmin": None,
            "tmax": None,
            "freq": freq,
            "warmup": Timedelta(3650, "D"),
            "time_offset": Timedelta(0),
            "noise": noisemodel,
            "solver": None,
            "fit_constant": True,
            "freq_obs": None,
        }

        if constant:
            constant = Constant(initial=self.oseries.series.mean(), name="constant")
            self.add_constant(constant)
<<<<<<< HEAD
        if noisemodel:
            self.add_noisemodel(ARNoiseModel())
=======
        if noisemodel is not None:
            msg = (
                "The noisemodel argument is deprecated and will be removed in Pastas "
                "version 2.0.0. The future default will be that no noisemodel is added "
                "anymore and a noisemodel has to be explicitely added to the Pastas "
                "model. To silence this warning and add a noisemodel in future versions,"
                " set noisemodel=False, and use Model.add_noisemodel(n), where n is an "
                "instance of a noisemodel (e.g., n = ps.NoiseModel()). "
            )
            logger.warning(msg)
            # For Pastas 1.5.0, still add a noisemodel by default, but with warning.
            if noisemodel is True or noisemodel is None:
                self.add_noisemodel(NoiseModel())
>>>>>>> a19601e3

        # File Information
        self.file_info = self._get_file_info()

        # initialize some attributes for solving and simulation
        self.sim_index = None
        self.oseries_calib = None
        self.interpolate_simulation = None
        self.normalize_residuals = False
        self.solver = None
        self._solve_success = False

        # Load other modules
        self.stats = Statistics(self)
        self.plots = Plotting(self)
        self.plot = self.plots.plot  # because we are lazy

    def __repr__(self):
        """Prints a simple string representation of the model."""
        template = (
            "{cls}(oseries={os}, name={name}, constant={const}, noisemodel={noise})"
        )
        return template.format(
            cls=self.__class__.__name__,
            os=self.oseries.name,
            name=self.name,
            const=True if self.constant else False,
            noise=True if self.noisemodel else False,
        )

    def add_stressmodel(
        self, stressmodel: Union[StressModel, List[StressModel]], replace: bool = True
    ) -> None:
        """Add a stressmodel to the main model.

        Parameters
        ----------
        stressmodel: pastas.stressmodel or list of pastas.stressmodel
            instance of a pastas.stressmodel class. Multiple stress models can be
            provided (e.g., ml.add_stressmodel([sm1, sm2]) in one call.
        replace: bool, optional
            force replace the stressmodel if a stressmodel with the same name already
            exists. Not recommended but useful at times. Default is True.

        Notes
        -----
        To obtain a list of the stressmodel names, type:

        >>> ml.get_stressmodel_names()

        Examples
        --------
        >>> sm = ps.StressModel(stress, rfunc=ps.Gamma(), name="stress")
        >>> ml.add_stressmodel(sm)

        To add multiple stress models at once you can do the following:

        >>> sm1 = ps.StressModel(stress, rfunc=ps.Gamma(), name="stress1")
        >>> sm2 = ps.StressModel(stress, rfunc=ps.Gamma(), name="stress2")
        >>> ml.add_stressmodel([sm1, sm2])

        See Also
        --------
        pastas.stressmodels
        """
        # Method can take multiple stressmodels at once through args
        if isinstance(stressmodel, list):
            for sm in stressmodel:
                self.add_stressmodel(sm)
        elif (stressmodel.name in self.stressmodels.keys()) and not replace:
            logger.error(
                "The name for the stressmodel you are trying to add already exists "
                "for this model. Select another name."
            )
        else:
            if stressmodel.name in self.stressmodels.keys():
                logger.warning(
                    "The name for the stressmodel you are trying to add already "
                    "exists for this model. The stressmodel is replaced."
                )
            self.stressmodels[stressmodel.name] = stressmodel
            self.parameters = self.get_init_parameters(initial=False)
            stressmodel.update_stress(freq=self.settings["freq"])

            # Check if stress overlaps with oseries, if not give a warning
            if (stressmodel.tmin > self.oseries.series.index.max()) or (
                stressmodel.tmax < self.oseries.series.index.min()
            ):
                logger.warning(
                    "The stress of the stressmodel has no overlap with ml.oseries."
                )
        self._check_stressmodel_compatibility()

    def add_constant(self, constant: Constant) -> None:
        """Add a Constant to the time series Model.

        Parameters
        ----------
        constant: pastas.stressmodels.Constant
            Pastas constant instance.

        Examples
        --------
        >>> d = ps.Constant()
        >>> ml.add_constant(d)
        """
        self.constant = constant
        self.parameters = self.get_init_parameters(initial=False)
        self._check_stressmodel_compatibility()

    def add_transform(self, transform: ThresholdTransform):
        """Add a Transform to the time series Model.

        Parameters
        ----------
        transform: ps.ThresholdTransform
            An instance of a pastas.transform class.

        Examples
        --------
        >>> tt = ps.ThresholdTransform()
        >>> ml.add_transform(tt)

        See Also
        --------
        pastas.transform
        """
        transform.set_model(self)
        self.transform = transform
        self.parameters = self.get_init_parameters(initial=False)
        self._check_stressmodel_compatibility()

    def add_noisemodel(self, noisemodel: NoiseModelType) -> None:
        """Adds a noisemodel to the time series Model.

        Parameters
        ----------
        noisemodel: pastas.noisemodels.NoiseModelBase
            Instance of NoiseModelBase.

        Examples
        --------
        >>> n = ps.ARNoiseModel()
        >>> ml.add_noisemodel(n)

        Notes
        -----
        As of Pastas version 1.5.0, a noisemodel should added to the model using this
        method, and is not added by default anymore when constructing as Pastas Model.

        """
        self.noisemodel = noisemodel
        self.noisemodel.set_init_parameters(oseries=self.oseries.series)

        # check whether noise_alpha is not smaller than ml.settings["freq"]
        freq_in_days = _get_dt(self.settings["freq"])
        noise_alpha = self.noisemodel.parameters.initial.iloc[0]
        if freq_in_days > noise_alpha:
            self.noisemodel._set_initial("noise_alpha", freq_in_days)

        self.settings["noise"] = True
        self.parameters = self.get_init_parameters(initial=False)

    @get_stressmodel
    def del_stressmodel(self, name: str):
        """Method to safely delete a stress model from the Model.

        Parameters
        ----------
        name: str
            string with the name of the stressmodel object.

        Notes
        -----
        To obtain a list of the stressmodel names type:

        >>> ml.get_stressmodel_names()
        """
        self.stressmodels.pop(name, None)
        self.parameters = self.get_init_parameters(initial=False)

    def del_constant(self) -> None:
        """Method to safely delete the Constant from the Model."""
        if self.constant is None:
            logger.warning("No constant is present in this model.")
        else:
            self.constant = None
            self.parameters = self.get_init_parameters(initial=False)

    def del_transform(self) -> None:
        """Method to safely delete the transform from the Model."""
        if self.transform is None:
            logger.warning("No transform is present in this model.")
        else:
            self.transform = None
            self.parameters = self.get_init_parameters(initial=False)

    def del_noisemodel(self) -> None:
        """Method to safely delete the noise model from the Model."""
        if self.noisemodel is None:
            logger.warning("No noisemodel is present in this model.")
        else:
            self.noisemodel = None
            self.parameters = self.get_init_parameters(initial=False)
            self.settings["noise"] = False

    def simulate(
        self,
        p: Optional[ArrayLike] = None,
        tmin: Optional[TimestampType] = None,
        tmax: Optional[TimestampType] = None,
        freq: Optional[str] = None,
        warmup: Optional[float] = None,
        return_warmup: bool = False,
    ) -> Series:
        """Method to simulate the time series model.

        Parameters
        ----------
        p: array_like, optional
            array_like object with the values as floats representing the model
            parameters. See Model.get_parameters() for more info if parameters is None.
        tmin: str, optional
            String with a start date for the simulation period (E.g. '1980'). If none
            is provided, the tmin from the oseries is used.
        tmax: str, optional
            String with an end date for the simulation period (E.g. '2010'). If none
            is provided, the tmax from the oseries is used.
        freq: str, optional
            String with the frequency the stressmodels are simulated. Must be one of
            the following: (D, h, m, s, ms, us, ns) or a multiple of that e.g. "7D".
        warmup: float, optional
            Warmup period (in Days).
        return_warmup: bool, optional
            Return the simulation including the warmup period or not, default is False.

        Returns
        -------
        sim: pandas.Series
            pandas.Series containing the simulated time series

        Notes
        -----
        This method can be used without any parameters. When the model is solved,
        the optimal parameters values are used and if not, the initial parameter
        values are used. This allows the user to get an idea of how the simulation
        looks with only the initial parameters and no calibration.
        """
        # Default options when tmin, tmax, freq and warmup are not provided.
        if tmin is None and self.settings["tmin"]:
            tmin = self.settings["tmin"]
        else:
            tmin = self.get_tmin(tmin, use_oseries=False, use_stresses=True)
        if tmax is None and self.settings["tmax"]:
            tmax = self.settings["tmax"]
        else:
            tmax = self.get_tmax(tmax, use_oseries=False, use_stresses=True)
        if freq is None:
            freq = self.settings["freq"]
        if warmup is None:
            warmup = self.settings["warmup"]
        elif not isinstance(warmup, Timedelta):
            warmup = Timedelta(warmup, "D")

        # Get the simulation index and the time step
        sim_index = self._get_sim_index(tmin, tmax, freq, warmup)
        dt = _get_dt(freq)

        # Get parameters if none are provided
        if p is None:
            p = self.get_parameters()

        sim = Series(data=np.zeros(sim_index.size, dtype=float), index=sim_index)

        istart = 0  # Track parameters index to pass to stressmodel object
        for sm in self.stressmodels.values():
            contrib = sm.simulate(
                p[istart : istart + sm.nparam], sim_index.min(), tmax, freq, dt
            )
            sim = sim.add(contrib)
            istart += sm.nparam
        if self.constant:
            sim = sim + self.constant.simulate(p[istart])
            istart += 1
        if self.transform:
            sim = self.transform.simulate(
                sim, p[istart : istart + self.transform.nparam]
            )

        # Respect provided tmin/tmax at this point, since warmup matters for
        # simulation but should not be returned, unless return_warmup=True.
        if not return_warmup:
            sim = sim.loc[tmin:tmax]

        if sim.hasnans:
            sim = sim.dropna()
            msg = (
                "Simulation contains NaN-values. Check if time series settings "
                "are provided for each stress model "
                "(e.g. `ps.StressModel(stress, settings='prec')`!"
            )
            logger.error(msg)
            raise ValueError(msg)

        sim.name = "Simulation"
        return sim

    def residuals(
        self,
        p: Optional[ArrayLike] = None,
        tmin: Optional[TimestampType] = None,
        tmax: Optional[TimestampType] = None,
        freq: Optional[str] = None,
        warmup: Optional[float] = None,
    ) -> Series:
        """Method to calculate the residual series.

        Parameters
        ----------
        p: array_like, optional
            array_like object with the values as floats representing the model
            parameters. See Model.get_parameters() for more info if parameters is None.
        tmin: str, optional
            String with a start date for the simulation period (E.g. '1980'). If none
            is provided, the tmin from the oseries is used.
        tmax: str, optional
            String with an end date for the simulation period (E.g. '2010'). If none
            is provided, the tmax from the oseries is used.
        freq: str, optional
            String with the frequency the stressmodels are simulated. Must be one of
            the following: (D, h, m, s, ms, us, ns) or a multiple of that e.g. "7D".
        warmup: float, optional
            Warmup period (in Days).

        Returns
        -------
        res: pandas.Series
            pandas.Series with the residuals.
        """
        # Default options when tmin, tmax, freq and warmup are not provided.
        if tmin is None:
            tmin = self.settings["tmin"]
        if tmax is None:
            tmax = self.settings["tmax"]
        if freq is None:
            freq = self.settings["freq"]
        if self.settings["freq_obs"] is None:
            freq_obs = freq
        else:
            freq_obs = self.settings["freq_obs"]

        # simulate model
        sim = self.simulate(p, tmin, tmax, freq, warmup, return_warmup=False)

        # Get the oseries calibration series
        oseries_calib = self.observations(tmin, tmax, freq_obs)

        # Get simulation at the correct indices
        if self.interpolate_simulation is None:
            if oseries_calib.index.difference(sim.index).size != 0:
                self.interpolate_simulation = True
                logger.info(
                    "There are observations between the simulation time steps. Linear "
                    "interpolation between simulated values is used."
                )
        if self.interpolate_simulation:
            # interpolate simulation to times of observations
            sim_interpolated = np.interp(
                oseries_calib.index.asi8, sim.index.asi8, sim.values
            )
        else:
            # All the observation indexes are in the simulation
            sim_interpolated = sim.reindex(oseries_calib.index)

        # Calculate the actual residuals here
        res = oseries_calib.subtract(sim_interpolated)

        if res.hasnans:
            res = res.dropna()
            logger.warning("Nan-values were removed from the residuals.")

        if self.normalize_residuals:
            res = res.subtract(res.values.mean())

        res.name = "Residuals"
        return res

    def noise(
        self,
        p: Optional[ArrayLike] = None,
        tmin: Optional[TimestampType] = None,
        tmax: Optional[TimestampType] = None,
        freq: Optional[str] = None,
        warmup: Optional[float] = None,
    ) -> Union[Series, None]:
        """Method to simulate the noise when a noisemodel is present.

        Parameters
        ----------
        p: array_like, optional
            array_like object with the values as floats representing the model
            parameters. See Model.get_parameters() for more info if parameters is None.
        tmin: str, optional
            String with a start date for the simulation period (E.g. '1980'). If none
            is provided, the tmin from the oseries is used.
        tmax: str, optional
            String with an end date for the simulation period (E.g. '2010'). If none
            is provided, the tmax from the oseries is used.
        freq: str, optional
            String with the frequency the stressmodels are simulated. Must be one of
            the following: (D, h, m, s, ms, us, ns) or a multiple of that e.g. "7D".
        warmup: float or int, optional
            Warmup period (in Days).

        Returns
        -------
        noise : pandas.Series or None
            Pandas series of the noise. None if no noise model is present.

        Notes
        -----
        The noise are the time series that result when applying a noise model.

        .. Note::
            The noise is sometimes also referred to as the innovations in the
            literature.

        Warnings
        --------
        This method returns None if no noise model is present in the model.
        """
        if self.noisemodel is None or self.settings["noise"] is False:
            logger.warning(
                "Noise cannot be calculated if there is no noisemodel present or is "
                "not used during parameter estimation."
            )
            return None

        # Get parameters if none are provided
        if p is None:
            p = self.get_parameters()

        # Calculate the residuals
        res = self.residuals(p, tmin, tmax, freq, warmup)
        p = p[-self.noisemodel.nparam :]

        # Calculate the noise
        noise = self.noisemodel.simulate(res, p)
        return noise

    def noise_weights(
        self,
        p: Optional[list] = None,
        tmin: Optional[TimestampType] = None,
        tmax: Optional[TimestampType] = None,
        freq: Optional[str] = None,
        warmup: Optional[float] = None,
    ) -> ArrayLike:
        """Internal method to calculate the noise weights."""
        # Get parameters if none are provided
        if p is None:
            p = self.get_parameters()

        # Calculate the residuals
        res = self.residuals(p, tmin, tmax, freq, warmup)

        # Calculate the weights
        weights = self.noisemodel.weights(res, p[-self.noisemodel.nparam :])

        return weights

    def observations(
        self,
        tmin: Optional[TimestampType] = None,
        tmax: Optional[TimestampType] = None,
        freq: Optional[str] = None,
        update_observations: bool = False,
    ) -> Series:
        """Method that returns the observations series used for calibration.

        Parameters
        ----------
        tmin: str, optional
            String with a start date for the simulation period (E.g. '1980'). If none
            is provided, the tmin from the oseries is used.
        tmax: str, optional
            String with an end date for the simulation period (E.g. '2010'). If none
            is provided, the tmax from the oseries is used.
        freq: str, optional
            String with the frequency the stressmodels are simulated. Must be one of
            the following: (D, h, m, s, ms, us, ns) or a multiple of that e.g. "7D".
        update_observations: bool, optional
            If True, force recalculation of the observations, default is False.

        Returns
        -------
        oseries_calib: pandas.Series
            pandas series of the oseries used for calibration of the model.

        Notes
        -----
        This method makes sure the simulation is compared to the nearest observation.
        It finds the index closest to sim_index, and then returns a selection of the
        oseries. In the `residuals` method, the simulation is interpolated to the
        observation-timestamps.
        """
        if tmin is None and self.settings["tmin"]:
            tmin = self.settings["tmin"]
        else:
            tmin = self.get_tmin(tmin, use_oseries=False, use_stresses=True)
        if tmax is None and self.settings["tmax"]:
            tmax = self.settings["tmax"]
        else:
            tmax = self.get_tmax(tmax, use_oseries=False, use_stresses=True)
        if freq is None:
            if self.settings["freq_obs"] is None:
                freq = self.settings["freq"]
            else:
                freq = self.settings["freq_obs"]
        for key, setting in zip([tmin, tmax, freq], ["tmin", "tmax", "freq"]):
            if key != self.settings[setting]:
                update_observations = True

        if self.oseries_calib is None or update_observations:
            oseries_calib = self.oseries.series.loc[tmin:tmax]

            # sample measurements, so that frequency is not higher than model keep
            # the original timestamps, as they will be used during interpolation of
            # the simulation
            sim_index = self._get_sim_index(tmin, tmax, freq, self.settings["warmup"])
            if not oseries_calib.empty:
                index = get_sample(oseries_calib.index, sim_index)
                oseries_calib = oseries_calib.loc[index]
        else:
            oseries_calib = self.oseries_calib
        return oseries_calib

    def initialize(
        self,
        tmin: Optional[TimestampType] = None,
        tmax: Optional[TimestampType] = None,
        freq: Optional[str] = None,
        warmup: Optional[float] = None,
        noise: Optional[bool] = None,
        weights: Optional[Series] = None,
        initial: bool = True,
        fit_constant: bool = True,
        freq_obs: Optional[str] = None,
    ) -> None:
        """Method to initialize the model.

        This method is called by the solve-method, but can also be triggered
        manually. See the solve-method for a description of the arguments.
        """
<<<<<<< HEAD
        if noise is None and self.noisemodel:
            noise = True
        elif noise is True and self.noisemodel is None:
            logger.warning(
                "Cannot solve with noise=True while no noisemodel is present. "
                "Add a noisemodel with Model.add_noisemodel(ps.ARNoiseModel()) "
                "to replicate results from pastas < 1.5. "
                "Solving without a noisemodel."
=======
        if noise is not None:
            msg = (
                "The noise argument is deprecated and will be removed in Pastas "
                "version 2.0.0. The new behavior is that if a noise model is present, "
                "it will be used. To solve without a noisemodel, remove the noisemodel "
                "first using ml.del_noisemodel()."
>>>>>>> a19601e3
            )
            logger.error(msg)
            raise ValueError(msg)

        # Set the settings
        self.settings["weights"] = weights
        self.settings["fit_constant"] = fit_constant
        self.settings["freq_obs"] = freq_obs

        # Set the frequency & warmup
        if freq:
            self.settings["freq"] = _frequency_is_supported(freq)

        if warmup is not None:
            self.settings["warmup"] = Timedelta(warmup, "D")

        # Set time offset from the frequency and the series in the stressmodels
        self.settings["time_offset"] = self._get_time_offset(self.settings["freq"])

        # Set tmin and tmax
        self.settings["tmin"] = self.get_tmin(tmin)
        self.settings["tmax"] = self.get_tmax(tmax)

        # make sure calibration data is renewed
        self.sim_index = self._get_sim_index(
            self.settings["tmin"],
            self.settings["tmax"],
            self.settings["freq"],
            self.settings["warmup"],
            update_sim_index=True,
        )

        # self.observations get tmin, tmax, freq, and freq_obs from self.settings
        self.oseries_calib = self.observations(update_observations=True)
        self.interpolate_simulation = None

        # Initialize parameters
        self.parameters = self.get_init_parameters(noise, initial)

        # Prepare model if not fitting the constant as a parameter
        if self.settings["fit_constant"] is False:
            if self.transform is not None:
                msg = "fit_constant needs to be True (for now) when a transform is used"
                raise Exception(msg)
            self.parameters.loc["constant_d", "vary"] = False
            self.parameters.loc["constant_d", "initial"] = 0.0
            self.normalize_residuals = True

    def solve(
        self,
        tmin: Optional[TimestampType] = None,
        tmax: Optional[TimestampType] = None,
        freq: Optional[str] = None,
        warmup: Optional[float] = None,
        noise=None,  # will be removed in version 2.0.0
        solver: Optional[Solver] = None,
        report: bool = True,
        initial: bool = True,
        weights: Optional[Series] = None,
        fit_constant: bool = True,
        freq_obs: Optional[str] = None,
        **kwargs,
    ) -> None:
        """Method to solve the time series model.

        Parameters
        ----------
        tmin: str, optional
            String with a start date for the simulation period (E.g. '1980'). If
            none is provided, the tmin from the oseries is used.
        tmax: str, optional
            String with an end date for the simulation period (E.g. '2010'). If none
            is provided, the tmax from the oseries is used.
        freq: str, optional
            String with the frequency the stressmodels are simulated. Must be one of
            the following (D, h, m, s, ms, us, ns) or a multiple of that e.g. "7D".
        warmup: float, optional
            Warmup period (in Days) for which the simulation is calculated, but not
            used for the calibration period.
        noise: bool, optional
            This argument is deprecated and will be removed in Pastas version 2.0.0.
            To solve using a noisemodel, add a noisemodel to the model using
            ml.add_noisemodel(n), where n is an instance of a noisemodel (e.g.,
            n = ps.NoiseModel()). To solve without a noisemodel, remove the
            noisemodel first using ml.del_noisemodel(). Default is None.
        solver: Class pastas.solver.Solver, optional
            Instance of a pastas Solver class used to solve the model. Options are:
            ps.LeastSquares() (default) or ps.LmfitSolve(). An instance is needed as
            of Pastas 0.23, not a class!
        report: bool, optional
            Print a report to the screen after optimization finished. This can also
            be manually triggered after optimization by calling print(ml.fit_report(
            )) on the Pastas model instance.
        initial: bool, optional
            Reset initial parameters from the individual stress models. Default is
            True. If False, the optimal values from an earlier optimization are used.
        weights: pandas.Series, optional
            Pandas Series with values by which the residuals are multiplied,
            index-based. Must have the same indices as the oseries.
        fit_constant: bool, optional
            Argument that determines if the constant is fitted as a parameter. If it
            is set to False, the constant is set equal to the mean of the residuals.
        freq_obs: str, optional
            String with the frequency of the observations that the model will be
            calibrated on. Must be one of the following (D, h, m, s, ms, us, ns) or a
            multiple of that e.g. "7D". Should generally be larger than the frequency
            of the original observations and the model frequency (freq). If freq_obs
            is not set, the frequency of the model (freq) will be used.
        **kwargs: dict, optional
            All keyword arguments will be passed onto minimization method from the
            solver. It depends on the solver used which arguments can be used.

        Notes
        -----
        - The solver instance including some results are stored as ml.solver. From here
          one can access the covariance (ml.solver.pcov) and correlation matrix (
          ml.solver.pcor).
        - Each solver returns a number of results after optimization. These solver
          specific results are stored in ml.solver.result and can be accessed from there.

        See Also
        --------
        pastas.solver
            Different solver objects are available to estimate parameters.
        """
        if noise is not None:
            msg = (
                "The noise argument is deprecated and will be removed in Pastas "
                "version 2.0.0. If a noise model is present, it will be used. To "
                "solve without a noisemodel, remove the noisemodel first using "
                "ml.del_noisemodel(). To add and use a noisemodel, use "
                "ml.add_noisemodel(n), where n is an instance of a noisemodel (e.g., "
                "n = ps.NoiseModel())."
            )
            logger.error(msg)
            raise ValueError(msg)

        # Initialize the model
        self.initialize(
            tmin, tmax, freq, warmup, noise, weights, initial, fit_constant, freq_obs
        )

        if self.oseries_calib.empty:
            raise ValueError(
                "Calibration series 'oseries_calib' is empty! Check 'tmin' or 'tmax'."
            )

        # If a solver is provided, use that one
        if solver is not None:
            self.solver = solver
            self.solver.set_model(self)
        # Create the default solver if None is provided or already present
        elif self.solver is None:
            self.solver = LeastSquares()
            self.solver.set_model(self)

        self.settings["solver"] = self.solver._name

        # Solve model
        success, optimal, stderr = self.solver.solve(
            noise=self.settings["noise"], weights=weights, **kwargs
        )
        if not success:
            logger.warning("Model parameters could not be estimated well.")

        if self.settings["fit_constant"] is False:
            # Determine the residuals and set the constant to their mean
            self.normalize_residuals = False
            res = self.residuals(optimal).mean()
            optimal[self.parameters.name == self.constant.name] = res

        self.parameters.optimal = optimal
        self.parameters.stderr = stderr
        self._solve_success = success  # store for fit_report

        if report:
            if isinstance(report, str):
                output = report
            else:
                output = None
            print(self.fit_report(output=output))

    @property
    def fit(self):
        """Deprecated attribute, use ml.solver instead."""
        msg = (
            "Attribute 'fit' is deprecated and will be removed in a future version. "
            "Use 'solver' instead."
        )
        logger.warning(msg)

        return self.solver

    def set_parameter(
        self,
        name: str,
        initial: Optional[float] = None,
        vary: Optional[bool] = None,
        pmin: Optional[float] = None,
        pmax: Optional[float] = None,
        optimal: Optional[float] = None,
        dist: Optional[str] = None,
        move_bounds: bool = False,
    ) -> None:
        """Method to change the parameter properties.

        Parameters
        ----------
        name: str
            name of the parameter to update. This has to be a single variable.
        initial: float, optional
            parameters value to use as initial estimate.
        vary: bool, optional
            boolean to vary a parameter (True) or not (False).
        pmin: float, optional
            minimum value for the parameter.
        pmax: float, optional
            maximum value for the parameter.
        optimal: float, optional
            optimal value for the parameter.
        dist: str, optional
            Distribution of the parameters.
        move_bounds: bool, optional
            Reset pmin/pmax based on new initial value. Of move_bounds=True, pmin and
            pmax must be None.

        Examples
        --------
        >>> ml.set_parameter(name="constant_d", initial=10, vary=True,
        >>>                  pmin=-10, pmax=20)

        Notes
        -----
        It is highly recommended to use this method to set parameter properties.
        Changing the parameter properties directly in the parameter `DataFrame` may
        not work as expected.
        """
        if name not in self.parameters.index:
            msg = "parameter %s is not present in the model"
            logger.error(msg, name)
            raise KeyError(msg, name)

        # Because either of the following is not necessarily present
        noisemodel = self.noisemodel.name if self.noisemodel else "NotPresent"
        constant = self.constant.name if self.constant else "NotPresent"
        transform = self.transform.name if self.transform else "NotPresent"

        # Get the model component for the parameter
        cat = self.parameters.loc[name, "name"]

        if cat in self.stressmodels.keys():
            obj = self.stressmodels[cat]
        elif cat == noisemodel:
            obj = self.noisemodel
        elif cat == constant:
            obj = self.constant
        elif cat == transform:
            obj = self.transform

        # Move pmin and pmax based on the initial
        if move_bounds and initial:
            if pmin or pmax:
                raise KeyError(
                    "Either pmin/pmax or move_bounds must be provided, but not both."
                )
            factor = initial / self.parameters.loc[name, "initial"]
            pmin = self.parameters.loc[name, "pmin"] * factor
            pmax = self.parameters.loc[name, "pmax"] * factor

        # Set the parameter properties
        if initial is not None:
            obj._set_initial(name, initial)
            self.parameters.loc[name, "initial"] = initial
        if vary is not None:
            obj._set_vary(name, vary)
            self.parameters.loc[name, "vary"] = bool(vary)
        if pmin is not None:
            obj._set_pmin(name, pmin)
            self.parameters.loc[name, "pmin"] = pmin
        if pmax is not None:
            obj._set_pmax(name, pmax)
            self.parameters.loc[name, "pmax"] = pmax
        if dist is not None:
            obj._set_dist(name, dist)
            self.parameters.loc[name, "dist"] = dist
        if optimal is not None:
            self.parameters.loc[name, "optimal"] = optimal

    def _get_time_offset(self, freq: str) -> Timedelta:
        """Internal method to get the time offsets from the stressmodels.

        Parameters
        ----------
        freq: str
            string with the frequency used for simulation.

        Notes
        -----

        Method to check if the StressModel timestamps match (e.g. similar hours).
        """
        time_offsets = set()
        for stressmodel in self.stressmodels.values():
            for st in stressmodel.stress:
                if st.freq_original:
                    # calculate the offset from the default frequency
                    t = st.series_original.index
                    base = t.min().ceil(freq)
                    mask = t >= base
                    if np.any(mask):
                        time_offsets.add(_get_time_offset(t[mask][0], freq))
        if len(time_offsets) > 1:
            msg = "The time-offset with the frequency is not the same for all stresses."
            logger.error(msg)
            raise (Exception(msg))
        if len(time_offsets) == 1:
            return next(iter(time_offsets))
        else:
            return Timedelta(0)

    def _get_sim_index(
        self,
        tmin: Timestamp,
        tmax: Timestamp,
        freq: str,
        warmup: Timedelta,
        update_sim_index: bool = False,
    ) -> DatetimeIndex:
        """Internal method to get the simulation index, including the warmup.

        Parameters
        ----------
        tmin: pandas.Timestamp
            String with a start date for the simulation period (E.g. '1980'). If none
            is provided, the tmin from the oseries is used.
        tmax: pandas.Timestamp
            String with an end date for the simulation period (E.g. '2010'). If none
            is provided, the tmax from the oseries is used.
        freq: str
            String with the frequency the stressmodels are simulated. Must be one of
            the following: (D, h, m, s, ms, us, ns) or a multiple of that e.g. "7D".
        warmup: pandas.Timedelta
            Warmup period (in Days).
        update_sim_index : bool, optional
            if True, force recalculation of sim_index, default is False

        Returns
        -------
        sim_index: pandas.DatetimeIndex
            Pandas DatetimeIndex instance with the datetimes values for which the
            model is simulated.
        """
        # Check if any of the settings are updated
        for key, setting in zip(
            [tmin, tmax, freq, warmup], ["tmin", "tmax", "freq", "warmup"]
        ):
            if key != self.settings[setting]:
                update_sim_index = True
                break

        if self.sim_index is None or update_sim_index:
            # TODO: sort out what to do for freq > "D"
            tmin = (tmin - warmup).floor(freq) + self.settings["time_offset"]
            # tmin = (tmin - warmup) + self.settings["time_offset"]
            sim_index = date_range(tmin, tmax, freq=freq)
        else:
            sim_index = self.sim_index
        return sim_index

    def get_tmin(
        self,
        tmin: Optional[TimestampType] = None,
        use_oseries: bool = True,
        use_stresses: bool = False,
    ) -> Timestamp:
        """Method that checks and returns valid values for tmin.

        Parameters
        ----------
        tmin: str or pandas.Timestamp, optional
            string with a year or date that can be turned into a pandas Timestamp (
            e.g. pd.Timestamp(tmin)).
        use_oseries: bool, optional
            Obtain the tmin and tmax from the oseries. Default is True.
        use_stresses: bool, optional
            Obtain the tmin and tmax from the stresses. The minimum/maximum time from
            all stresses is taken.

        Returns
        -------
        tmin: pandas.Timestamp
            returns pandas timestamps for tmin.

        Notes
        -----
        The parameters tmin and tmax are leading, unless use_oseries is True, then
        these are checked against the oseries index. The tmin and tmax are checked
        and returned according to the following rules:

        A. If no value for tmin is provided:

            1. If the use_oseries argument is True, tmin is based on the oseries.
            2. If the use_stresses argument is True, tmin is based on the stressmodels.

        B. If a values for tmin is provided:

            1. A pandas timestamp is made from the string
            2. If the use_oseries argument is True, tmin is checked against oseries.
        """
        # Get tmin from the oseries
        if use_oseries:
            ts_tmin = self.oseries.series.index.min()
        # Get tmin from the stressmodels
        elif use_stresses:
            ts_tmin = Timestamp.max
            for stressmodel in self.stressmodels.values():
                if stressmodel.tmin < ts_tmin:
                    ts_tmin = stressmodel.tmin
        # Get tmin and tmax from user provided values
        else:
            ts_tmin = Timestamp(tmin)

        # Set tmin properly
        if tmin is not None and use_oseries:
            tmin = max(Timestamp(tmin), ts_tmin)
        elif tmin is not None:
            tmin = Timestamp(tmin)
        else:
            tmin = ts_tmin

        return tmin

    def get_tmax(
        self,
        tmax: Optional[TimestampType] = None,
        use_oseries: bool = True,
        use_stresses: bool = False,
    ) -> Timestamp:
        """Method that checks and returns valid values for tmax.

        Parameters
        ----------
        tmax: str or pandas.Timestamp, optional
            string with a year or date that can be turned into a pandas Timestamp (
            e.g. pd.Timestamp(tmax)).
        use_oseries: bool, optional
            Obtain the tmin and tmax from the oseries. Default is True.
        use_stresses: bool, optional
            Obtain the tmin and tmax from the stresses. The minimum/maximum time from
            all stresses is taken.

        Returns
        -------
        tmax: pandas.Timestamp
            returns pandas timestamps for tmax.

        Notes
        -----
        The parameters tmin and tmax are leading, unless use_oseries is True,
        then these are checked against the oseries index. The tmin and tmax are
        checked and returned according to the following rules:

        A. If no value for tmax is provided:

            1. If the use_oseries argument is True, tmax is based on the oseries.
            2. If the use_stresses argument is True, tmax is based on the stressmodels.

        B. If a values for tmax is provided:

            1. A pandas timestamp is made from the string.
            2. if the use_oseries argument is True, tmax is checked against oseries.

        A detailed description of dealing with tmax and timesteps in general can be
        found in the developers section of the docs.
        """
        # Get tmax from the oseries
        if use_oseries:
            ts_tmax = self.oseries.series.index.max()
        # Get tmax from the stressmodels
        elif use_stresses:
            ts_tmax = Timestamp.min
            for stressmodel in self.stressmodels.values():
                if stressmodel.tmax > ts_tmax:
                    ts_tmax = stressmodel.tmax
        # Get tmax from user provided values
        else:
            ts_tmax = Timestamp(tmax)

        # Set tmax properly
        if tmax is not None and use_oseries:
            tmax = min(Timestamp(tmax), ts_tmax)
        elif tmax is not None:
            tmax = Timestamp(tmax)
        else:
            tmax = ts_tmax

        return tmax

    def get_init_parameters(
        self, noise: Optional[bool] = None, initial: bool = True
    ) -> DataFrame:
        """Method to get all initial parameters from the individual objects.

        Parameters
        ----------
        noise: bool, optional
            Add the parameters for the noisemodel to the parameters Dataframe or not.
        initial: bool, optional
            True to get initial parameters, False to get optimized parameters.

        Returns
        -------
        parameters: pandas.DataFrame
            pandas.Dataframe with the parameters.
        """
        if noise is None:
            noise = self.settings["noise"]

        frames = []

        for sm in self.stressmodels.values():
            frames.append(sm.parameters)
        if self.constant:
            frames.append(self.constant.parameters)
        if self.transform:
            frames.append(self.transform.parameters)
        if self.noisemodel and noise:
            frames.append(self.noisemodel.parameters)

        if not frames:
            parameters = DataFrame(columns=self.parameters.columns)
        else:
            parameters = concat(frames)
            parameters = parameters.infer_objects()
            parameters["stderr"] = np.nan
            parameters["optimal"] = np.nan

        # Set initial parameters to optimal parameters from model
        if not initial:
            parameters.update({"initial": self.parameters.loc[:, "optimal"]})
            parameters.update({"optimal": self.parameters.loc[:, "optimal"]})
            parameters.update({"stderr": self.parameters.loc[:, "stderr"]})

        return parameters

    def get_parameters(self, name: Optional[str] = None) -> ArrayLike:
        """Method to obtain the parameters needed for calculation.

        This method is used by the simulation, residuals and the noise methods as
        well as other methods that need parameters values as arrays.

        Parameters
        ----------
        name: str, optional
            string with the name of the pastas.stressmodel object.

        Returns
        -------
        p : array_like
            NumPy array with the parameters used in the time series model.
        """
        if name:
            p = self.parameters.loc[self.parameters.name == name]
        else:
            p = self.parameters

        if p.optimal.hasnans:
            logger.warning("Model is not optimized yet, initial parameters are used.")
            parameters = p.initial
        else:
            parameters = p.optimal

        return parameters.to_numpy(dtype=float)

    def get_stressmodel_names(self) -> List[str]:
        """Returns list of stressmodel names."""
        return list(self.stressmodels.keys())

    @get_stressmodel
    def get_stressmodel_settings(self, name: str) -> Union[dict, None]:
        """Method to obtain the time series settings for a stress model.

        Parameters
        ----------
        name: str, optional
            string with the name of the pastas.stressmodel object.

        Returns
        -------
        dict or None
            Dictionary with the settings or "None" of no stress are present, e.g.,
            for a step model that uses no stress.
        """
        sm = self.stressmodels[name]
        settings = sm.get_settings()
        return settings

    @get_stressmodel
    def get_contribution(
        self,
        name: str,
        tmin: Optional[TimestampType] = None,
        tmax: Optional[TimestampType] = None,
        freq: Optional[str] = None,
        warmup: Optional[float] = None,
        istress: Optional[int] = None,
        return_warmup: bool = False,
        p: Optional[ArrayLike] = None,
    ) -> Series:
        """Method to get the contribution of a stressmodel.

        Parameters
        ----------
        name: str
            String with the name of the stressmodel.
        tmin: str, optional
            String with a start date for the simulation period (E.g. '1980'). If none
            is provided, the tmin from the oseries is used.
        tmax: str, optional
            String with an end date for the simulation period (E.g. '2010'). If none
            is provided, the tmax from the oseries is used.
        freq: str, optional
            String with the frequency the stressmodels are simulated. Must be one of
            the following: (D, h, m, s, ms, us, ns) or a multiple of that e.g. "7D".
        warmup: float or int, optional
            Warmup period (in Days).
        istress: int, optional
            When multiple stresses are present in a stressmodel, this keyword can be
            used to obtain the contribution of an individual stress.
        return_warmup: bool, optional
            Include warmup in contribution calculation or not.
        p : array_like, optional
            array_like object with the values as floats representing the model
            parameters. See Model.get_parameters() for more info if parameters is None.

        Returns
        -------
        contrib: pandas.Series
            Pandas.Series with the contribution.
        """
        if p is None:
            p = self.get_parameters(name)

        if tmin is None:
            tmin = self.settings["tmin"]
        if tmax is None:
            tmax = self.settings["tmax"]
        if freq is None:
            freq = self.settings["freq"]
        if warmup is None:
            warmup = self.settings["warmup"]
        else:
            warmup = Timedelta(warmup, "D")

        # use warmup
        if tmin:
            tmin_warm = (Timestamp(tmin) - warmup).floor(freq) + self.settings[
                "time_offset"
            ]
        else:
            tmin_warm = None

        dt = _get_dt(freq)

        kwargs = {"tmin": tmin_warm, "tmax": tmax, "freq": freq, "dt": dt}
        if istress is not None:
            kwargs["istress"] = istress
        contrib = self.stressmodels[name].simulate(p, **kwargs)

        # Respect provided tmin/tmax at this point, since warmup matters for
        # simulation but should not be returned, unless return_warmup=True.
        if not return_warmup:
            contrib = contrib.loc[tmin:tmax]

        return contrib

    def get_contributions(self, split: bool = True, **kwargs) -> List[Series]:
        """Method to get contributions of all stressmodels.

        Parameters
        ----------
        split: bool, optional
            Split the stresses in multiple stresses when possible.
        kwargs: any other arguments are passed to get_contribution

        Returns
        -------
        contribs: list of pandas.Series
            a list of Pandas.Series of the contributions.

        See Also
        --------
        pastas.model.Model.get_contribution
            This method is called to get the individual contributions, kwargs are
            passed on to this method.
        """
        contribs = []
        for name in self.stressmodels:
            nsplit = self.stressmodels[name].get_nsplit()
            if split and nsplit > 1:
                for istress in range(nsplit):
                    contrib = self.get_contribution(name, istress=istress, **kwargs)
                    contribs.append(contrib)
            else:
                contrib = self.get_contribution(name, **kwargs)
                contribs.append(contrib)
        return contribs

    def get_transform_contribution(
        self, tmin: Optional[TimestampType] = None, tmax: Optional[TimestampType] = None
    ) -> Series:
        """Method to get the contribution of a transform.

        Parameters
        ----------
        tmin: str, optional
            String with a start date for the simulation period (E.g. '1980'). If none
            is provided, the tmin from the oseries is used.
        tmax: str, optional
            String with an end date for the simulation period (E.g. '2010'). If none
            is provided, the tmax from the oseries is used.

        Returns
        -------
        contrib: pandas.Series
            Pandas Series with the contribution.
        """
        sim = self.simulate(tmin=tmin, tmax=tmax)
        # calculate what the simulation without the transform is
        ml = self.copy()
        ml.del_transform()
        sim_org = ml.simulate(tmin=tmin, tmax=tmax)
        return sim - sim_org

    def get_output_series(
        self,
        tmin: Optional[TimestampType] = None,
        tmax: Optional[TimestampType] = None,
        add_contributions: bool = True,
        split: bool = True,
    ) -> DataFrame:
        """Method to get all the modeled output time series from the Model.

        Parameters
        ----------
        tmin: str, optional
            String with a start date for the simulation period (E.g. '1980'). If none
            is provided, the tmin from the oseries is used.
        tmax: str, optional
            String with an end date for the simulation period (E.g. '2010'). If none
            is provided, the tmax from the oseries is used.
        add_contributions: bool, optional
            Add the contributions from the different stresses or not.¬
        split: bool, optional
            Passed on to ml.get_contributions. Split the contribution from recharge
            into evaporation and precipitation. See also ml.get_contributions.

        Returns
        -------
        df: pandas.DataFrame
            Pandas DataFrame with the time series as columns and DatetimeIndex.

        Notes
        -----
        Export the observed, simulated time series, the noise and residuals series,
        and the contributions from the different stressmodels.

        Examples
        --------
        >>> df = ml.get_output_series(tmin="2000", tmax="2010")
        >>> df.to_csv("fname.csv")
        """
        obs = self.observations(tmin=tmin, tmax=tmax)
        obs.name = "Head_Calibration"

        sim = self.simulate(tmin=tmin, tmax=tmax)
        res = self.residuals(tmin=tmin, tmax=tmax)
        noise = self.noise(tmin=tmin, tmax=tmax)

        df = [obs, sim, res, noise]

        if add_contributions:
            contribs = self.get_contributions(tmin=tmin, tmax=tmax, split=split)
            for contrib in contribs:
                df.append(contrib)

        df = concat(df, axis=1, sort=True)
        return df

    def _get_response(
        self,
        block_or_step: str,
        name: str,
        p: Optional[ArrayLike] = None,
        dt: Optional[float] = None,
        add_0: bool = False,
        istress: Optional[int] = None,
        **kwargs,
    ) -> Union[Series, None]:
        """Internal method to compute the block and step response.

        Parameters
        ----------
        block_or_step: str
            String with "step" or "block"
        name: str
            string with the name of the stressmodel
        p : array_like, optional
            array_like object with the values as floats representing the model
            parameters. See Model.get_parameters() for more info if parameters is None.
        dt: float, optional
            timestep for the response function.
        add_0: bool, optional
            Add a zero at t=0.
        istress: int, optional
            When multiple stresses are present in a stressmodel, this keyword can be
            used to obtain the respone to an individual stress.
        kwargs: dict: passed to rfunc.step() or rfunc.block()

        Returns
        -------
        response: pandas.Series or None
            Pandas.Series with the response, None if not present.
        """
        if self.stressmodels[name].rfunc is None:
            logger.warning("Stressmodel %s has no rfunc.", name)
            return None
        else:
            block_or_step = getattr(self.stressmodels[name].rfunc, block_or_step)

        if p is None:
            p = self.get_parameters(name)

        if dt is None:
            dt = _get_dt(self.settings["freq"])
        if istress is not None and self.stressmodels[name].get_nsplit() > 1:
            p = self.stressmodels[name].get_parameters(model=self, istress=istress)

        response = block_or_step(p, dt, **kwargs)

        if add_0:
            if isinstance(dt, np.ndarray):
                t = dt
            else:
                t = np.linspace(0, response.size * dt, response.size + 1)
            response = np.insert(response, 0, 0.0)
        else:
            if isinstance(dt, np.ndarray):
                t = dt
            else:
                t = np.linspace(dt, response.size * dt, response.size)

        response = Series(response, index=t, name=name)
        response.index.name = "Time [days]"

        return response

    @get_stressmodel
    def get_block_response(
        self,
        name: str,
        p: Optional[ArrayLike] = None,
        add_0: bool = False,
        dt: Optional[float] = None,
        **kwargs,
    ) -> Union[Series, None]:
        """Method to obtain the block response for a stressmodel.

        The optimal parameters are used when available, initial otherwise.

        Parameters
        ----------
        name: str
            String with the name of the stressmodel.
        p: array_like, optional
            array_like object with the values as floats representing the model
            parameters. See Model.get_parameters() for more info if parameters is None.
        add_0: bool, optional
            Adds 0 at t=0 at the start of the response, defaults to False.
        dt: float, optional
            timestep for the response function.
        kwargs: dict, optional
            Kwargs are passed onto _get_response()

        Returns
        -------
        b: pandas.Series or None
            Pandas.Series with the block response. The index is based on the
            frequency that is present in the model.settings.
        """
        return self._get_response(
            block_or_step="block", name=name, dt=dt, p=p, add_0=add_0, **kwargs
        )

    @get_stressmodel
    def get_step_response(
        self,
        name,
        p: Optional[ArrayLike] = None,
        add_0: bool = False,
        dt: Optional[float] = None,
        **kwargs,
    ) -> Union[Series, None]:
        """Method to obtain the step response for a stressmodel.

        The optimal parameters are used when available, initial otherwise.

        Parameters
        ----------
        name: str
            String with the name of the stressmodel.
        p: array_like, optional
            array_like object with the values as floats representing the model
            parameters. See Model.get_parameters() for more info if parameters is None.
        add_0: bool, optional
            Adds 0 at t=0 at the start of the response, defaults to False.
        dt: float, optional
            timestep for the response function.
        kwargs: dict, optional
            Kwargs are passed onto _get_response()

        Returns
        -------
        s: pandas.Series or None
            Pandas.Series with the step response. The index is based on the frequency
            that is present in the model.settings.
        """
        return self._get_response(
            block_or_step="step", name=name, dt=dt, p=p, add_0=add_0, **kwargs
        )

    @get_stressmodel
    def get_response_tmax(
        self,
        name: str,
        p: ArrayLike = None,
        cutoff: float = 0.999,
        warn: bool = True,
    ) -> Union[float, None]:
        """Method to get the tmax used for the response function.

        Parameters
        ----------
        name: str
            A string with the name of the stressmodel.
        p: array_like, optional
            An array_like object with the values as floats representing the model
            parameters. See Model.get_parameters() for more info if parameters is None.
        cutoff: float, optional
            A float between 0 and 1. Default is 0.999 or 99.9% of the response.

        Returns
        -------
        tmax: float or None
            A float with the number of days. None is return if stressmodels has no
            response function.

        Examples
        --------
        >>> ml.get_response_tmax("recharge", cutoff=0.99)
        >>> 703

        This means that after 703 days, 99% of the response of the groundwater levels
        to a recharge pulse has taken place.
        """
        if self.stressmodels[name].rfunc is None:
            logger.warning("Stressmodel %s has no rfunc", name)
            return None
        else:
            if p is None:
                p = self.get_parameters(name)
            if isinstance(self.stressmodels[name].rfunc, HantushWellModel):
                kwargs = {"warn": warn}
            else:
                kwargs = {}
            tmax = self.stressmodels[name].rfunc.get_tmax(p=p, cutoff=cutoff, **kwargs)
            return tmax

    @get_stressmodel
    def get_stress(
        self,
        name: str,
        tmin: Optional[TimestampType] = None,
        tmax: Optional[TimestampType] = None,
        freq: Optional[str] = None,
        warmup: Optional[float] = None,
        istress: Optional[int] = None,
        return_warmup: bool = False,
        p: Optional[ArrayLike] = None,
    ) -> Union[Series, List[Series]]:
        """Method to obtain the stress(es) from the stressmodel.

        Parameters
        ----------
        name: str
            String with the name of the stressmodel.
        tmin: str, optional
            String with a start date for the simulation period (E.g. '1980'). If none
            is provided, the tmin from the oseries is used.
        tmax: str, optional
            String with an end date for the simulation period (E.g. '2010'). If none
            is provided, the tmax from the oseries is used.
        freq: str, optional
            String with the frequency the stressmodels are simulated. Must be one of
            the following: (D, h, m, s, ms, us, ns) or a multiple of that e.g. "7D".
        warmup: float, optional
            Warmup period (in Days).
        istress: int, optional
            When multiple stresses are present in a stressmodel, this keyword can be
            used to obtain the contribution of an individual stress.
        return_warmup: bool, optional
            Include warmup in contribution calculation or not.
        p: array_like, optional
            array_like object with the values as floats representing the model
            parameters. See Model.get_parameters() for more info if parameters is None.

        Returns
        -------
        stress: pandas.Series or list of pandas.Series
            If one stress is present, a pandas Series is returned. If more are
            present, a list of pandas Series is returned.
        """
        if p is None:
            p = self.get_parameters(name)

        if tmin is None:
            tmin = self.settings["tmin"]
        if tmax is None:
            tmax = self.settings["tmax"]
        if freq is None:
            freq = self.settings["freq"]
        if warmup is None:
            warmup = self.settings["warmup"]
        else:
            warmup = Timedelta(warmup, "D")

        # use warmup
        if tmin:
            tmin_warm = (Timestamp(tmin) - warmup).floor(freq) + self.settings[
                "time_offset"
            ]
        else:
            tmin_warm = None

        kwargs = {"tmin": tmin_warm, "tmax": tmax, "freq": freq}
        if istress is not None:
            kwargs["istress"] = istress

        stress = self.stressmodels[name].get_stress(p=p, **kwargs)
        if not return_warmup:
            stress = stress.loc[tmin:tmax]

        return stress

    def _get_file_info(self) -> dict:
        """Internal method to get the file information.

        Returns
        -------
        file_info: dict
            dictionary with file information.
        """
        # Check if file_info already exists
        if hasattr(self, "file_info"):
            file_info = self.file_info
        else:
            file_info = {"date_created": Timestamp.now()}

        file_info["date_modified"] = Timestamp.now()
        file_info["pastas_version"] = __version__

        try:
            file_info["owner"] = getlogin()
        except:
            file_info["owner"] = "Unknown"

        return file_info

    def fit_report(
        self,
        output: str = "basic",
        warnings: bool = True,
    ) -> str:
        """Method that reports on the fit after a model is optimized.

        Parameters
        ----------
        output: str, optional
            If any other value than "full" is provided, the parameter correlations
            will be removed from the output.
        warnings : bool, optional
            print warnings in case of optimization failure, parameters hitting
            bounds, or length of responses exceeding calibration period.

        Returns
        -------
        report: str
            String with the report.

        Examples
        --------
        This method is called by the solve method if report=True, but can also be
        called on its own::

        >>> print(ml.fit_report)

        Notes
        -----
        The reported values for the fit use the residuals time series where possible.
        If interpolation is used this means that the result may slightly differ
        compared to using ml.simulate() and ml.observations().
        """
        model = {
            "nfev": self.solver.nfev,
            "nobs": self.observations().index.size,
            "noise": str(self.settings["noise"]),
            "tmin": str(self.settings["tmin"]),
            "tmax": str(self.settings["tmax"]),
            "freq": self.settings["freq"],
            "warmup": str(self.settings["warmup"]),
            "solver": self.settings["solver"],
        }

        fit = {
            "EVP": f"{self.stats.evp():.2f}",
            "R2": f"{self.stats.rsq():.2f}",
            "RMSE": f"{self.stats.rmse():.2f}",
            "AIC": f"{self.stats.aic():.2f}",
            "BIC": f"{self.stats.bic():.2f}",
            "Obj": f"{self.solver.obj_func:.2f}",
            "___": "",
            "Interp.": "Yes" if self.interpolate_simulation else "No",
        }

        parameters = self.parameters.loc[:, ["optimal", "initial", "vary"]].copy()
        stderr = self.parameters.loc[:, "stderr"] / self.parameters.loc[:, "optimal"]
        parameters.loc[:, "stderr"] = stderr.abs().apply(
            _table_formatter_stderr, na_rep="nan"
        )

        # Determine the width of the fit_report based on the parameters
        width = len(parameters.to_string().split("\n")[1])
        string = "{:{fill}{align}{width}}"

        # Create the first header with model information and stats
        wspace = max(width - (11 + 14 + len(self.name)), 1)
        mspace = width - wspace - (11 + 14)
        header = (
            f"Fit report {self.name:<{mspace}.{mspace}}"
            f"{string.format('', fill=' ', align='>', width=wspace)}"
            f"Fit Statistics\n"
            f"{string.format('', fill='=', align='>', width=width)}\n"
        )

        basic = ""
        len_val4 = max([len(v) for v in fit.values()])
        wspace = width - (8 + 23 + 9 + len_val4)
        for (val1, val2), (val3, val4) in zip(model.items(), fit.items()):
            basic += f"{val1:<8}{val2:<23}{val3:<9}" f"{val4:>{wspace + len_val4}}\n"

        # Create the parameters block
        params = (
            f"\nParameters ({parameters.vary.sum()} optimized)\n"
            f"{string.format('', fill='=', align='>', width=width)}\n"
            f"{parameters.to_string()}"
        )

        if output == "full":
            cor = DataFrame(columns=["value"])
            for idx, col in combinations(self.solver.pcor, 2):
                if np.abs(self.solver.pcor.loc[idx, col]) > 0.5:
                    cor.loc[f"{idx} {col}"] = self.solver.pcor.loc[idx, col]

            corr = (
                f"\n\nParameter correlations |rho| > 0.5\n"
                f"{string.format('', fill='=', align='>', width=width)}"
                f"\n{cor.to_string(float_format='%.2f', header=False)}"
            )
        else:
            corr = ""

        if warnings:
            msg = []
            # model optimization unsuccessful
            if not self._solve_success:
                msg.append("Model parameters could not be estimated well.")

            # parameter bound warnings
            lowerhit, upperhit = self._check_parameters_bounds()
            nhits = upperhit.sum() + lowerhit.sum()

            if nhits > 0:
                for p in upperhit.index:
                    if upperhit.loc[p]:
                        msg.append(
                            f"Parameter '{p}' on upper bound: "
                            f"{self.parameters.loc[p, 'pmax']:.2e}"
                        )
                    elif lowerhit.loc[p]:
                        msg.append(
                            f"Parameter '{p}' on lower bound: "
                            f"{self.parameters.loc[p, 'pmin']:.2e}"
                        )
            # check response t_cutoff vs length calibration period
            response_tmax_check = self._check_response_tmax()
            if (~response_tmax_check["check_ok"]).any():
                mask = ~response_tmax_check["check_ok"]
                for i in response_tmax_check.loc[mask].index:
                    msg.append(f"Response tmax for '{i}' > than calibration period.")

            # create message
            if len(msg) > 0:
                msg = [
                    f"\n\nWarnings! ({len(msg)})\n"
                    f"{string.format('', fill='=', align='>', width=width)}"
                ] + msg
                warnings = "\n".join(msg)
            else:
                warnings = ""
        else:
            warnings = ""

        report = f"{header}{basic}{params}{warnings}{corr}"

        return report

    def _check_response_tmax(self, cutoff: Optional[float] = None) -> DataFrame:
        """Internal method to check if response tmax is smaller than calibration period.

        Parameters
        ----------
        cutoff : float, optional
            cutoff for response function, by default None, which uses cutoff defined
            for each response function.

        Returns
        -------
        check : pandas.DataFrame
            dataframe containing length calibration period, response tmax for each
            stressmodel, and check result.
        """

        len_oseries_calib = (self.settings["tmax"] - self.settings["tmin"]).days

        # only check stressmodels with a response function
        sm_names = [
            key for key, item in self.stressmodels.items() if item.rfunc is not None
        ]

        check = DataFrame(
            index=sm_names,
            columns=["len_oseries_calib", "response_tmax", "check_ok"],
        )
        check["len_oseries_calib"] = len_oseries_calib

        for sm_name in self.stressmodels:
            if isinstance(self.stressmodels[sm_name].rfunc, HantushWellModel):
                kwargs = {"warn": False}
            else:
                kwargs = {}
            check.loc[sm_name, "response_tmax"] = self.get_response_tmax(
                sm_name, cutoff=cutoff, **kwargs
            )

        check["check_ok"] = check["response_tmax"] < check["len_oseries_calib"]

        return check

    def _check_parameters_bounds(self) -> Tuple[Series, Series]:
        """Internal method to check if the optimal parameters are close to pmin or pmax.

        Returns
        -------
        lowerhit: pandas.Series
            pandas series with boolean values of the parameters that are close to the
            minimum (pmin) values.
        upperhit: pandas.Series
            pandas series with boolean values of the parameters that are close to the
            maximum (pmax) values.
        """
        upperhit = Series(index=self.parameters.index, dtype=bool)
        lowerhit = Series(index=self.parameters.index, dtype=bool)

        for p in self.parameters.index:
            pmax = self.parameters.loc[p, "pmax"]
            pmin = self.parameters.loc[p, "pmin"]

            # calculate atol based on minimum, with max 1e-8
            # otherwise set 1 order of magnitude lower than minimum value
            if pmin == 0.0 or np.isnan(pmin):
                atol = 1e-8
            else:
                atol = np.min([1e-8, 10 ** (np.floor(np.log10(np.abs(pmin))) - 1)])

            # deal with NaNs in parameter bounds
            if np.isnan(pmax):
                pmax = np.inf
            if np.isnan(pmin):
                pmax = -np.inf

            # determine hits
            upperhit.loc[p] = np.allclose(
                self.parameters.loc[p, "optimal"], pmax, atol=atol, rtol=1e-5
            )
            lowerhit.loc[p] = np.allclose(
                self.parameters.loc[p, "optimal"], pmin, atol=atol, rtol=1e-5
            )

        return lowerhit, upperhit

    def to_dict(self, series: bool = True, file_info: bool = True) -> dict:
        """Method to export a model to a dictionary.

        Parameters
        ----------
        series: bool, optional
            True to export the time series (default), False to not export them.
        file_info: bool, optional
            Export file_info or not. See method Model.get_file_info.

        Notes
        -----
        Helper function for the self.to_file method. To increase backward
        compatibility most attributes are stored in dictionaries that can be updated
        when a model is created.
        """

        # Create a dictionary to store all data
        data = {
            "name": self.name,
            "oseries": self.oseries.to_dict(series=series),
            "parameters": self.parameters,
            "settings": self.settings,
            "stressmodels": dict(),
        }

        # Stressmodels
        for name, sm in self.stressmodels.items():
            data["stressmodels"][name] = sm.to_dict(series=series)

        # Constant
        if self.constant:
            data["constant"] = True

        # Transform
        if self.transform:
            data["transform"] = self.transform.to_dict()

        # Noisemodel
        if self.noisemodel:
            data["noisemodel"] = self.noisemodel.to_dict()

        # Solver object
        if self.solver:
            data["solver"] = self.solver.to_dict()

        # Update and save file information
        if file_info:
            data["file_info"] = self._get_file_info()

        return data

    def to_file(self, fname: str, series: Union[bool, str] = True, **kwargs) -> None:
        """Method to save the Pastas model to a file.

        Parameters
        ----------
        fname: str
            String with the name and the extension of the file. File extension has to
            be supported by Pastas. E.g. "model.pas"
        series: bool or str, optional
            Export the simulated series or not. If series is "original", the original
            series are exported, if series is "modified", the series are exported
            after being changed with the time series settings. Default is True.
        **kwargs:
            any argument that is passed to :mod:`pastas.io.base.dump`.

        See Also
        --------
        :mod:`pastas.io.base.dump`
        """
        self.name = validate_name(self.name, raise_error=True)

        # Get dicts for all data sources
        data = self.to_dict(series=series)

        # Write the dicts to a file
        return dump(fname, data, **kwargs)

    def copy(self, name: Optional[str] = None) -> ModelType:
        """Method to copy a model.

        Parameters
        ----------
        name: str, optional
            String with the name of the model. The old name plus is appended with
            '_copy' if no name is provided.

        Returns
        -------
        ml: pastas.model.Model
            Copy of the original model with no references to the old model.

        Examples
        --------
        >>> ml_copy = ml.copy(name="new_name")
        """
        if name is None:
            name = self.name + "_copy"
        ml = _load_model(self.to_dict())
        ml.name = name
        return ml

    def _check_stressmodel_compatibility(self) -> None:
        """Internal method to check if the stressmodels are compatible with the
        model."""
        for sm in self.stressmodels.values():
            if hasattr(sm, "_check_stressmodel_compatibility"):
                sm._check_stressmodel_compatibility(self)<|MERGE_RESOLUTION|>--- conflicted
+++ resolved
@@ -142,10 +142,7 @@
         if constant:
             constant = Constant(initial=self.oseries.series.mean(), name="constant")
             self.add_constant(constant)
-<<<<<<< HEAD
-        if noisemodel:
-            self.add_noisemodel(ARNoiseModel())
-=======
+
         if noisemodel is not None:
             msg = (
                 "The noisemodel argument is deprecated and will be removed in Pastas "
@@ -158,8 +155,7 @@
             logger.warning(msg)
             # For Pastas 1.5.0, still add a noisemodel by default, but with warning.
             if noisemodel is True or noisemodel is None:
-                self.add_noisemodel(NoiseModel())
->>>>>>> a19601e3
+                self.add_noisemodel(ARNoiseModel())
 
         # File Information
         self.file_info = self._get_file_info()
@@ -714,23 +710,13 @@
         This method is called by the solve-method, but can also be triggered
         manually. See the solve-method for a description of the arguments.
         """
-<<<<<<< HEAD
-        if noise is None and self.noisemodel:
-            noise = True
-        elif noise is True and self.noisemodel is None:
-            logger.warning(
-                "Cannot solve with noise=True while no noisemodel is present. "
-                "Add a noisemodel with Model.add_noisemodel(ps.ARNoiseModel()) "
-                "to replicate results from pastas < 1.5. "
-                "Solving without a noisemodel."
-=======
+
         if noise is not None:
             msg = (
                 "The noise argument is deprecated and will be removed in Pastas "
                 "version 2.0.0. The new behavior is that if a noise model is present, "
                 "it will be used. To solve without a noisemodel, remove the noisemodel "
                 "first using ml.del_noisemodel()."
->>>>>>> a19601e3
             )
             logger.error(msg)
             raise ValueError(msg)
