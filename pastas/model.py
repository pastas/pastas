--- conflicted
+++ resolved
@@ -1303,11 +1303,7 @@
         return response
 
     @get_stressmodel
-<<<<<<< HEAD
-    def get_block_response(self, name, parameters=None, dt=None, **kwargs):
-=======
     def get_block_response(self, name, parameters=None, add_0=False, **kwargs):
->>>>>>> 753236fd
         """Method to obtain the block response for a stressmodel.
 
         The optimal parameters are used when available, initial otherwise.
@@ -1329,13 +1325,6 @@
             frequency that is present in the model.settings.
 
         """
-<<<<<<< HEAD
-        return self.get_response(block_or_step="block", name=name, dt=dt,
-                                 parameters=parameters, **kwargs)
-
-    @get_stressmodel
-    def get_step_response(self, name, parameters=None, dt=None, **kwargs):
-=======
         if self.stressmodels[name].rfunc is None:
             raise TypeError("Stressmodel {} has no rfunc".format(name))
 
@@ -1354,7 +1343,6 @@
 
     @get_stressmodel
     def get_step_response(self, name, parameters=None, add_0=False, **kwargs):
->>>>>>> 753236fd
         """Method to obtain the step response for a stressmodel.
 
         The optimal parameters are used when available, initial otherwise.
@@ -1376,10 +1364,6 @@
             frequency that is present in the model.settings.
 
         """
-<<<<<<< HEAD
-        return self.get_response(block_or_step="step", name=name, dt=dt,
-                                 parameters=parameters, **kwargs)
-=======
         if self.stressmodels[name].rfunc is None:
             raise TypeError("Stressmodel {} has no rfunc".format(name))
 
@@ -1395,7 +1379,6 @@
         s = pd.Series(s, index=t, name=name)
         s.index.name = "Time [days]"
         return s
->>>>>>> 753236fd
 
     @get_stressmodel
     def get_stress(self, name, tmin=None, tmax=None, freq=None,
