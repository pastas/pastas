"""
This test file is meant for developing purposes, providing an easy method to
test the functioning of Pastas recharge module during development.

Author: R.A. Collenteur, University of Graz.

"""
import pandas as pd

import pastas as ps
from pastas.recharge import FlexModel, Berendrecht

ps.set_log_level("ERROR")

# read observations and create the time series model
obs = pd.read_csv("data/head_nb1.csv", index_col=0, parse_dates=True,
                  squeeze=True)

# Create the time series model
ml = ps.Model(obs, name="head")

# read weather data
rain = pd.read_csv("data/rain_nb1.csv", index_col=0, parse_dates=True,
                   squeeze=True)
evap = pd.read_csv("data/evap_nb1.csv", index_col=0, parse_dates=True,
                   squeeze=True)

# Initialize recharge model and create stressmodel
rch = FlexModel(preferential=False)
rch = Berendrecht()
sm = ps.RechargeModel(prec=rain, evap=evap, rfunc=ps.Exponential,
<<<<<<< HEAD
                      recharge=rch, name='recharge')
=======
                      name='recharge')
>>>>>>> 1ba2a1d3
ml.add_stressmodel(sm)

# Solve
ml.solve(noise=False)
ml.plots.results()<|MERGE_RESOLUTION|>--- conflicted
+++ resolved
@@ -29,11 +29,8 @@
 rch = FlexModel(preferential=False)
 rch = Berendrecht()
 sm = ps.RechargeModel(prec=rain, evap=evap, rfunc=ps.Exponential,
-<<<<<<< HEAD
                       recharge=rch, name='recharge')
-=======
-                      name='recharge')
->>>>>>> 1ba2a1d3
+
 ml.add_stressmodel(sm)
 
 # Solve
